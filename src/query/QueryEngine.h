#include <string>
#include "table.h"


struct EQUAL { 
	bool operator()(const char *v1, const char *v2) const { return strcmp(v1, v2) == 0; }
	template<class T> bool operator()(const T& v1, const T& v2) const {return v1 == v2;}
};

struct NOTEQUAL { 
	bool operator()(const char *v1, const char *v2) const { return strcmp(v1, v2) != 0; }
	template<class T> bool operator()(const T& v1, const T& v2) const { return v1 != v2; }
};

struct GREATER { 
	template<class T> bool operator()(const T& v1, const T& v2) const {return v1 > v2;}
};

struct LESS { 
	template<class T> bool operator()(const T& v1, const T& v2) const {return v1 < v2;}
};

struct LESSEQUAL { 
	template<class T> bool operator()(const T& v1, const T& v2) const {return v1 <= v2;}
};

struct GREATEREQUAL { 
	template<class T> bool operator()(const T& v1, const T& v2) const {return v1 >= v2;}
};


class ParentNode { 
public:
<<<<<<< HEAD
	virtual ~ParentNode() {}
=======
	ParentNode(ParentNode* p) : m_child(p) {}
>>>>>>> 0002c19d
	virtual size_t Find(size_t start, size_t end, const Table& table) = 0;
protected:
	ParentNode* m_child;
};


template <class T, class C, class F> class NODE : public ParentNode {
public:
	NODE<T, C, F>(ParentNode *p, T v, size_t column) : ParentNode(p), m_value(v), m_column(column) {}

<<<<<<< HEAD
	~NODE() {if(m_child != NULL) delete m_child; }

	NODE<T, C, F>(ParentNode *p, T v, size_t column) : m_child(p), m_value(v), m_column(column) {}

=======
>>>>>>> 0002c19d
	size_t Find(size_t start, size_t end, const Table& table) {
		const C& column = (C&)(table.GetColumnBase(m_column));
		const F function = {};
		for (size_t s = start; s < end; ++s) {
			const T t = column.Get(s);
			if (function(t, m_value)) {
				if (m_child == 0)
					return s;
				else {
					const size_t a = m_child->Find(s, end, table);
					if (s == a)
						return s;
					else
						s = a - 1;
				}
			}
		}
		return end;
	}
};

<<<<<<< HEAD

template <class F> class STRINGNODE : public NODE<const char *, AdaptiveStringColumn, F> {
public:
	STRINGNODE<F>(ParentNode *p, const char *v, size_t column) : NODE(p, v, column) {}
	~STRINGNODE<F>() {free((void *)m_value);}
=======
protected:
	T m_value;
	size_t m_column;
>>>>>>> 0002c19d
};


class OR_NODE : public ParentNode {
public:
<<<<<<< HEAD
	ParentNode *m_cond1;
	ParentNode *m_cond2;
	ParentNode *m_child;
	
	~OR_NODE() {
		delete m_cond1;
		delete m_cond2;
		if(m_child != NULL)
			delete m_child;
	}
=======
	OR_NODE(ParentNode* p1, ParentNode* p2, ParentNode* c) : ParentNode(c), m_cond1(p1), m_cond2(p2) {};
>>>>>>> 0002c19d

	size_t Find(size_t start, size_t end, const Table& table) {
		for (size_t s = start; s < end; ++s) {
			// Todo, redundant searches can occur
			const size_t f1 = m_cond2->Find(s, end, table);
			const size_t f2 = m_cond1->Find(s, f1, table);
			s = f1 < f2 ? f1 : f2;

			if (m_child == 0)
				return s;
			else {
				const size_t a = m_child->Find(s, end, table);
				if (s == a)
					return s;
				else
					s = a - 1;
			}
		}
		return end;
	}

protected:
	ParentNode* m_cond1;
	ParentNode* m_cond2;
};<|MERGE_RESOLUTION|>--- conflicted
+++ resolved
@@ -31,28 +31,21 @@
 
 class ParentNode { 
 public:
-<<<<<<< HEAD
 	virtual ~ParentNode() {}
-=======
-	ParentNode(ParentNode* p) : m_child(p) {}
->>>>>>> 0002c19d
 	virtual size_t Find(size_t start, size_t end, const Table& table) = 0;
-protected:
-	ParentNode* m_child;
 };
 
 
 template <class T, class C, class F> class NODE : public ParentNode {
+private:
+	size_t m_column;
+	ParentNode* m_child;
+protected:
+	T m_value;
 public:
-	NODE<T, C, F>(ParentNode *p, T v, size_t column) : ParentNode(p), m_value(v), m_column(column) {}
-
-<<<<<<< HEAD
 	~NODE() {if(m_child != NULL) delete m_child; }
-
 	NODE<T, C, F>(ParentNode *p, T v, size_t column) : m_child(p), m_value(v), m_column(column) {}
 
-=======
->>>>>>> 0002c19d
 	size_t Find(size_t start, size_t end, const Table& table) {
 		const C& column = (C&)(table.GetColumnBase(m_column));
 		const F function = {};
@@ -74,36 +67,26 @@
 	}
 };
 
-<<<<<<< HEAD
-
 template <class F> class STRINGNODE : public NODE<const char *, AdaptiveStringColumn, F> {
 public:
 	STRINGNODE<F>(ParentNode *p, const char *v, size_t column) : NODE(p, v, column) {}
 	~STRINGNODE<F>() {free((void *)m_value);}
-=======
-protected:
-	T m_value;
-	size_t m_column;
->>>>>>> 0002c19d
 };
 
 
 class OR_NODE : public ParentNode {
-public:
-<<<<<<< HEAD
+private:
 	ParentNode *m_cond1;
 	ParentNode *m_cond2;
 	ParentNode *m_child;
-	
+public:
 	~OR_NODE() {
 		delete m_cond1;
 		delete m_cond2;
 		if(m_child != NULL)
 			delete m_child;
 	}
-=======
-	OR_NODE(ParentNode* p1, ParentNode* p2, ParentNode* c) : ParentNode(c), m_cond1(p1), m_cond2(p2) {};
->>>>>>> 0002c19d
+	OR_NODE(ParentNode* p1, ParentNode* p2, ParentNode* c) : m_cond1(p1), m_cond2(p2), m_child(c) {};
 
 	size_t Find(size_t start, size_t end, const Table& table) {
 		for (size_t s = start; s < end; ++s) {
@@ -124,8 +107,4 @@
 		}
 		return end;
 	}
-
-protected:
-	ParentNode* m_cond1;
-	ParentNode* m_cond2;
 };