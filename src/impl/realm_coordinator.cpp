////////////////////////////////////////////////////////////////////////////
//
// Copyright 2015 Realm Inc.
//
// Licensed under the Apache License, Version 2.0 (the "License");
// you may not use this file except in compliance with the License.
// You may obtain a copy of the License at
//
// http://www.apache.org/licenses/LICENSE-2.0
//
// Unless required by applicable law or agreed to in writing, software
// distributed under the License is distributed on an "AS IS" BASIS,
// WITHOUT WARRANTIES OR CONDITIONS OF ANY KIND, either express or implied.
// See the License for the specific language governing permissions and
// limitations under the License.
//
////////////////////////////////////////////////////////////////////////////

#include "impl/realm_coordinator.hpp"

#include "impl/collection_notifier.hpp"
#include "impl/external_commit_helper.hpp"
#include "impl/transact_log_handler.hpp"
#include "impl/weak_realm_notifier.hpp"
#include "object_schema.hpp"
#include "object_store.hpp"
#include "schema.hpp"

<<<<<<< HEAD
#ifdef REALM_SYNC
#include "sync_config.hpp"
#include "sync_manager.hpp"
#include "sync_session.hpp"
=======
#if REALM_ENABLE_SYNC
#include "sync/sync_config.hpp"
#include "sync/sync_manager.hpp"
#include "sync/sync_session.hpp"
>>>>>>> d59378c9
#endif

#include <realm/group_shared.hpp>
#include <realm/lang_bind_helper.hpp>
#include <realm/string_data.hpp>

#include <unordered_map>
#include <algorithm>

using namespace realm;
using namespace realm::_impl;

static std::mutex s_coordinator_mutex;
static std::unordered_map<std::string, std::weak_ptr<RealmCoordinator>> s_coordinators_per_path;

std::shared_ptr<RealmCoordinator> RealmCoordinator::get_coordinator(StringData path)
{
    std::lock_guard<std::mutex> lock(s_coordinator_mutex);

    auto& weak_coordinator = s_coordinators_per_path[path];
    if (auto coordinator = weak_coordinator.lock()) {
        return coordinator;
    }

    auto coordinator = std::make_shared<RealmCoordinator>();
    weak_coordinator = coordinator;
    return coordinator;
}

std::shared_ptr<RealmCoordinator> RealmCoordinator::get_coordinator(const Realm::Config& config)
{
    auto coordinator = get_coordinator(config.path);
    std::lock_guard<std::mutex> lock(coordinator->m_realm_mutex);
    coordinator->set_config(config);
    return coordinator;
}

std::shared_ptr<RealmCoordinator> RealmCoordinator::get_existing_coordinator(StringData path)
{
    std::lock_guard<std::mutex> lock(s_coordinator_mutex);
    auto it = s_coordinators_per_path.find(path);
    return it == s_coordinators_per_path.end() ? nullptr : it->second.lock();
}

void RealmCoordinator::create_sync_session()
{
#if REALM_ENABLE_SYNC
    if (m_sync_session)
        return;

    m_sync_session = SyncManager::shared().get_session(m_config.path, *m_config.sync_config);

    std::weak_ptr<RealmCoordinator> weak_self = shared_from_this();
    SyncSession::Internal::set_sync_transact_callback(*m_sync_session,
                                                      [weak_self](VersionID old_version, VersionID new_version) {
        if (auto self = weak_self.lock()) {
            if (self->m_transaction_callback)
                self->m_transaction_callback(old_version, new_version);
            self->notify_others();
        }
    });
    if (m_config.sync_config->error_handler) {
        SyncSession::Internal::set_error_handler(*m_sync_session, m_config.sync_config->error_handler);
    }
#endif
}

void RealmCoordinator::set_config(const Realm::Config& config)
{
    if ((!m_config.read_only() && !m_notifier) || (m_config.read_only() && m_weak_realm_notifiers.empty())) {
        m_config = config;
    }
    else {
        if (m_config.read_only() != config.read_only()) {
            throw MismatchedConfigException("Realm at path '%1' already opened with different read permissions.", config.path);
        }
        if (m_config.in_memory != config.in_memory) {
            throw MismatchedConfigException("Realm at path '%1' already opened with different inMemory settings.", config.path);
        }
        if (m_config.encryption_key != config.encryption_key) {
            throw MismatchedConfigException("Realm at path '%1' already opened with a different encryption key.", config.path);
        }
        if (m_config.schema_mode != config.schema_mode) {
            throw MismatchedConfigException("Realm at path '%1' already opened with a different schema mode.", config.path);
        }
        if (m_config.schema_version != config.schema_version && config.schema_version != ObjectStore::NotVersioned) {
            throw MismatchedConfigException("Realm at path '%1' already opened with different schema version.", config.path);
        }

#if REALM_ENABLE_SYNC
        if (bool(m_config.sync_config) != bool(config.sync_config)) {
            throw MismatchedConfigException("Realm at path '%1' already opened with different sync configurations.", config.path);
        }

        if (config.sync_config) {
            if (m_config.sync_config->user != config.sync_config->user) {
                throw MismatchedConfigException("Realm at path '%1' already opened with different sync user.", config.path);
            }
            if (m_config.sync_config->realm_url != config.sync_config->realm_url) {
                throw MismatchedConfigException("Realm at path '%1' already opened with different sync server URL.", config.path);
            }
        }
#endif

        // Realm::update_schema() handles complaining about schema mismatches
    }

#if REALM_ENABLE_SYNC
    if (config.sync_config) {
        create_sync_session();
    }
#endif
}

std::shared_ptr<Realm> RealmCoordinator::get_realm(Realm::Config config)
{
    std::lock_guard<std::mutex> lock(m_realm_mutex);

    set_config(config);

    if (config.cache) {
        for (auto& cached_realm : m_weak_realm_notifiers) {
            if (cached_realm.is_cached_for_current_thread()) {
                // can be null if we jumped in between ref count hitting zero and
                // unregister_realm() getting the lock
                if (auto realm = cached_realm.realm()) {
                    return realm;
                }
            }
        }
    }

<<<<<<< HEAD
#ifdef REALM_SYNC
    if (config.sync_config && config.sync_config->create_session && !m_sync_session) {
        m_sync_session = SyncManager::shared().get_session(config.path, *config.sync_config);
        SyncSession::Internal::set_sync_transact_callback(*m_sync_session, [this](VersionID, VersionID) {
            if (m_notifier)
                m_notifier->notify_others();
        });
        if (config.sync_config->error_handler) {
            SyncSession::Internal::set_error_handler(*m_sync_session, config.sync_config->error_handler);
        }
    }
#endif

=======
>>>>>>> d59378c9
    auto realm = Realm::make_shared_realm(std::move(config));
    if (!config.read_only() && !m_notifier && config.automatic_change_notifications) {
        try {
            m_notifier = std::make_unique<ExternalCommitHelper>(*this);
        }
        catch (std::system_error const& ex) {
            throw RealmFileException(RealmFileException::Kind::AccessError, config.path, ex.code().message(), "");
        }
    }
    realm->init(shared_from_this());

    m_weak_realm_notifiers.emplace_back(realm, m_config.cache);
    return realm;
}

std::shared_ptr<Realm> RealmCoordinator::get_realm()
{
    return get_realm(m_config);
}

const Schema* RealmCoordinator::get_schema() const noexcept
{
    return m_schema_version == uint64_t(-1) ? nullptr : &m_schema;
}

void RealmCoordinator::update_schema(Schema const& schema, uint64_t schema_version)
{
    if (m_schema_version != uint64_t(-1) && m_schema_version != schema_version && m_weak_realm_notifiers.size() > 1) {
        throw MismatchedConfigException("Realm at path '%1' already opened with a different schema version.", m_config.path);
    }

    m_schema = schema;
    m_schema_version = schema_version;

    // FIXME: notify realms of the schema change
}

RealmCoordinator::RealmCoordinator() = default;

RealmCoordinator::~RealmCoordinator()
{
    std::lock_guard<std::mutex> coordinator_lock(s_coordinator_mutex);
    for (auto it = s_coordinators_per_path.begin(); it != s_coordinators_per_path.end(); ) {
        if (it->second.expired()) {
            it = s_coordinators_per_path.erase(it);
        }
        else {
            ++it;
        }
    }
}

void RealmCoordinator::unregister_realm(Realm* realm)
{
    std::lock_guard<std::mutex> lock(m_realm_mutex);
    auto new_end = remove_if(begin(m_weak_realm_notifiers), end(m_weak_realm_notifiers),
                             [=](auto& notifier) { return notifier.expired() || notifier.is_for_realm(realm); });
    m_weak_realm_notifiers.erase(new_end, end(m_weak_realm_notifiers));
}

void RealmCoordinator::clear_cache()
{
    std::vector<WeakRealm> realms_to_close;
    {
        std::lock_guard<std::mutex> lock(s_coordinator_mutex);

        for (auto& weak_coordinator : s_coordinators_per_path) {
            auto coordinator = weak_coordinator.second.lock();
            if (!coordinator) {
                continue;
            }

            coordinator->m_notifier = nullptr;

            // Gather a list of all of the realms which will be removed
            for (auto& weak_realm_notifier : coordinator->m_weak_realm_notifiers) {
                if (auto realm = weak_realm_notifier.realm()) {
                    realms_to_close.push_back(realm);
                }
            }
        }

        s_coordinators_per_path.clear();
    }

    // Close all of the previously cached Realms. This can't be done while
    // s_coordinator_mutex is held as it may try to re-lock it.
    for (auto& weak_realm : realms_to_close) {
        if (auto realm = weak_realm.lock()) {
            realm->close();
        }
    }
}

void RealmCoordinator::clear_all_caches()
{
    std::vector<std::weak_ptr<RealmCoordinator>> to_clear;
    {
        std::lock_guard<std::mutex> lock(s_coordinator_mutex);
        for (auto iter : s_coordinators_per_path) {
            to_clear.push_back(iter.second);
        }
    }
    for (auto weak_coordinator : to_clear) {
        if (auto coordinator = weak_coordinator.lock()) {
            coordinator->clear_cache();
        }
    }
}

void RealmCoordinator::send_commit_notifications(Realm& source_realm)
{
    REALM_ASSERT(!m_config.read_only());
    if (m_notifier) {
        m_notifier->notify_others();
    }
<<<<<<< HEAD

#ifdef REALM_SYNC
=======
#if REALM_ENABLE_SYNC
>>>>>>> d59378c9
    if (m_sync_session) {
        auto& sg = Realm::Internal::get_shared_group(source_realm);
        auto version = LangBindHelper::get_version_of_latest_snapshot(sg);
        SyncSession::Internal::nonsync_transact_notify(*m_sync_session, version);
    }
#else
<<<<<<< HEAD
    static_cast<void>(source_realm);
=======
    // Silence "unused parameter 'source_realm'" warning
    (void)source_realm;
>>>>>>> d59378c9
#endif
}

void RealmCoordinator::pin_version(VersionID versionid)
{
    REALM_ASSERT_DEBUG(!m_notifier_mutex.try_lock());
    if (m_async_error) {
        return;
    }

    if (!m_advancer_sg) {
        try {
            std::unique_ptr<Group> read_only_group;
            Realm::open_with_config(m_config, m_advancer_history, m_advancer_sg, read_only_group, nullptr);
            REALM_ASSERT(!read_only_group);
            m_advancer_sg->begin_read(versionid);
        }
        catch (...) {
            m_async_error = std::current_exception();
            m_advancer_sg = nullptr;
            m_advancer_history = nullptr;
        }
    }
    else if (m_new_notifiers.empty()) {
        // If this is the first notifier then we don't already have a read transaction
        REALM_ASSERT_3(m_advancer_sg->get_transact_stage(), ==, SharedGroup::transact_Ready);
        m_advancer_sg->begin_read(versionid);
    }
    else {
        REALM_ASSERT_3(m_advancer_sg->get_transact_stage(), ==, SharedGroup::transact_Reading);
        if (versionid < m_advancer_sg->get_version_of_current_transaction()) {
            // Ensure we're holding a readlock on the oldest version we have a
            // handover object for, as handover objects don't
            m_advancer_sg->end_read();
            m_advancer_sg->begin_read(versionid);
        }
    }
}

void RealmCoordinator::register_notifier(std::shared_ptr<CollectionNotifier> notifier)
{
    auto version = notifier->version();
    auto& self = Realm::Internal::get_coordinator(*notifier->get_realm());
    {
        std::lock_guard<std::mutex> lock(self.m_notifier_mutex);
        self.pin_version(version);
        self.m_new_notifiers.push_back(std::move(notifier));
    }
}

void RealmCoordinator::clean_up_dead_notifiers()
{
    auto swap_remove = [&](auto& container) {
        bool did_remove = false;
        for (size_t i = 0; i < container.size(); ++i) {
            if (container[i]->is_alive())
                continue;

            // Ensure the notifier is destroyed here even if there's lingering refs
            // to the async notifier elsewhere
            container[i]->release_data();

            if (container.size() > i + 1)
                container[i] = std::move(container.back());
            container.pop_back();
            --i;
            did_remove = true;
        }
        return did_remove;
    };

    if (swap_remove(m_notifiers)) {
        // Make sure we aren't holding on to read versions needlessly if there
        // are no notifiers left, but don't close them entirely as opening shared
        // groups is expensive
        if (m_notifiers.empty() && m_notifier_sg) {
            REALM_ASSERT_3(m_notifier_sg->get_transact_stage(), ==, SharedGroup::transact_Reading);
            m_notifier_sg->end_read();
        }
    }
    if (swap_remove(m_new_notifiers)) {
        REALM_ASSERT_3(m_advancer_sg->get_transact_stage(), ==, SharedGroup::transact_Reading);
        if (m_new_notifiers.empty() && m_advancer_sg) {
            m_advancer_sg->end_read();
        }
    }
}

void RealmCoordinator::on_change()
{
    run_async_notifiers();

    std::lock_guard<std::mutex> lock(m_realm_mutex);
    for (auto& realm : m_weak_realm_notifiers) {
        realm.notify();
    }
}

namespace {
class IncrementalChangeInfo {
public:
    IncrementalChangeInfo(SharedGroup& sg,
                          SchemaMode schema_mode,
                          std::vector<std::shared_ptr<_impl::CollectionNotifier>>& notifiers)
    : m_sg(sg), m_schema_mode(schema_mode)
    {
        if (notifiers.empty())
            return;

        auto cmp = [&](auto&& lft, auto&& rgt) {
            return lft->version() < rgt->version();
        };

        // Sort the notifiers by their source version so that we can pull them
        // all forward to the latest version in a single pass over the transaction log
        std::sort(notifiers.begin(), notifiers.end(), cmp);

        // Preallocate the required amount of space in the vector so that we can
        // safely give out pointers to within the vector
        size_t count = 1;
        for (auto it = notifiers.begin(), next = it + 1; next != notifiers.end(); ++it, ++next) {
            if (cmp(*it, *next))
                ++count;
        }
        m_info.reserve(count);
        m_info.resize(1);
        m_current = &m_info[0];
    }

    TransactionChangeInfo& current() const { return *m_current; }

    bool advance_incremental(VersionID version)
    {
        if (version != m_sg.get_version_of_current_transaction()) {
            transaction::advance(m_sg, *m_current, version);
            m_info.push_back({
                m_current->table_modifications_needed,
                m_current->table_moves_needed,
                std::move(m_current->lists)});
            m_current = &m_info.back();
            return true;
        }
        return false;
    }

    void advance_to_final(VersionID version)
    {
        if (!m_current) {
            transaction::advance(m_sg, nullptr, m_schema_mode, version);
            return;
        }

        transaction::advance(m_sg, *m_current, version);

        // We now need to combine the transaction change info objects so that all of
        // the notifiers see the complete set of changes from their first version to
        // the most recent one
        for (size_t i = m_info.size() - 1; i > 0; --i) {
            auto& cur = m_info[i];
            if (cur.tables.empty())
                continue;
            auto& prev = m_info[i - 1];
            if (prev.tables.empty()) {
                prev.tables = cur.tables;
                continue;
            }

            for (size_t j = 0; j < prev.tables.size() && j < cur.tables.size(); ++j) {
                prev.tables[j].merge(CollectionChangeBuilder{cur.tables[j]});
            }
            prev.tables.reserve(cur.tables.size());
            while (prev.tables.size() < cur.tables.size()) {
                prev.tables.push_back(cur.tables[prev.tables.size()]);
            }
        }

        // Copy the list change info if there are multiple LinkViews for the same LinkList
        auto id = [](auto const& list) { return std::tie(list.table_ndx, list.col_ndx, list.row_ndx); };
        for (size_t i = 1; i < m_current->lists.size(); ++i) {
            for (size_t j = i; j > 0; --j) {
                if (id(m_current->lists[i]) == id(m_current->lists[j - 1])) {
                    m_current->lists[j - 1].changes->merge(CollectionChangeBuilder{*m_current->lists[i].changes});
                }
            }
        }
    }

private:
    std::vector<TransactionChangeInfo> m_info;
    TransactionChangeInfo* m_current = nullptr;
    SharedGroup& m_sg;
    SchemaMode m_schema_mode;
};
} // anonymous namespace

void RealmCoordinator::run_async_notifiers()
{
    std::unique_lock<std::mutex> lock(m_notifier_mutex);

    clean_up_dead_notifiers();

    if (m_notifiers.empty() && m_new_notifiers.empty()) {
        return;
    }

    if (!m_async_error) {
        open_helper_shared_group();
    }

    if (m_async_error) {
        std::move(m_new_notifiers.begin(), m_new_notifiers.end(), std::back_inserter(m_notifiers));
        m_new_notifiers.clear();
        return;
    }

    VersionID version;

    // Advance all of the new notifiers to the most recent version, if any
    auto new_notifiers = std::move(m_new_notifiers);
    IncrementalChangeInfo new_notifier_change_info(*m_advancer_sg, m_config.schema_mode, new_notifiers);

    if (!new_notifiers.empty()) {
        REALM_ASSERT_3(m_advancer_sg->get_transact_stage(), ==, SharedGroup::transact_Reading);
        REALM_ASSERT_3(m_advancer_sg->get_version_of_current_transaction().version,
                       <=, new_notifiers.front()->version().version);

        // The advancer SG can be at an older version than the oldest new notifier
        // if a notifier was added and then removed before it ever got the chance
        // to run, as we don't move the pin forward when removing dead notifiers
        transaction::advance(*m_advancer_sg, nullptr, m_config.schema_mode, new_notifiers.front()->version());

        // Advance each of the new notifiers to the latest version, attaching them
        // to the SG at their handover version. This requires a unique
        // TransactionChangeInfo for each source version, so that things don't
        // see changes from before the version they were handed over from.
        // Each Info has all of the changes between that source version and the
        // next source version, and they'll be merged together later after
        // releasing the lock
        for (auto& notifier : new_notifiers) {
            new_notifier_change_info.advance_incremental(notifier->version());
            notifier->attach_to(*m_advancer_sg);
            notifier->add_required_change_info(new_notifier_change_info.current());
        }
        new_notifier_change_info.advance_to_final(VersionID{});

        for (auto& notifier : new_notifiers) {
            notifier->detach();
        }
        version = m_advancer_sg->get_version_of_current_transaction();
        m_advancer_sg->end_read();
    }
    REALM_ASSERT_3(m_advancer_sg->get_transact_stage(), ==, SharedGroup::transact_Ready);

    // Make a copy of the notifiers vector and then release the lock to avoid
    // blocking other threads trying to register or unregister notifiers while we run them
    auto notifiers = m_notifiers;
    lock.unlock();

    // Advance the non-new notifiers to the same version as we advanced the new
    // ones to (or the latest if there were no new ones)
    IncrementalChangeInfo change_info(*m_notifier_sg, m_config.schema_mode, notifiers);
    for (auto& notifier : notifiers) {
        notifier->add_required_change_info(change_info.current());
    }
    change_info.advance_to_final(version);

    // Attach the new notifiers to the main SG and move them to the main list
    for (auto& notifier : new_notifiers) {
        notifier->attach_to(*m_notifier_sg);
    }
    std::move(new_notifiers.begin(), new_notifiers.end(), std::back_inserter(notifiers));

    // Change info is now all ready, so the notifiers can now perform their
    // background work
    for (auto& notifier : notifiers) {
        notifier->run();
    }

    // Reacquire the lock while updating the fields that are actually read on
    // other threads
    lock.lock();
    for (auto& notifier : notifiers) {
        notifier->prepare_handover();
    }
    m_notifiers = std::move(notifiers);
    clean_up_dead_notifiers();
}

void RealmCoordinator::open_helper_shared_group()
{
    if (!m_notifier_sg) {
        try {
            std::unique_ptr<Group> read_only_group;
            Realm::open_with_config(m_config, m_notifier_history, m_notifier_sg, read_only_group, nullptr);
            REALM_ASSERT(!read_only_group);
            m_notifier_sg->begin_read();
        }
        catch (...) {
            // Store the error to be passed to the async notifiers
            m_async_error = std::current_exception();
            m_notifier_sg = nullptr;
            m_notifier_history = nullptr;
        }
    }
    else if (m_notifiers.empty()) {
        m_notifier_sg->begin_read();
    }
}


std::vector<std::shared_ptr<_impl::CollectionNotifier>> RealmCoordinator::notifiers_to_deliver(Realm& realm, VersionID& version)
{
    std::unique_lock<std::mutex> lock(m_notifier_mutex);
    decltype(m_notifiers) notifiers;
    if (m_async_error) {
        auto error = m_async_error;
        notifiers = m_notifiers;
        lock.unlock();
        for (auto& notifier : notifiers)
            notifier->deliver_error(error);
        return {};
    }

    for (auto& notifier : m_notifiers) {
        auto notifier_version = notifier->package_for_delivery(realm);
        if (notifier_version == VersionID{})
            continue;
        version = notifier_version;
        notifiers.push_back(notifier);
    }

    return notifiers;
}

void RealmCoordinator::advance_to_ready(Realm& realm)
{
    auto& sg = Realm::Internal::get_shared_group(realm);
    VersionID version;
    auto notifiers = notifiers_to_deliver(realm, version);
    if (notifiers.empty()) {
        transaction::advance(sg, realm.m_binding_context.get(), m_config.schema_mode);
        return;
    }

    if (version <= sg.get_version_of_current_transaction())
        return;

    for (auto& notifier : notifiers)
        notifier->before_advance();
    transaction::advance(sg, realm.m_binding_context.get(), m_config.schema_mode, version);
    for (auto& notifier : notifiers)
        notifier->deliver(sg);
    for (auto& notifier : notifiers)
        notifier->after_advance();
}

void RealmCoordinator::process_available_async(Realm& realm)
{
    VersionID version;
    auto notifiers = notifiers_to_deliver(realm, version);
    if (notifiers.empty())
        return;

    auto& sg = Realm::Internal::get_shared_group(realm);
    if (version != sg.get_version_of_current_transaction())
        return;

    for (auto& notifier : notifiers)
        notifier->deliver(sg);
    for (auto& notifier : notifiers)
        notifier->after_advance();
}

void RealmCoordinator::notify_others()
{
    if (m_notifier)
        m_notifier->notify_others();
}

void RealmCoordinator::set_transaction_callback(std::function<void(VersionID, VersionID)> fn)
{
    m_transaction_callback = std::move(fn);
}<|MERGE_RESOLUTION|>--- conflicted
+++ resolved
@@ -26,17 +26,10 @@
 #include "object_store.hpp"
 #include "schema.hpp"
 
-<<<<<<< HEAD
-#ifdef REALM_SYNC
-#include "sync_config.hpp"
-#include "sync_manager.hpp"
-#include "sync_session.hpp"
-=======
 #if REALM_ENABLE_SYNC
 #include "sync/sync_config.hpp"
 #include "sync/sync_manager.hpp"
 #include "sync/sync_session.hpp"
->>>>>>> d59378c9
 #endif
 
 #include <realm/group_shared.hpp>
@@ -169,22 +162,6 @@
         }
     }
 
-<<<<<<< HEAD
-#ifdef REALM_SYNC
-    if (config.sync_config && config.sync_config->create_session && !m_sync_session) {
-        m_sync_session = SyncManager::shared().get_session(config.path, *config.sync_config);
-        SyncSession::Internal::set_sync_transact_callback(*m_sync_session, [this](VersionID, VersionID) {
-            if (m_notifier)
-                m_notifier->notify_others();
-        });
-        if (config.sync_config->error_handler) {
-            SyncSession::Internal::set_error_handler(*m_sync_session, config.sync_config->error_handler);
-        }
-    }
-#endif
-
-=======
->>>>>>> d59378c9
     auto realm = Realm::make_shared_realm(std::move(config));
     if (!config.read_only() && !m_notifier && config.automatic_change_notifications) {
         try {
@@ -301,24 +278,15 @@
     if (m_notifier) {
         m_notifier->notify_others();
     }
-<<<<<<< HEAD
-
-#ifdef REALM_SYNC
-=======
 #if REALM_ENABLE_SYNC
->>>>>>> d59378c9
     if (m_sync_session) {
         auto& sg = Realm::Internal::get_shared_group(source_realm);
         auto version = LangBindHelper::get_version_of_latest_snapshot(sg);
         SyncSession::Internal::nonsync_transact_notify(*m_sync_session, version);
     }
 #else
-<<<<<<< HEAD
-    static_cast<void>(source_realm);
-=======
     // Silence "unused parameter 'source_realm'" warning
     (void)source_realm;
->>>>>>> d59378c9
 #endif
 }
 
