--- conflicted
+++ resolved
@@ -214,21 +214,8 @@
 size_t Table::add_column(DataType type, StringData name, DescriptorRef* subdesc)
 {
     TIGHTDB_ASSERT(!has_shared_type());
-    bump_version();
     return get_descriptor()->add_column(type, name, subdesc); // Throws
 }
-
-<<<<<<< HEAD
-=======
-std::size_t Table::add_column_link(DataType type, StringData name, Table& target_table)
-{
-    TIGHTDB_ASSERT(type == type_Link || type == type_LinkList);
-    bump_version();
-
-    // links only work for top-level tables from groups
-    TIGHTDB_ASSERT(!has_shared_type());
-    TIGHTDB_ASSERT(get_parent_group());
->>>>>>> 83e2489d
 
 size_t Table::add_column_link(DataType type, StringData name, Table& target)
 {
@@ -350,7 +337,6 @@
 void Table::remove_column(size_t column_ndx)
 {
     TIGHTDB_ASSERT(!has_shared_type());
-    bump_version();
     get_descriptor()->remove_column(column_ndx); // Throws
 }
 
@@ -358,7 +344,6 @@
 void Table::rename_column(size_t column_ndx, StringData name)
 {
     TIGHTDB_ASSERT(!has_shared_type());
-    bump_version();
     get_descriptor()->rename_column(column_ndx, name); // Throws
 }
 
@@ -429,7 +414,6 @@
 
 size_t Table::add_subcolumn(const path_vec& path, DataType type, StringData name)
 {
-    bump_version();
     DescriptorRef desc = get_subdescriptor(path); // Throws
     size_t column_ndx = desc->get_column_count();
     desc->insert_column(column_ndx, type, name); // Throws
@@ -446,14 +430,12 @@
 
 void Table::remove_subcolumn(const path_vec& path, size_t column_ndx)
 {
-    bump_version();
     get_subdescriptor(path)->remove_column(column_ndx); // Throws
 }
 
 
 void Table::rename_subcolumn(const path_vec& path, size_t column_ndx, StringData name)
 {
-    bump_version();
     get_subdescriptor(path)->rename_column(column_ndx, name); // Throws
 }
 
@@ -545,6 +527,24 @@
 };
 
 
+struct Table::RenameSubtableColumns: SubtableUpdater {
+    RenameSubtableColumns(size_t i):
+        m_column_ndx(i)
+    {
+    }
+    void update(const ColumnTable&, size_t, Array&) TIGHTDB_OVERRIDE
+    {
+    }
+    void update_accessor(Table& table, size_t row_ndx) TIGHTDB_OVERRIDE
+    {
+        table.mark_dirty();
+        table.refresh_accessor_tree(row_ndx);
+    }
+private:
+    const size_t m_column_ndx;
+};
+
+
 void Table::do_insert_column(Descriptor& desc, size_t column_ndx, DataType type,
                              StringData name, Table* link_target_table)
 {
@@ -614,12 +614,13 @@
     Spec* spec = df::get_spec(desc);
     spec->rename_column(column_ndx, name); // Throws
 
-    if (!desc.is_root()) {
+    if (desc.is_root()) {
+        root_table.bump_version();
+    }
+    else
         if (!root_table.is_empty()) {
-            // No modification needed beyond refreshing of shared spec accessors
-            // in preexisting subtable accessors
-            SubtableUpdater* updater = 0;
-            update_subtables(desc, updater); // Throws
+            RenameSubtableColumns updater(column_ndx);
+            update_subtables(desc, &updater); // Throws
         }
     }
 
@@ -637,6 +638,7 @@
     TIGHTDB_ASSERT(col_type != col_type_BackLink || col_ndx == m_columns.size());
 
     m_search_index = 0;
+    bump_version();
 
     // Add the column to the spec
     m_spec.insert_column(col_ndx, col_type, name); // Throws
@@ -677,8 +679,8 @@
 
 void Table::remove_root_column(size_t column_ndx)
 {
+    m_search_index = 0;
     bump_version();
-    m_search_index = 0;
 
     Spec::ColumnInfo info;
     m_spec.get_column_info(column_ndx, info);
@@ -861,7 +863,6 @@
     // Hierarchy Consistency Guarantee. This means, in particular, that it
     // cannot access the underlying array structure.
 
-    bump_version();
     TIGHTDB_ASSERT(is_attached());
 
     if (col_path_begin == col_path_end) {
@@ -1267,13 +1268,14 @@
 
 void Table::set_index(size_t column_ndx, bool update_spec)
 {
-    bump_version();
     TIGHTDB_ASSERT(!has_shared_type());
     TIGHTDB_ASSERT(column_ndx < get_column_count());
+
     if (has_index(column_ndx))
         return;
 
     m_search_index = 0;
+    bump_version();
 
     ColumnType ct = get_real_column_type(column_ndx);
     Spec::ColumnInfo info;
@@ -1626,10 +1628,11 @@
 
 void Table::insert_empty_row(size_t row_ndx, size_t num_rows)
 {
-    bump_version();
     TIGHTDB_ASSERT(is_attached());
     TIGHTDB_ASSERT(row_ndx <= m_size);
     TIGHTDB_ASSERT(num_rows <= numeric_limits<size_t>::max() - row_ndx);
+    bump_version();
+
     size_t num_cols = m_spec.get_column_count();
     for (size_t col_ndx = 0; col_ndx != num_cols; ++col_ndx) {
         ColumnBase& column = get_column_base(col_ndx);
@@ -1668,9 +1671,9 @@
 
 void Table::do_remove(size_t row_ndx)
 {
-    bump_version();
     TIGHTDB_ASSERT(is_attached());
     TIGHTDB_ASSERT(row_ndx < m_size);
+    bump_version();
 
     bool is_last = row_ndx == m_size - 1;
 
@@ -4312,7 +4315,6 @@
 
 void Table::refresh_accessor_tree(size_t ndx_in_parent)
 {
-    bump_version();
     TIGHTDB_ASSERT(is_attached());
     if (m_top.is_attached()) {
         // Root table (independent descriptor)
@@ -4356,6 +4358,7 @@
         }
     }
     m_search_index = 0;
+    bump_version();
 
     size_t col_ndx_in_parent = 0; // Index in Table::m_columns
     size_t num_cols = m_cols.size();
