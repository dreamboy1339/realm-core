--- conflicted
+++ resolved
@@ -232,13 +232,8 @@
         size_t info_size = 0;
         must_retry = false;
 
-<<<<<<< HEAD
         // Open shared coordination buffer - non-excepting approach
         File::OpenStatus open_status;
-=======
-        // Open/Create shared coordination buffer
-        try {
->>>>>>> d03e4b75
 
         m_file.open(m_file_path, File::access_ReadWrite, File::create_Must, 0, &open_status);
         if (open_status == File::OpenOk) {
