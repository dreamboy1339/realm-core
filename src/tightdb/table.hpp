/*************************************************************************
 *
 * TIGHTDB CONFIDENTIAL
 * __________________
 *
 *  [2011] - [2012] TightDB Inc
 *  All Rights Reserved.
 *
 * NOTICE:  All information contained herein is, and remains
 * the property of TightDB Incorporated and its suppliers,
 * if any.  The intellectual and technical concepts contained
 * herein are proprietary to TightDB Incorporated
 * and its suppliers and may be covered by U.S. and Foreign Patents,
 * patents in process, and are protected by trade secret or copyright law.
 * Dissemination of this information or reproduction of this material
 * is strictly forbidden unless prior written permission is obtained
 * from TightDB Incorporated.
 *
 **************************************************************************/
#ifndef TIGHTDB_TABLE_HPP
#define TIGHTDB_TABLE_HPP

#include <utility>

#include <tightdb/column_fwd.hpp>
#include <tightdb/table_ref.hpp>
#include <tightdb/spec.hpp>
#include <tightdb/mixed.hpp>
#include <tightdb/query.hpp>


#ifdef TIGHTDB_ENABLE_REPLICATION
#  include <tightdb/replication.hpp>
#endif

namespace tightdb {

class TableView;
class ConstTableView;
class StringIndex;


/// The Table class is non-polymorphic, that is, it has no virtual
/// functions. This is important because it ensures that there is no
/// run-time distinction between a Table instance and an instance of
/// any variation of BasicTable<T>, and this, in turn, makes it valid
/// to cast a pointer from Table to BasicTable<T> even when the
/// instance is constructed as a Table. Of couse, this also assumes
/// that BasicTable<> is non-polymorphic, has no destructor, and adds
/// no extra data members.
///
/// FIXME: Table copying (from any group to any group) could be made
/// aliasing safe as follows: Start by cloning source table into
/// target allocator. On success, assign, and then deallocate any
/// previous structure at the target.
///
/// FIXME: It might be desirable to have a 'table move' feature
/// between two places inside the same group (say from a subtable or a
/// mixed column to group level). This could be done in a very
/// efficient manner.
///
/// FIXME: When compiling in debug mode, all public table methods
/// should should TIGHTDB_ASSERT(is_valid()).
class Table {
public:
    /// Construct a new freestanding top-level table with static
    /// lifetime.
    ///
    /// This constructor should be used only when placing a table
    /// instance on the stack, and it is then the responsibility of
    /// the application that there are no objects of type TableRef or
    /// ConstTableRef that refer to it, or to any of its subtables,
    /// when it goes out of scope. To create a top-level table with
    /// dynamic lifetime, use Table::create() instead.
    Table(Allocator& = Allocator::get_default());

    /// Construct a copy of the specified table as a new freestanding
    /// top-level table with static lifetime.
    ///
    /// This constructor should be used only when placing a table
    /// instance on the stack, and it is then the responsibility of
    /// the application that there are no objects of type TableRef or
    /// ConstTableRef that refer to it, or to any of its subtables,
    /// when it goes out of scope. To create a top-level table with
    /// dynamic lifetime, use Table::copy() instead.
    Table(const Table&, Allocator& = Allocator::get_default());

    ~Table();

    /// Construct a new freestanding top-level table with dynamic
    /// lifetime.
    static TableRef create(Allocator& = Allocator::get_default());

    /// Construct a copy of the specified table as a new freestanding
    /// top-level table with dynamic lifetime.
    TableRef copy(Allocator& = Allocator::get_default()) const;

    /// An invalid table must not be accessed in any way except by
    /// calling is_valid(). A table that is obtained from a Group
    /// becomes invalid if its group is destroyed. This is also true
    /// for any subtable that is obtained indirectly from a group. A
    /// subtable will generally become invalid if its parent table is
    /// modified. Calling a const member function on a parent table,
    /// will never invalidate its subtables. A free standing table
    /// will never become invalid. A subtable of a freestanding table
    /// may become invalid.
    ///
    /// FIXME: High level language bindings will probably want to be
    /// able to explicitely invalidate a group and all tables of that
    /// group if any modifying operation fails (e.g. memory allocation
    /// failure) (and something similar for freestanding tables) since
    /// that leaves the group in state where any further access is
    /// disallowed. This way they will be able to reliably intercept
    /// any attempt at accessing such a failed group.
    ///
    /// FIXME: The C++ documentation must state that if any modifying
    /// operation on a group (incl. tables, subtables, and specs), or
    /// on a free standing table (incl. subtables and specs), then any
    /// further access to that group (except ~Group()) or freestanding
    /// table (except ~Table()) has undefined behaviour and is
    /// considered an error on behalf of the application. Note that
    /// even Table::is_valid() is disallowed in this case.
    bool is_valid() const TIGHTDB_NOEXCEPT { return m_columns.has_parent(); }

    /// A shared spec is a column specification that in general
    /// applies to many tables. A table is not allowed to directly
    /// modify its own spec if it is shared. A shared spec may only be
    /// modified via the closest ancestor table that has a nonshared
    /// spec. Such an ancestor will always exist.
    bool has_shared_spec() const;

    // Schema handling (see also <tightdb/spec.hpp>)
    Spec&       get_spec();
    const Spec& get_spec() const;
    void        update_from_spec(); // Must not be called for a table with shared spec
    std::size_t add_column(DataType type, StringData name); // Add a column dynamically
    std::size_t add_subcolumn(const std::vector<std::size_t>& column_path, DataType type, StringData name);
    void        remove_column(std::size_t column_ndx);
    void        remove_column(const std::vector<std::size_t>& column_path);
    void        rename_column(std::size_t column_ndx, StringData name);
    void        rename_column(const std::vector<std::size_t>& column_path, StringData name);

    // Table size and deletion
    bool        is_empty() const TIGHTDB_NOEXCEPT { return m_size == 0; }
    std::size_t size() const TIGHTDB_NOEXCEPT { return m_size; }
    void        clear();

    // Column information
    std::size_t get_column_count() const TIGHTDB_NOEXCEPT;
    StringData  get_column_name(std::size_t column_ndx) const TIGHTDB_NOEXCEPT;
    std::size_t get_column_index(StringData name) const;
    DataType    get_column_type(std::size_t column_ndx) const TIGHTDB_NOEXCEPT;

    // Row handling
    std::size_t add_empty_row(std::size_t num_rows = 1);
    void        insert_empty_row(std::size_t row_ndx, std::size_t num_rows = 1);
    void        remove(std::size_t row_ndx);
    void        remove_last() { if (!is_empty()) remove(m_size-1); }
    void        move_last_over(std::size_t ndx);

    // Insert row
    // NOTE: You have to insert values in ALL columns followed by insert_done().
    void insert_int(std::size_t column_ndx, std::size_t row_ndx, int64_t value);
    void insert_bool(std::size_t column_ndx, std::size_t row_ndx, bool value);
    void insert_date(std::size_t column_ndx, std::size_t row_ndx, Date value);
    template<class E> void insert_enum(std::size_t column_ndx, std::size_t row_ndx, E value);
    void insert_float(std::size_t column_ndx, std::size_t row_ndx, float value);
    void insert_double(std::size_t column_ndx, std::size_t row_ndx, double value);
    void insert_string(std::size_t column_ndx, std::size_t row_ndx, StringData value);
    void insert_binary(std::size_t column_ndx, std::size_t row_ndx, BinaryData value);
    void insert_subtable(std::size_t column_ndx, std::size_t row_ndx); // Insert empty table
    void insert_mixed(std::size_t column_ndx, std::size_t row_ndx, Mixed value);
    void insert_done();

    // Get cell values
    int64_t     get_int(std::size_t column_ndx, std::size_t row_ndx) const TIGHTDB_NOEXCEPT;
    bool        get_bool(std::size_t column_ndx, std::size_t row_ndx) const TIGHTDB_NOEXCEPT;
    Date        get_date(std::size_t column_ndx, std::size_t row_ndx) const TIGHTDB_NOEXCEPT;
    float       get_float(std::size_t column_ndx, std::size_t row_ndx) const TIGHTDB_NOEXCEPT;
    double      get_double(std::size_t column_ndx, std::size_t row_ndx) const TIGHTDB_NOEXCEPT;
    StringData  get_string(std::size_t column_ndx, std::size_t row_ndx) const TIGHTDB_NOEXCEPT;
    BinaryData  get_binary(std::size_t column_ndx, std::size_t row_ndx) const TIGHTDB_NOEXCEPT;
    Mixed       get_mixed(std::size_t column_ndx, std::size_t row_ndx) const; // FIXME: Should be modified so it never throws
    DataType    get_mixed_type(std::size_t column_ndx, std::size_t row_ndx) const TIGHTDB_NOEXCEPT;

    // Set cell values
<<<<<<< HEAD
    void set_int(std::size_t column_ndx, std::size_t row_ndx, int64_t value);
    void set_bool(std::size_t column_ndx, std::size_t row_ndx, bool value);
    void set_date(std::size_t column_ndx, std::size_t row_ndx, Date value);
    template<class E> void set_enum(std::size_t column_ndx, std::size_t row_ndx, E value);
    void set_float(std::size_t column_ndx, std::size_t row_ndx, float value);
    void set_double(std::size_t column_ndx, std::size_t row_ndx, double value);
    void set_string(std::size_t column_ndx, std::size_t row_ndx, StringData value);
    void set_binary(std::size_t column_ndx, std::size_t row_ndx, BinaryData value);
    void set_mixed(std::size_t column_ndx, std::size_t row_ndx, Mixed value);
    void add_int(std::size_t column_ndx, int64_t value);
=======
    void set_int(size_t column_ndx, size_t row_ndx, int64_t value);
    void set_bool(size_t column_ndx, size_t row_ndx, bool value);
    void set_date(size_t column_ndx, size_t row_ndx, Date value);
    template<class E> void set_enum(size_t column_ndx, size_t row_ndx, E value);
    void set_float(size_t column_ndx, size_t row_ndx, float value);
    void set_double(size_t column_ndx, size_t row_ndx, double value);
    void set_string(size_t column_ndx, size_t row_ndx, StringData value);
    void set_binary(size_t column_ndx, size_t row_ndx, BinaryData value);
    void set_mixed(size_t column_ndx, size_t row_ndx, Mixed value);


    void add_int(size_t column_ndx, int64_t value);
>>>>>>> 976c6aac

    /// Like insert_subtable(std::size_t, std::size_t, const Table*)
    /// but overwrites the specified cell rather than inserting a new
    /// one.
    void set_subtable(std::size_t col_ndx, std::size_t row_ndx, const Table*);

    // Sub-tables (works on columns whose type is either 'subtable' or
    // 'mixed', for a value in a mixed column that is not a subtable,
    // get_subtable() returns null, get_subtable_size() returns zero,
    // and clear_subtable() replaces the value with an empty table.)
    TableRef       get_subtable(std::size_t column_ndx, std::size_t row_ndx);
    ConstTableRef  get_subtable(std::size_t column_ndx, std::size_t row_ndx) const;
    size_t         get_subtable_size(std::size_t column_ndx, std::size_t row_ndx) const TIGHTDB_NOEXCEPT;
    void           clear_subtable(std::size_t column_ndx, std::size_t row_ndx);

    // Indexing
    bool has_index(std::size_t column_ndx) const;
    void set_index(std::size_t column_ndx) {set_index(column_ndx, true);}

    // Aggregate functions
    std::size_t  count_int(std::size_t column_ndx, int64_t value) const;
    std::size_t  count_string(std::size_t column_ndx, StringData value) const;
    std::size_t  count_float(std::size_t column_ndx, float value) const;
    std::size_t  count_double(std::size_t column_ndx, double value) const;

    int64_t sum(std::size_t column_ndx) const;
    double  sum_float(std::size_t column_ndx) const;
    double  sum_double(std::size_t column_ndx) const;
    // FIXME: What to return for below when table empty? 0?
    int64_t maximum(std::size_t column_ndx) const;
    float   maximum_float(std::size_t column_ndx) const;
    double  maximum_double(std::size_t column_ndx) const;
    int64_t minimum(std::size_t column_ndx) const;
    float   minimum_float(std::size_t column_ndx) const;
    double  minimum_double(std::size_t column_ndx) const;
    double  average(std::size_t column_ndx) const;
    double  average_float(std::size_t column_ndx) const;
    double  average_double(std::size_t column_ndx) const;

    // Searching
    std::size_t    lookup(StringData value) const;
    std::size_t    find_first_int(std::size_t column_ndx, int64_t value) const;
    std::size_t    find_first_bool(std::size_t column_ndx, bool value) const;
    std::size_t    find_first_date(std::size_t column_ndx, Date value) const;
    std::size_t    find_first_float(std::size_t column_ndx, float value) const;
    std::size_t    find_first_double(std::size_t column_ndx, double value) const;
    std::size_t    find_first_string(std::size_t column_ndx, StringData value) const;
    std::size_t    find_first_binary(std::size_t column_ndx, BinaryData value) const;

    bool           find_sorted_int(std::size_t column_ndx, int64_t value, std::size_t& pos) const;

    TableView      find_all_int(std::size_t column_ndx, int64_t value);
    ConstTableView find_all_int(std::size_t column_ndx, int64_t value) const;
    TableView      find_all_bool(std::size_t column_ndx, bool value);
    ConstTableView find_all_bool(std::size_t column_ndx, bool value) const;
    TableView      find_all_date(std::size_t column_ndx, Date value);
    ConstTableView find_all_date(std::size_t column_ndx, Date value) const;
    TableView      find_all_float(std::size_t column_ndx, float value);
    ConstTableView find_all_float(std::size_t column_ndx, float value) const;
    TableView      find_all_double(std::size_t column_ndx, double value);
    ConstTableView find_all_double(std::size_t column_ndx, double value) const;
    TableView      find_all_string(std::size_t column_ndx, StringData value);
    ConstTableView find_all_string(std::size_t column_ndx, StringData value) const;
    TableView      find_all_binary(std::size_t column_ndx, BinaryData value);
    ConstTableView find_all_binary(std::size_t column_ndx, BinaryData value) const;

    TableView      distinct(std::size_t column_ndx);
    ConstTableView distinct(std::size_t column_ndx) const;

    TableView      get_sorted_view(std::size_t column_ndx, bool ascending = true);
    ConstTableView get_sorted_view(std::size_t column_ndx, bool ascending = true) const;

    // Queries
    Query       where() { return Query(*this); }
    const Query where() const { return Query(*this); } // FIXME: There is no point in returning a const Query. We need a ConstQuery class.

    // Optimizing
    void optimize();

    // Conversion
    void to_json(std::ostream& out) const;
    void to_string(std::ostream& out, std::size_t limit = 500) const;
    void row_to_string(std::size_t row_ndx, std::ostream& out) const;

    // Get a reference to this table
    TableRef get_table_ref() { return TableRef(this); }
    ConstTableRef get_table_ref() const { return ConstTableRef(this); }

    /// Compare two tables for equality. Two tables are equal if, and
    /// only if, they contain the same columns and rows in the same
    /// order, that is, for each value V of type T at column index C
    /// and row index R in one of the tables, there is a value of type
    /// T at column index C and row index R in the other table that
    /// is equal to V.
    bool operator==(const Table&) const;

    /// Compare two tables for inequality. See operator==().
    bool operator!=(const Table& t) const;

    // Debug
#ifdef TIGHTDB_DEBUG
    void Verify() const; // Must be upper case to avoid conflict with macro in ObjC
    void to_dot(std::ostream& out, StringData title = StringData()) const;
    void print() const;
    MemStats stats() const;
#endif // TIGHTDB_DEBUG

    const ColumnBase& GetColumnBase(std::size_t column_ndx) const TIGHTDB_NOEXCEPT; // FIXME: Move this to private section next to the non-const version
    ColumnType get_real_column_type(std::size_t column_ndx) const TIGHTDB_NOEXCEPT; // FIXME: Used by various node types in <tightdb/query_engine.hpp>

    class Parent;

protected:
    std::size_t find_pos_int(std::size_t column_ndx, int64_t value) const TIGHTDB_NOEXCEPT;

    // FIXME: Most of the things that are protected here, could instead be private
    // Direct Column access
    template <class T, ColumnType col_type> T& GetColumn(std::size_t ndx);
    template <class T, ColumnType col_type> const T& GetColumn(std::size_t ndx) const TIGHTDB_NOEXCEPT;
    Column& GetColumn(std::size_t column_ndx);
    const Column& GetColumn(std::size_t column_ndx) const TIGHTDB_NOEXCEPT;
    ColumnFloat& GetColumnFloat(std::size_t column_ndx);
    const ColumnFloat& GetColumnFloat(std::size_t column_ndx) const TIGHTDB_NOEXCEPT;
    ColumnDouble& GetColumnDouble(std::size_t column_ndx);
    const ColumnDouble& GetColumnDouble(std::size_t column_ndx) const TIGHTDB_NOEXCEPT;
    AdaptiveStringColumn& GetColumnString(std::size_t column_ndx);
    const AdaptiveStringColumn& GetColumnString(std::size_t column_ndx) const TIGHTDB_NOEXCEPT;

    ColumnBinary& GetColumnBinary(std::size_t column_ndx);
    const ColumnBinary& GetColumnBinary(std::size_t column_ndx) const TIGHTDB_NOEXCEPT;
    ColumnStringEnum& GetColumnStringEnum(std::size_t column_ndx);
    const ColumnStringEnum& GetColumnStringEnum(std::size_t column_ndx) const TIGHTDB_NOEXCEPT;
    ColumnTable& GetColumnTable(std::size_t column_ndx);
    const ColumnTable& GetColumnTable(std::size_t column_ndx) const TIGHTDB_NOEXCEPT;
    ColumnMixed& GetColumnMixed(std::size_t column_ndx);
    const ColumnMixed& GetColumnMixed(std::size_t column_ndx) const TIGHTDB_NOEXCEPT;

    /// Used when the lifetime of a table is managed by reference
    /// counting. The lifetime of free-standing tables allocated on
    /// the stack by the application is not managed by reference
    /// counting, so that is a case where this tag must not be
    /// specified.
    class RefCountTag {};

    /// Construct a wrapper for a table with independent spec, and
    /// whose lifetime is managed by reference counting.
    Table(RefCountTag, Allocator&, ref_type top_ref, Parent*, std::size_t ndx_in_parent);

    /// Construct a wrapper for a table with shared spec, and whose
    /// lifetime is managed by reference counting.
    ///
    /// It is possible to construct a 'null' table by passing zero for
    /// \a columns_ref, in this case the columns will be created on
    /// demand.
    Table(RefCountTag, Allocator&, ref_type spec_ref, ref_type columns_ref,
          Parent*, std::size_t ndx_in_parent);

    void init_from_ref(ref_type top_ref, ArrayParent*, std::size_t ndx_in_parent);
    void init_from_ref(ref_type spec_ref, ref_type columns_ref,
                       ArrayParent*, std::size_t ndx_in_parent);
    void CreateColumns();
    void CacheColumns();
    void ClearCachedColumns();

    // Specification
    std::size_t GetColumnRefPos(std::size_t column_ndx) const;
    void   UpdateColumnRefs(std::size_t column_ndx, int diff);
    void   UpdateFromParent();
    void   do_remove_column(const std::vector<std::size_t>& column_ids, std::size_t pos);
    void   do_remove_column(std::size_t column_ndx);
    std::size_t do_add_column(DataType type);
    void   do_add_subcolumn(const std::vector<std::size_t>& column_path, std::size_t pos, DataType type);

    void   set_index(std::size_t column_ndx, bool update_spec);

    // Support function for conversions
    void to_json_row(std::size_t row_ndx, std::ostream& out) const;
    void to_string_header(std::ostream& out, std::vector<std::size_t>& widths) const;
    void to_string_row(std::size_t row_ndx, std::ostream& out, const std::vector<std::size_t>& widths) const;


#ifdef TIGHTDB_DEBUG
    void ToDotInternal(std::ostream& out) const;
#endif // TIGHTDB_DEBUG

    // Member variables
    std::size_t m_size;

    // On-disk format
    Array m_top;
    Array m_columns;
    Spec m_spec_set;

    // Cached columns
    Array m_cols;

    /// Get the subtable at the specified column and row index.
    ///
    /// The returned table pointer must always end up being wrapped in
    /// a TableRef.
    Table* get_subtable_ptr(std::size_t col_idx, std::size_t row_idx);

    /// Get the subtable at the specified column and row index.
    ///
    /// The returned table pointer must always end up being wrapped in
    /// a ConstTableRef.
    const Table* get_subtable_ptr(std::size_t col_idx, std::size_t row_idx) const;

    /// Compare the rows of two tables under the assumption that the
    /// two tables have the same spec, and therefore the same sequence
    /// of columns.
    bool compare_rows(const Table&) const;

    /// Assumes that the specified column is a subtable column (in
    /// particular, not a mixed column) and that the specified table
    /// has a spec that is compatible with that column, that is, the
    /// number of columns must be the same, and corresponding columns
    /// must have identical data types (as returned by
    /// get_column_type()).
    void insert_subtable(std::size_t col_ndx, std::size_t row_ndx, const Table*);


    void insert_mixed_subtable(std::size_t col_ndx, std::size_t row_ndx, const Table*);

    void set_mixed_subtable(std::size_t col_ndx, std::size_t row_ndx, const Table*);

    void insert_into(Table* parent, std::size_t col_ndx, std::size_t row_ndx) const;

    void set_into_mixed(Table* parent, std::size_t col_ndx, std::size_t row_ndx) const;

private:
    Table& operator=(const Table&); // Disable copying assignment

    /// Put this table wrapper into the invalid state, which detaches
    /// it from the underlying structure of arrays. Also do this
    /// recursively for subtables. When this function returns,
    /// is_valid() will return false.
    ///
    /// This function may be called for a table wrapper that is
    /// already in the invalid state (idempotency).
    ///
    /// It is also valid to call this function for a table wrapper
    /// that has not yet been marked as invalid, but whose underlying
    /// structure of arrays have changed in an unpredictable/unknown
    /// way. This generally happens when a modifying table operation
    /// fails, and also when one transaction is ended and a new one is
    /// started.
    void invalidate();

    mutable std::size_t m_ref_count;
    mutable const StringIndex* m_lookup_index;

    void bind_ref() const TIGHTDB_NOEXCEPT { ++m_ref_count; }
    void unbind_ref() const { if (--m_ref_count == 0) delete this; } // FIXME: Cannot be noexcept since ~Table() may throw

    struct UnbindGuard;

    const Array* get_column_root(std::size_t col_ndx) const TIGHTDB_NOEXCEPT;
    std::pair<const Array*, const Array*> get_string_column_roots(std::size_t col_ndx) const
        TIGHTDB_NOEXCEPT;

    ColumnBase& GetColumnBase(std::size_t column_ndx);
    void InstantiateBeforeChange();
    void validate_column_type(const ColumnBase& column, ColumnType expected_type, std::size_t ndx) const;

    /// Construct an empty table with independent spec and return just
    /// the reference to the underlying memory.
    static ref_type create_empty_table(Allocator&);

    /// Construct a copy of the columns array of this table using the
    /// specified allocator and return just the ref to that array.
    ///
    /// In the clone, no string column will be of the enumeration
    /// type.
    std::size_t clone_columns(Allocator&) const;

    /// Construct a complete copy of this table (including its spec)
    /// using the specified allocator and return just the ref to the
    /// new top array.
    std::size_t clone(Allocator&) const;

#ifdef TIGHTDB_ENABLE_REPLICATION
    struct LocalTransactLog;
    LocalTransactLog transact_log() TIGHTDB_NOEXCEPT;
    // Condition: 1 <= end - begin
    std::size_t* record_subspec_path(const Spec*, std::size_t* begin, std::size_t* end) const TIGHTDB_NOEXCEPT;
    // Condition: 1 <= end - begin
    std::size_t* record_subtable_path(std::size_t* begin, std::size_t* end) const TIGHTDB_NOEXCEPT;
    friend class Replication;
#endif

    friend class Group;
    friend class Query;
    friend class ColumnMixed;
    template<class> friend class bind_ptr;
    friend class ColumnSubtableParent;
    friend class LangBindHelper;
    friend class TableViewBase;
};



class Table::Parent: public ArrayParent {
protected:
    friend class Table;

    // ColumnTable must override this method and return true.
    virtual bool subtables_have_shared_spec() { return false; }

    /// Must be called whenever a child Table is destroyed.
    virtual void child_destroyed(std::size_t child_ndx) = 0;

#ifdef TIGHTDB_ENABLE_REPLICATION
    virtual std::size_t* record_subtable_path(std::size_t* begin, std::size_t* end) TIGHTDB_NOEXCEPT;
#endif
};





// Implementation:

inline std::size_t Table::get_column_count() const TIGHTDB_NOEXCEPT
{
    return m_spec_set.get_column_count();
}

inline StringData Table::get_column_name(std::size_t ndx) const TIGHTDB_NOEXCEPT
{
    TIGHTDB_ASSERT(ndx < get_column_count());
    return m_spec_set.get_column_name(ndx);
}

inline std::size_t Table::get_column_index(StringData name) const
{
    return m_spec_set.get_column_index(name);
}

inline ColumnType Table::get_real_column_type(std::size_t ndx) const TIGHTDB_NOEXCEPT
{
    TIGHTDB_ASSERT(ndx < get_column_count());
    return m_spec_set.get_real_column_type(ndx);
}

inline DataType Table::get_column_type(std::size_t ndx) const TIGHTDB_NOEXCEPT
{
    TIGHTDB_ASSERT(ndx < get_column_count());
    return m_spec_set.get_column_type(ndx);
}

template <class C, ColumnType coltype>
C& Table::GetColumn(std::size_t ndx)
{
    ColumnBase& column = GetColumnBase(ndx);
#ifdef TIGHTDB_DEBUG
    validate_column_type(column, coltype, ndx);
#endif
    return static_cast<C&>(column);
}

template <class C, ColumnType coltype>
const C& Table::GetColumn(std::size_t ndx) const TIGHTDB_NOEXCEPT
{
    const ColumnBase& column = GetColumnBase(ndx);
#ifdef TIGHTDB_DEBUG
    validate_column_type(column, coltype, ndx);
#endif
    return static_cast<const C&>(column);
}


inline bool Table::has_shared_spec() const
{
    const Array& top_array = m_top.IsValid() ? m_top : m_columns;
    ArrayParent* parent = top_array.get_parent();
    if (!parent) return false;
    TIGHTDB_ASSERT(dynamic_cast<Parent*>(parent));
    return static_cast<Parent*>(parent)->subtables_have_shared_spec();
}

inline Spec& Table::get_spec()
{
    TIGHTDB_ASSERT(m_top.IsValid()); // you can only change specs on top-level tables
    return m_spec_set;
}

inline const Spec& Table::get_spec() const
{
    return m_spec_set;
}

struct Table::UnbindGuard {
    UnbindGuard(Table* t) TIGHTDB_NOEXCEPT: m_table(t) {}
    ~UnbindGuard() { if (m_table) m_table->unbind_ref(); } // FIXME: Cannot be noexcept since ~Table() may throw
    Table* operator->() const { return m_table; }
    Table* get() const { return m_table; }
    Table* release() TIGHTDB_NOEXCEPT { Table* t = m_table; m_table = 0; return t; }
private:
    Table* m_table;
};

inline ref_type Table::create_empty_table(Allocator& alloc)
{
    Array top(Array::type_HasRefs, 0, 0, alloc);
    top.add(Spec::create_empty_spec(alloc));
    top.add(Array::create_empty_array(Array::type_HasRefs, alloc)); // Columns
    return top.get_ref();
}

inline Table::Table(Allocator& alloc):
    m_size(0), m_top(alloc), m_columns(alloc), m_spec_set(this, alloc), m_ref_count(1),
    m_lookup_index(0)
{
    ref_type ref = create_empty_table(alloc); // Throws
    init_from_ref(ref, 0, 0);
}

inline Table::Table(const Table& t, Allocator& alloc):
    m_size(0), m_top(alloc), m_columns(alloc), m_spec_set(this, alloc), m_ref_count(1),
    m_lookup_index(0)
{
    ref_type ref = t.clone(alloc); // Throws
    init_from_ref(ref, 0, 0);
}

inline Table::Table(RefCountTag, Allocator& alloc, ref_type top_ref,
                    Parent* parent, std::size_t ndx_in_parent):
    m_size(0), m_top(alloc), m_columns(alloc), m_spec_set(this, alloc), m_ref_count(0),
    m_lookup_index(0)
{
    init_from_ref(top_ref, parent, ndx_in_parent);
}

inline Table::Table(RefCountTag, Allocator& alloc, ref_type spec_ref, ref_type columns_ref,
                    Parent* parent, std::size_t ndx_in_parent):
    m_size(0), m_top(alloc), m_columns(alloc), m_spec_set(this, alloc), m_ref_count(0),
    m_lookup_index(0)
{
    init_from_ref(spec_ref, columns_ref, parent, ndx_in_parent);
}

inline TableRef Table::create(Allocator& alloc)
{
    ref_type ref = create_empty_table(alloc); // Throws
    Table* table = new Table(Table::RefCountTag(), alloc, ref, 0, 0); // Throws
    return table->get_table_ref();
}

inline TableRef Table::copy(Allocator& alloc) const
{
    ref_type ref = clone(alloc); // Throws
    Table* table = new Table(Table::RefCountTag(), alloc, ref, 0, 0); // Throws
    return table->get_table_ref();
}


inline void Table::insert_bool(std::size_t column_ndx, std::size_t row_ndx, bool value)
{
    insert_int(column_ndx, row_ndx, value);
}

inline void Table::insert_date(std::size_t column_ndx, std::size_t row_ndx, Date value)
{
    insert_int(column_ndx, row_ndx, value.get_date());
}

template<class E>
inline void Table::insert_enum(std::size_t column_ndx, std::size_t row_ndx, E value)
{
    insert_int(column_ndx, row_ndx, value);
}

inline void Table::insert_subtable(std::size_t col_ndx, std::size_t row_ndx)
{
    insert_subtable(col_ndx, row_ndx, 0); // Null stands for an empty table
}

template<class E>
inline void Table::set_enum(std::size_t column_ndx, std::size_t row_ndx, E value)
{
    set_int(column_ndx, row_ndx, value);
}

inline TableRef Table::get_subtable(std::size_t column_ndx, std::size_t row_ndx)
{
    return TableRef(get_subtable_ptr(column_ndx, row_ndx));
}

inline ConstTableRef Table::get_subtable(std::size_t column_ndx, std::size_t row_ndx) const
{
    return ConstTableRef(get_subtable_ptr(column_ndx, row_ndx));
}

inline bool Table::operator==(const Table& t) const
{
    return m_spec_set == t.m_spec_set && compare_rows(t);
}

inline bool Table::operator!=(const Table& t) const
{
    return m_spec_set != t.m_spec_set || !compare_rows(t);
}

inline void Table::insert_into(Table* parent, std::size_t col_ndx, std::size_t row_ndx) const
{
    parent->insert_subtable(col_ndx, row_ndx, this);
}

inline void Table::set_into_mixed(Table* parent, std::size_t col_ndx, std::size_t row_ndx) const
{
    parent->insert_mixed_subtable(col_ndx, row_ndx, this);
}


#ifdef TIGHTDB_ENABLE_REPLICATION

struct Table::LocalTransactLog {
    template<class T> void set_value(std::size_t column_ndx, std::size_t row_ndx, const T& value)
    {
        if (m_repl) m_repl->set_value(m_table, column_ndx, row_ndx, value); // Throws
    }

    template<class T> void insert_value(std::size_t column_ndx, std::size_t row_ndx, const T& value)
    {
        if (m_repl) m_repl->insert_value(m_table, column_ndx, row_ndx, value); // Throws
    }

    void row_insert_complete()
    {
        if (m_repl) m_repl->row_insert_complete(m_table); // Throws
    }

    void insert_empty_rows(std::size_t row_ndx, std::size_t num_rows)
    {
        if (m_repl) m_repl->insert_empty_rows(m_table, row_ndx, num_rows); // Throws
    }

    void remove_row(std::size_t row_ndx)
    {
        if (m_repl) m_repl->remove_row(m_table, row_ndx); // Throws
    }

    void add_int_to_column(std::size_t column_ndx, int64_t value)
    {
        if (m_repl) m_repl->add_int_to_column(m_table, column_ndx, value); // Throws
    }

    void add_index_to_column(std::size_t column_ndx)
    {
        if (m_repl) m_repl->add_index_to_column(m_table, column_ndx); // Throws
    }

    void clear_table()
    {
        if (m_repl) m_repl->clear_table(m_table); // Throws
    }

    void optimize_table()
    {
        if (m_repl) m_repl->optimize_table(m_table); // Throws
    }

    void add_column(DataType type, StringData name)
    {
        if (m_repl) m_repl->add_column(m_table, &m_table->m_spec_set, type, name); // Throws
    }

    void on_table_destroyed() TIGHTDB_NOEXCEPT
    {
        if (m_repl) m_repl->on_table_destroyed(m_table);
    }

private:
    Replication* const m_repl;
    Table* const m_table;
    LocalTransactLog(Replication* r, Table* t) TIGHTDB_NOEXCEPT: m_repl(r), m_table(t) {}
    friend class Table;
};

inline Table::LocalTransactLog Table::transact_log() TIGHTDB_NOEXCEPT
{
    return LocalTransactLog(m_top.get_alloc().get_replication(), this);
}

inline std::size_t* Table::record_subspec_path(const Spec* spec, std::size_t* begin,
                                               std::size_t* end) const TIGHTDB_NOEXCEPT
{
    if (spec != &m_spec_set) {
        TIGHTDB_ASSERT(m_spec_set.m_subSpecs.IsValid());
        return spec->record_subspec_path(&m_spec_set.m_subSpecs, begin, end);
    }
    return begin;
}

inline std::size_t* Table::record_subtable_path(std::size_t* begin,
                                                std::size_t* end) const TIGHTDB_NOEXCEPT
{
    const Array& real_top = m_top.IsValid() ? m_top : m_columns;
    std::size_t index_in_parent = real_top.get_ndx_in_parent();
    TIGHTDB_ASSERT(begin < end);
    *begin++ = index_in_parent;
    ArrayParent* parent = real_top.get_parent();
    TIGHTDB_ASSERT(parent);
    TIGHTDB_ASSERT(dynamic_cast<Parent*>(parent));
    return static_cast<Parent*>(parent)->record_subtable_path(begin, end);
}

inline std::size_t* Table::Parent::record_subtable_path(std::size_t* begin,
                                                        std::size_t*) TIGHTDB_NOEXCEPT
{
    return begin;
}

#endif // TIGHTDB_ENABLE_REPLICATION


} // namespace tightdb

#endif // TIGHTDB_TABLE_HPP<|MERGE_RESOLUTION|>--- conflicted
+++ resolved
@@ -184,7 +184,6 @@
     DataType    get_mixed_type(std::size_t column_ndx, std::size_t row_ndx) const TIGHTDB_NOEXCEPT;
 
     // Set cell values
-<<<<<<< HEAD
     void set_int(std::size_t column_ndx, std::size_t row_ndx, int64_t value);
     void set_bool(std::size_t column_ndx, std::size_t row_ndx, bool value);
     void set_date(std::size_t column_ndx, std::size_t row_ndx, Date value);
@@ -194,21 +193,9 @@
     void set_string(std::size_t column_ndx, std::size_t row_ndx, StringData value);
     void set_binary(std::size_t column_ndx, std::size_t row_ndx, BinaryData value);
     void set_mixed(std::size_t column_ndx, std::size_t row_ndx, Mixed value);
+
+
     void add_int(std::size_t column_ndx, int64_t value);
-=======
-    void set_int(size_t column_ndx, size_t row_ndx, int64_t value);
-    void set_bool(size_t column_ndx, size_t row_ndx, bool value);
-    void set_date(size_t column_ndx, size_t row_ndx, Date value);
-    template<class E> void set_enum(size_t column_ndx, size_t row_ndx, E value);
-    void set_float(size_t column_ndx, size_t row_ndx, float value);
-    void set_double(size_t column_ndx, size_t row_ndx, double value);
-    void set_string(size_t column_ndx, size_t row_ndx, StringData value);
-    void set_binary(size_t column_ndx, size_t row_ndx, BinaryData value);
-    void set_mixed(size_t column_ndx, size_t row_ndx, Mixed value);
-
-
-    void add_int(size_t column_ndx, int64_t value);
->>>>>>> 976c6aac
 
     /// Like insert_subtable(std::size_t, std::size_t, const Table*)
     /// but overwrites the specified cell rather than inserting a new
