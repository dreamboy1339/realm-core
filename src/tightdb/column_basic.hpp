--- conflicted
+++ resolved
@@ -66,21 +66,16 @@
     std::size_t count(T value) const;
 
     typedef typename AggReturnType<T>::sum_type SumType;
-<<<<<<< HEAD
-    SumType sum(std::size_t begin = 0, std::size_t end = npos) const;
-    double average(std::size_t begin = 0, std::size_t end = npos) const;
-    T maximum(std::size_t begin = 0, std::size_t end = npos) const;
-    T minimum(std::size_t begin = 0, std::size_t end = npos) const;
+    SumType sum(std::size_t begin = 0, std::size_t end = npos,
+                std::size_t limit = std::size_t(-1)) const;
+    double average(std::size_t begin = 0, std::size_t end = npos, 
+                   std::size_t limit = std::size_t(-1)) const;
+    T maximum(std::size_t begin = 0, std::size_t end = npos, 
+              std::size_t limit = std::size_t(-1)) const;
+    T minimum(std::size_t begin = 0, std::size_t end = npos, 
+              std::size_t limit = std::size_t(-1)) const;
     std::size_t find_first(T value, std::size_t begin = 0 , std::size_t end = npos) const;
     void find_all(Array& result, T value, std::size_t begin = 0, std::size_t end = npos) const;
-=======
-    SumType sum(size_t start = 0, size_t end = -1, size_t limit = size_t(-1)) const;
-    double average(size_t start = 0, size_t end = -1, size_t limit = size_t(-1)) const;
-    T maximum(size_t start = 0, size_t end = -1, size_t limit = size_t(-1)) const;
-    T minimum(size_t start = 0, size_t end = -1, size_t limit = size_t(-1)) const;
-    size_t find_first(T value, size_t start=0 , size_t end=-1) const;
-    void find_all(Array& result, T value, size_t start = 0, size_t end = -1) const;
->>>>>>> ea743a87
 
     //@{
     /// Find the lower/upper bound for the specified value assuming
