--- conflicted
+++ resolved
@@ -1747,12 +1747,8 @@
             int history_schema_version = 0;
             get_version_and_history_info(m_top, version, history_type, history_schema_version);
             REALM_ASSERT(history_type != Replication::hist_None || history_schema_version == 0);
-<<<<<<< HEAD
             ref_type hist_ref = get_history_ref(m_top);
             hist->update_from_ref_and_version(hist_ref, version);
-=======
-            hist->update_from_ref_and_version(get_history_ref(m_top), version);
->>>>>>> 2f707962
             hist->verify();
         }
     }
