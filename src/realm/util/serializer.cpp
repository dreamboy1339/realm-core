--- conflicted
+++ resolved
@@ -180,20 +180,7 @@
     return "";
 }
 
-<<<<<<< HEAD
 std::string SerialisationState::describe_column(ConstTableRef table, ColKey col_key)
-=======
-std::string SerialisationState::get_backlink_column_name(ConstTableRef from, size_t col_ndx)
-{
-    ColumnType col_type = from->get_real_column_type(col_ndx);
-    REALM_ASSERT_EX(col_type == col_type_Link || col_type == col_type_LinkList, col_type);
-    const LinkColumnBase& forward = from->get_column_link_base(col_ndx);
-    size_t backlink_col_ndx = forward.get_backlink_column().get_column_index();
-    return get_column_name(forward.get_target_table().get_table_ref(), backlink_col_ndx);
-}
-
-std::string SerialisationState::describe_column(ConstTableRef table, size_t col_ndx)
->>>>>>> 807777db
 {
     if (table && col_key) {
         std::string desc;
@@ -206,6 +193,16 @@
     return "";
 }
 
+std::string SerialisationState::get_backlink_column_name(ConstTableRef from, ColKey col_key)
+{
+    ColumnType col_type = col_key.get_type();
+    REALM_ASSERT_EX(col_type == col_type_Link || col_type == col_type_LinkList, col_type);
+
+    auto target_table = from->get_opposite_table(col_key);
+    auto backlink_col = from->get_opposite_column(col_key);
+    return get_column_name(target_table, backlink_col);
+}
+
 std::string SerialisationState::describe_columns(const LinkMap& link_map, ColKey target_col_key)
 {
     std::string desc;
