/*************************************************************************
 *
 * Copyright 2016 Realm Inc.
 *
 * Licensed under the Apache License, Version 2.0 (the "License");
 * you may not use this file except in compliance with the License.
 * You may obtain a copy of the License at
 *
 * http://www.apache.org/licenses/LICENSE-2.0
 *
 * Unless required by applicable law or agreed to in writing, software
 * distributed under the License is distributed on an "AS IS" BASIS,
 * WITHOUT WARRANTIES OR CONDITIONS OF ANY KIND, either express or implied.
 * See the License for the specific language governing permissions and
 * limitations under the License.
 *
 **************************************************************************/


#include "realm/list.hpp"
#include "realm/cluster_tree.hpp"
#include "realm/array_basic.hpp"
#include "realm/array_integer.hpp"
#include "realm/array_bool.hpp"
#include "realm/array_string.hpp"
#include "realm/array_binary.hpp"
#include "realm/array_timestamp.hpp"
<<<<<<< HEAD
#include "realm/array_decimal128.hpp"
=======
#include "realm/array_object_id.hpp"
>>>>>>> 51aad380
#include "realm/column_type_traits.hpp"
#include "realm/table.hpp"
#include "realm/table_view.hpp"
#include "realm/group.hpp"
#include "realm/replication.hpp"

using namespace realm;

ConstLstBasePtr ConstObj::get_listbase_ptr(ColKey col_key) const
{
    auto attr = get_table()->get_column_attr(col_key);
    REALM_ASSERT(attr.test(col_attr_List));
    bool nullable = attr.test(col_attr_Nullable);

    switch (get_table()->get_column_type(col_key)) {
        case type_Int: {
            if (nullable)
                return std::make_unique<ConstLst<util::Optional<Int>>>(*this, col_key);
            else
                return std::make_unique<ConstLst<Int>>(*this, col_key);
        }
        case type_Bool: {
            if (nullable)
                return std::make_unique<ConstLst<util::Optional<Bool>>>(*this, col_key);
            else
                return std::make_unique<ConstLst<Bool>>(*this, col_key);
        }
        case type_Float: {
            if (nullable)
                return std::make_unique<ConstLst<util::Optional<Float>>>(*this, col_key);
            else
                return std::make_unique<ConstLst<Float>>(*this, col_key);
        }
        case type_Double: {
            if (nullable)
                return std::make_unique<ConstLst<util::Optional<Double>>>(*this, col_key);
            else
                return std::make_unique<ConstLst<Double>>(*this, col_key);
        }
        case type_String: {
            return std::make_unique<ConstLst<String>>(*this, col_key);
        }
        case type_Binary: {
            return std::make_unique<ConstLst<Binary>>(*this, col_key);
        }
        case type_Timestamp: {
            return std::make_unique<ConstLst<Timestamp>>(*this, col_key);
        }
<<<<<<< HEAD
        case type_Decimal: {
            return std::make_unique<ConstLst<Decimal128>>(*this, col_key);
=======
        case type_ObjectId: {
            return std::make_unique<ConstLst<ObjectId>>(*this, col_key);
>>>>>>> 51aad380
        }
        case type_LinkList: {
            const ConstLstBase* clb = get_linklist_ptr(col_key).release();
            return ConstLstBasePtr(const_cast<ConstLstBase*>(clb));
        }
        case type_Link:
        case type_OldDateTime:
        case type_OldTable:
        case type_OldMixed:
            REALM_ASSERT(false);
            break;
    }
    return {};
}

LstBasePtr Obj::get_listbase_ptr(ColKey col_key) const
{
    auto attr = get_table()->get_column_attr(col_key);
    REALM_ASSERT(attr.test(col_attr_List));
    bool nullable = attr.test(col_attr_Nullable);

    switch (get_table()->get_column_type(col_key)) {
        case type_Int: {
            if (nullable)
                return std::make_unique<Lst<util::Optional<Int>>>(*this, col_key);
            else
                return std::make_unique<Lst<Int>>(*this, col_key);
        }
        case type_Bool: {
            if (nullable)
                return std::make_unique<Lst<util::Optional<Bool>>>(*this, col_key);
            else
                return std::make_unique<Lst<Bool>>(*this, col_key);
        }
        case type_Float: {
            if (nullable)
                return std::make_unique<Lst<util::Optional<Float>>>(*this, col_key);
            else
                return std::make_unique<Lst<Float>>(*this, col_key);
        }
        case type_Double: {
            if (nullable)
                return std::make_unique<Lst<util::Optional<Double>>>(*this, col_key);
            else
                return std::make_unique<Lst<Double>>(*this, col_key);
        }
        case type_String: {
            return std::make_unique<Lst<String>>(*this, col_key);
        }
        case type_Binary: {
            return std::make_unique<Lst<Binary>>(*this, col_key);
        }
        case type_Timestamp: {
            return std::make_unique<Lst<Timestamp>>(*this, col_key);
        }
<<<<<<< HEAD
        case type_Decimal: {
            return std::make_unique<Lst<Decimal128>>(*this, col_key);
=======
        case type_ObjectId: {
            return std::make_unique<Lst<ObjectId>>(*this, col_key);
>>>>>>> 51aad380
        }
        case type_LinkList:
            return get_linklist_ptr(col_key);
        case type_Link:
        case type_OldDateTime:
        case type_OldTable:
        case type_OldMixed:
            REALM_ASSERT(false);
            break;
    }
    return {};
}

/********************************* LstBase **********************************/

ConstLstBase::ConstLstBase(ColKey col_key, const ConstObj* obj)
    : m_const_obj(obj)
    , m_col_key(col_key)
{
    if (!col_key.get_attrs().test(col_attr_List)) {
        throw LogicError(LogicError::list_type_mismatch);
    }
}

template <class T>
ConstLst<T>::ConstLst(const ConstObj& obj, ColKey col_key)
    : ConstLstBase(col_key, &m_obj)
    , ConstLstIf<T>(obj.get_alloc())
    , m_obj(obj)
{
    this->m_nullable = obj.get_table()->is_nullable(col_key);
    this->init_from_parent();
}

ConstLstBase::~ConstLstBase()
{
}

ref_type ConstLstBase::get_child_ref(size_t) const noexcept
{
    try {
        return to_ref(m_const_obj->_get<int64_t>(m_col_key.get_index()));
    }
    catch (const InvalidKey&) {
        return ref_type(0);
    }
}

std::pair<ref_type, size_t> ConstLstBase::get_to_dot_parent(size_t) const
{
    // TODO
    return {};
}

void ConstLstBase::erase_repl(Replication* repl, size_t ndx) const
{
    repl->list_erase(*this, ndx);
}

void ConstLstBase::move_repl(Replication* repl, size_t from, size_t to) const
{
    repl->list_move(*this, from, to);
}

void ConstLstBase::swap_repl(Replication* repl, size_t ndx1, size_t ndx2) const
{
    repl->list_swap(*this, ndx1, ndx2);
}

void ConstLstBase::clear_repl(Replication* repl) const
{
    repl->list_clear(*this);
}

template <class T>
Lst<T>::Lst(const Obj& obj, ColKey col_key)
    : ConstLstBase(col_key, &m_obj)
    , ConstLstIf<T>(obj.get_alloc())
    , m_obj(obj)
{
    if (m_obj) {
        this->m_nullable = col_key.get_attrs().test(col_attr_Nullable);
        ConstLstIf<T>::init_from_parent();
    }
}

/****************************** Lst aggregates *******************************/

// This will be defined when using C++17
template <typename... Ts>
struct make_void {
    typedef void type;
};
template <typename... Ts>
using void_t = typename make_void<Ts...>::type;


template <class T, class = void>
struct MinHelper {
    template <class U>
    static Mixed eval(U&, size_t*)
    {
        return Mixed{};
    }
};

template <class T>
struct MinHelper<T, void_t<typename ColumnTypeTraits<T>::minmax_type>> {
    template <class U>
    static Mixed eval(U& tree, size_t* return_ndx)
    {
        return Mixed(bptree_minimum<T>(tree, return_ndx));
    }
};

template <class T>
Mixed ConstLstIf<T>::min(size_t* return_ndx) const
{
    return MinHelper<T>::eval(*m_tree, return_ndx);
}

template <class T, class Enable = void>
struct MaxHelper {
    template <class U>
    static Mixed eval(U&, size_t*)
    {
        return Mixed{};
    }
};

template <class T>
struct MaxHelper<T, void_t<typename ColumnTypeTraits<T>::minmax_type>> {
    template <class U>
    static Mixed eval(U& tree, size_t* return_ndx)
    {
        return Mixed(bptree_maximum<T>(tree, return_ndx));
    }
};

template <class T>
Mixed ConstLstIf<T>::max(size_t* return_ndx) const
{
    return MaxHelper<T>::eval(*m_tree, return_ndx);
}

template <class T, class Enable = void>
class SumHelper {
public:
    template <class U>
    static Mixed eval(U&, size_t* return_cnt)
    {
        if (return_cnt)
            *return_cnt = 0;
        return Mixed{};
    }
};

template <class T>
class SumHelper<T, void_t<typename ColumnTypeTraits<T>::sum_type>> {
public:
    template <class U>
    static Mixed eval(U& tree, size_t* return_cnt)
    {
        return Mixed(bptree_sum<T>(tree, return_cnt));
    }
};

template <class T>
Mixed ConstLstIf<T>::sum(size_t* return_cnt) const
{
    return SumHelper<T>::eval(*m_tree, return_cnt);
}

template <class T, class = void>
struct AverageHelper {
    template <class U>
    static Mixed eval(U&, size_t* return_cnt)
    {
        if (return_cnt)
            *return_cnt = 0;
        return Mixed{};
    }
};

template <class T>
struct AverageHelper<T, void_t<typename ColumnTypeTraits<T>::sum_type>> {
    template <class U>
    static Mixed eval(U& tree, size_t* return_cnt)
    {
        return Mixed(bptree_average<T>(tree, return_cnt));
    }
};

template <class T>
Mixed ConstLstIf<T>::avg(size_t* return_cnt) const
{
    return AverageHelper<T>::eval(*m_tree, return_cnt);
}

template <class T>
void ConstLstIf<T>::sort(std::vector<size_t>& indices, bool ascending) const
{
    auto sz = size();
    auto sz2 = indices.size();

    indices.reserve(sz);
    if (sz < sz2) {
        // If list size has decreased, we have to start all over
        indices.clear();
        sz2 = 0;
    }
    for (size_t i = sz2; i < sz; i++) {
        // If list size has increased, just add the missing indices
        indices.push_back(i);
    }
    auto b = indices.begin();
    auto e = indices.end();
    if (ascending) {
        std::sort(b, e, [this](size_t i1, size_t i2) { return m_tree->get(i1) < m_tree->get(i2); });
    }
    else {
        std::sort(b, e, [this](size_t i1, size_t i2) { return m_tree->get(i1) > m_tree->get(i2); });
    }
}

template <class T>
void ConstLstIf<T>::distinct(std::vector<size_t>& indices, util::Optional<bool> sort_order) const
{
    indices.clear();
    sort(indices, sort_order ? *sort_order : true);
    auto duplicates = std::unique(indices.begin(), indices.end(),
                                  [this](size_t i1, size_t i2) { return m_tree->get(i1) == m_tree->get(i2); });
    // Erase the duplicates
    indices.erase(duplicates, indices.end());

    if (!sort_order) {
        // Restore original order
        std::sort(indices.begin(), indices.end(), std::less<size_t>());
    }
}


/************************* template instantiations ***************************/

namespace realm {
template ConstLst<int64_t>::ConstLst(const ConstObj& obj, ColKey col_key);
template ConstLst<util::Optional<Int>>::ConstLst(const ConstObj& obj, ColKey col_key);
template ConstLst<bool>::ConstLst(const ConstObj& obj, ColKey col_key);
template ConstLst<util::Optional<bool>>::ConstLst(const ConstObj& obj, ColKey col_key);
template ConstLst<float>::ConstLst(const ConstObj& obj, ColKey col_key);
template ConstLst<util::Optional<float>>::ConstLst(const ConstObj& obj, ColKey col_key);
template ConstLst<double>::ConstLst(const ConstObj& obj, ColKey col_key);
template ConstLst<util::Optional<double>>::ConstLst(const ConstObj& obj, ColKey col_key);
template ConstLst<StringData>::ConstLst(const ConstObj& obj, ColKey col_key);
template ConstLst<BinaryData>::ConstLst(const ConstObj& obj, ColKey col_key);
template ConstLst<Timestamp>::ConstLst(const ConstObj& obj, ColKey col_key);
template ConstLst<ObjKey>::ConstLst(const ConstObj& obj, ColKey col_key);

template Lst<int64_t>::Lst(const Obj& obj, ColKey col_key);
template Lst<util::Optional<Int>>::Lst(const Obj& obj, ColKey col_key);
template Lst<bool>::Lst(const Obj& obj, ColKey col_key);
template Lst<util::Optional<bool>>::Lst(const Obj& obj, ColKey col_key);
template Lst<float>::Lst(const Obj& obj, ColKey col_key);
template Lst<util::Optional<float>>::Lst(const Obj& obj, ColKey col_key);
template Lst<double>::Lst(const Obj& obj, ColKey col_key);
template Lst<util::Optional<double>>::Lst(const Obj& obj, ColKey col_key);
template Lst<StringData>::Lst(const Obj& obj, ColKey col_key);
template Lst<BinaryData>::Lst(const Obj& obj, ColKey col_key);
template Lst<Timestamp>::Lst(const Obj& obj, ColKey col_key);
template Lst<ObjKey>::Lst(const Obj& obj, ColKey col_key);
}

ConstObj ConstLnkLst::get_object(size_t link_ndx) const
{
    return m_const_obj->get_target_table(m_col_key)->get_object(ConstLstIf<ObjKey>::get(link_ndx));
}

/********************************* Lst<Key> *********************************/

template <>
void Lst<ObjKey>::do_set(size_t ndx, ObjKey target_key)
{
    CascadeState state;
    ObjKey old_key = get(ndx);
    bool recurse = m_obj.replace_backlink(m_col_key, old_key, target_key, state);

    m_tree->set(ndx, target_key);

    if (recurse) {
        auto table = m_obj.get_table();
        _impl::TableFriend::remove_recursive(*table, state); // Throws
    }
}

template <>
void Lst<ObjKey>::do_insert(size_t ndx, ObjKey target_key)
{
    m_obj.set_backlink(m_col_key, target_key);
    m_tree->insert(ndx, target_key);
}

template <>
void Lst<ObjKey>::do_remove(size_t ndx)
{
    CascadeState state;
    ObjKey old_key = get(ndx);
    bool recurse = m_obj.remove_backlink(m_col_key, old_key, state);

    m_tree->erase(ndx);

    if (recurse) {
        auto table = m_obj.get_table();
        _impl::TableFriend::remove_recursive(*table, state); // Throws
    }
}

template <>
void Lst<ObjKey>::clear()
{
    update_if_needed();
    if (size() > 0) {
        auto origin_table = m_obj.get_table();

        if (Replication* repl = m_const_obj->get_replication())
            repl->list_clear(*this); // Throws

        if (!origin_table->get_column_attr(m_col_key).test(col_attr_StrongLinks)) {
            size_t ndx = size();
            while (ndx--) {
                do_set(ndx, null_key);
                m_tree->erase(ndx);
                ConstLstBase::adj_remove(ndx);
            }
            //m_obj.bump_both_versions();
            m_obj.bump_content_version();
            return;
        }

        TableRef target_table = m_obj.get_target_table(m_col_key);
        TableKey target_table_key = target_table->get_key();
        ColKey backlink_col = origin_table->get_opposite_column(m_col_key);

        CascadeState state;

        typedef _impl::TableFriend tf;
        size_t num_links = size();
        for (size_t ndx = 0; ndx < num_links; ++ndx) {
            ObjKey target_key = m_tree->get(ndx);
            Obj target_obj = target_table->get_object(target_key);
            target_obj.remove_one_backlink(backlink_col, m_obj.get_key()); // Throws
            size_t num_remaining = target_obj.get_backlink_count(*origin_table, m_col_key);
            if (num_remaining == 0) {
                state.m_to_be_deleted.emplace_back(target_table_key, target_key);
            }
        }

        m_tree->clear();
        m_obj.bump_both_versions();

        tf::remove_recursive(*origin_table, state); // Throws
    }
}

#ifdef _WIN32
namespace realm {
// Explicit instantiation required on some windows builds
template void Lst<ObjKey>::do_insert(size_t ndx, ObjKey target_key);
template void Lst<ObjKey>::do_set(size_t ndx, ObjKey target_key);
template void Lst<ObjKey>::do_remove(size_t ndx);
template void Lst<ObjKey>::clear();
}
#endif

Obj LnkLst::get_object(size_t ndx)
{
    ObjKey k = get(ndx);
    return get_target_table()->get_object(k);
}

TableView LnkLst::get_sorted_view(SortDescriptor order) const
{
    TableView tv(get_target_table(), clone());
    tv.do_sync();
    tv.sort(std::move(order));
    return tv;
}

TableView LnkLst::get_sorted_view(ColKey column_key, bool ascending) const
{
    TableView v = get_sorted_view(SortDescriptor({{column_key}}, {ascending}));
    return v;
}

void LnkLst::remove_target_row(size_t link_ndx)
{
    // Deleting the object will automatically remove all links
    // to it. So we do not have to manually remove the deleted link
    ObjKey k = get(link_ndx);
    get_target_table()->remove_object(k);
}

void LnkLst::remove_all_target_rows()
{
    if (is_attached()) {
        _impl::TableFriend::batch_erase_rows(*get_target_table(), *this->m_tree);
    }
}

LnkLst::LnkLst(const Obj& owner, ColKey col_key)
    : ConstLstBase(col_key, &m_obj)
    , Lst<ObjKey>(owner, col_key)
    , ObjList(this->m_tree.get(), m_obj.get_target_table(m_col_key))
{
}

void LnkLst::get_dependencies(TableVersions& versions) const
{
    if (is_attached()) {
        auto table = get_table();
        versions.emplace_back(table->get_key(), table->get_content_version());
    }
}

void LnkLst::sync_if_needed() const
{
    if (this->is_attached()) {
        const_cast<LnkLst*>(this)->update_if_needed();
    }
}

namespace realm {
/***************************** Lst<T>::set_repl *****************************/
template <>
void Lst<Int>::set_repl(Replication* repl, size_t ndx, int64_t value)
{
    repl->list_set_int(*this, ndx, value);
}

template <>
void Lst<util::Optional<Int>>::set_repl(Replication* repl, size_t ndx, util::Optional<Int> value)
{
    if (value) {
        repl->list_set_int(*this, ndx, *value);
    }
    else {
        repl->list_set_null(*this, ndx);
    }
}

template <>
void Lst<Bool>::set_repl(Replication* repl, size_t ndx, bool value)
{
    repl->list_set_bool(*this, ndx, value);
}

template <>
void Lst<util::Optional<bool>>::set_repl(Replication* repl, size_t ndx, util::Optional<bool> value)
{
    if (value) {
        repl->list_set_bool(*this, ndx, *value);
    }
    else {
        repl->list_set_null(*this, ndx);
    }
}

template <>
void Lst<Float>::set_repl(Replication* repl, size_t ndx, float value)
{
    repl->list_set_float(*this, ndx, value);
}

template <>
void Lst<util::Optional<Float>>::set_repl(Replication* repl, size_t ndx, util::Optional<Float> value)
{
    if (value) {
        repl->list_set_float(*this, ndx, *value);
    }
    else {
        repl->list_set_null(*this, ndx);
    }
}

template <>
void Lst<Double>::set_repl(Replication* repl, size_t ndx, double value)
{
    repl->list_set_double(*this, ndx, value);
}

template <>
void Lst<util::Optional<Double>>::set_repl(Replication* repl, size_t ndx, util::Optional<Double> value)
{
    if (value) {
        repl->list_set_double(*this, ndx, *value);
    }
    else {
        repl->list_set_null(*this, ndx);
    }
}

template <>
void Lst<String>::set_repl(Replication* repl, size_t ndx, StringData value)
{
    if (value.is_null()) {
        repl->list_set_null(*this, ndx);
    }
    else {
        repl->list_set_string(*this, ndx, value);
    }
}

template <>
void Lst<Binary>::set_repl(Replication* repl, size_t ndx, BinaryData value)
{
    if (value.is_null()) {
        repl->list_set_null(*this, ndx);
    }
    else {
        repl->list_set_binary(*this, ndx, value);
    }
}

template <>
void Lst<Timestamp>::set_repl(Replication* repl, size_t ndx, Timestamp value)
{
    if (value.is_null()) {
        repl->list_set_null(*this, ndx);
    }
    else {
        repl->list_set_timestamp(*this, ndx, value);
    }
}

template <>
void Lst<ObjectId>::set_repl(Replication* repl, size_t ndx, ObjectId value)
{
    if (value.is_null()) {
        repl->list_set_null(*this, ndx);
    }
    else {
        // FIXME: implement
    }
}

template <>
void Lst<ObjKey>::set_repl(Replication* repl, size_t ndx, ObjKey key)
{
    if (key) {
        repl->list_set_link(*this, ndx, key);
    }
    else {
        repl->list_set_null(*this, ndx);
    }
}

template <>
void Lst<Decimal128>::set_repl(Replication* repl, size_t ndx, Decimal128 value)
{
    if (value.is_null()) {
        repl->list_set_null(*this, ndx);
    }
    else {
        // FIXME: Implement
    }
}

/*************************** Lst<T>::insert_repl ****************************/
template <>
void Lst<Int>::insert_repl(Replication* repl, size_t ndx, int64_t value)
{
    repl->list_insert_int(*this, ndx, value);
}

template <>
void Lst<util::Optional<Int>>::insert_repl(Replication* repl, size_t ndx, util::Optional<Int> value)
{
    if (value) {
        repl->list_insert_int(*this, ndx, *value);
    }
    else {
        repl->list_insert_null(*this, ndx);
    }
}

template <>
void Lst<Bool>::insert_repl(Replication* repl, size_t ndx, bool value)
{
    repl->list_insert_bool(*this, ndx, value);
}

template <>
void Lst<util::Optional<bool>>::insert_repl(Replication* repl, size_t ndx, util::Optional<bool> value)
{
    if (value) {
        repl->list_insert_bool(*this, ndx, *value);
    }
    else {
        repl->list_insert_null(*this, ndx);
    }
}

template <>
void Lst<Float>::insert_repl(Replication* repl, size_t ndx, float value)
{
    repl->list_insert_float(*this, ndx, value);
}

template <>
void Lst<util::Optional<Float>>::insert_repl(Replication* repl, size_t ndx, util::Optional<Float> value)
{
    if (value) {
        repl->list_insert_float(*this, ndx, *value);
    }
    else {
        repl->list_insert_null(*this, ndx);
    }
}

template <>
void Lst<Double>::insert_repl(Replication* repl, size_t ndx, double value)
{
    repl->list_insert_double(*this, ndx, value);
}

template <>
void Lst<util::Optional<Double>>::insert_repl(Replication* repl, size_t ndx, util::Optional<Double> value)
{
    if (value) {
        repl->list_insert_double(*this, ndx, *value);
    }
    else {
        repl->list_insert_null(*this, ndx);
    }
}

template <>
void Lst<String>::insert_repl(Replication* repl, size_t ndx, StringData value)
{
    if (value.is_null()) {
        repl->list_insert_null(*this, ndx);
    }
    else {
        repl->list_insert_string(*this, ndx, value);
    }
}

template <>
void Lst<Binary>::insert_repl(Replication* repl, size_t ndx, BinaryData value)
{
    if (value.is_null()) {
        repl->list_insert_null(*this, ndx);
    }
    else {
        repl->list_insert_binary(*this, ndx, value);
    }
}

template <>
void Lst<Timestamp>::insert_repl(Replication* repl, size_t ndx, Timestamp value)
{
    if (value.is_null()) {
        repl->list_insert_null(*this, ndx);
    }
    else {
        repl->list_insert_timestamp(*this, ndx, value);
    }
}

template <>
void Lst<ObjectId>::insert_repl(Replication* repl, size_t ndx, ObjectId value)
{
    if (value.is_null()) {
        repl->list_insert_null(*this, ndx);
    }
    else {
        // FIXME: implement
    }
}

template <>
void Lst<ObjKey>::insert_repl(Replication* repl, size_t ndx, ObjKey key)
{
    if (key) {
        repl->list_insert_link(*this, ndx, key);
    }
    else {
        repl->list_insert_null(*this, ndx);
    }
}

template <>
void Lst<Decimal128>::insert_repl(Replication* repl, size_t ndx, Decimal128 value)
{
    if (value.is_null()) {
        repl->list_insert_null(*this, ndx);
    }
    else {
        // FIXME: Implement
    }
}
}

#ifdef _WIN32
// For some strange reason these functions needs to be explicitly instantiated
// on Visual Studio 2017. Otherwise the code is not generated.
namespace realm {
template void Lst<ObjKey>::add(ObjKey target_key);
template void Lst<ObjKey>::insert(size_t ndx, ObjKey target_key);
template ObjKey Lst<ObjKey>::remove(size_t ndx);
template void Lst<ObjKey>::clear();
}
#endif<|MERGE_RESOLUTION|>--- conflicted
+++ resolved
@@ -25,11 +25,8 @@
 #include "realm/array_string.hpp"
 #include "realm/array_binary.hpp"
 #include "realm/array_timestamp.hpp"
-<<<<<<< HEAD
 #include "realm/array_decimal128.hpp"
-=======
 #include "realm/array_object_id.hpp"
->>>>>>> 51aad380
 #include "realm/column_type_traits.hpp"
 #include "realm/table.hpp"
 #include "realm/table_view.hpp"
@@ -78,13 +75,11 @@
         case type_Timestamp: {
             return std::make_unique<ConstLst<Timestamp>>(*this, col_key);
         }
-<<<<<<< HEAD
         case type_Decimal: {
             return std::make_unique<ConstLst<Decimal128>>(*this, col_key);
-=======
+        }
         case type_ObjectId: {
             return std::make_unique<ConstLst<ObjectId>>(*this, col_key);
->>>>>>> 51aad380
         }
         case type_LinkList: {
             const ConstLstBase* clb = get_linklist_ptr(col_key).release();
@@ -140,13 +135,11 @@
         case type_Timestamp: {
             return std::make_unique<Lst<Timestamp>>(*this, col_key);
         }
-<<<<<<< HEAD
         case type_Decimal: {
             return std::make_unique<Lst<Decimal128>>(*this, col_key);
-=======
+        }
         case type_ObjectId: {
             return std::make_unique<Lst<ObjectId>>(*this, col_key);
->>>>>>> 51aad380
         }
         case type_LinkList:
             return get_linklist_ptr(col_key);
