/*************************************************************************
 *
 * Copyright 2016 Realm Inc.
 *
 * Licensed under the Apache License, Version 2.0 (the "License");
 * you may not use this file except in compliance with the License.
 * You may obtain a copy of the License at
 *
 * http://www.apache.org/licenses/LICENSE-2.0
 *
 * Unless required by applicable law or agreed to in writing, software
 * distributed under the License is distributed on an "AS IS" BASIS,
 * WITHOUT WARRANTIES OR CONDITIONS OF ANY KIND, either express or implied.
 * See the License for the specific language governing permissions and
 * limitations under the License.
 *
 **************************************************************************/

#ifndef REALM_ALLOC_HPP
#define REALM_ALLOC_HPP

#include <cstdint>
#include <cstddef>
#include <atomic>

#include <realm/util/features.h>
#include <realm/util/terminate.hpp>
#include <realm/util/assert.hpp>
#include <realm/util/safe_int_ops.hpp>

namespace realm {

class Allocator;

class Replication;

using ref_type = size_t;

int_fast64_t from_ref(ref_type) noexcept;
ref_type to_ref(int_fast64_t) noexcept;
int64_t to_int64(size_t value) noexcept;

class MemRef {
public:
    MemRef() noexcept;
    ~MemRef() noexcept;

    MemRef(char* addr, ref_type ref, Allocator& alloc) noexcept;
    MemRef(ref_type ref, Allocator& alloc) noexcept;

    char* get_addr();
    ref_type get_ref();
    void set_ref(ref_type ref);
    void set_addr(char* addr);

private:
    char* m_addr;
    ref_type m_ref;
#if REALM_ENABLE_MEMDEBUG
    // Allocator that created m_ref. Used to verify that the ref is valid whenever you call
    // get_ref()/get_addr and that it e.g. has not been free'ed
    const Allocator* m_alloc = nullptr;
#endif
};


/// The common interface for Realm allocators.
///
/// A Realm allocator must associate a 'ref' to each allocated
/// object and be able to efficiently map any 'ref' to the
/// corresponding memory address. The 'ref' is an integer and it must
/// always be divisible by 8. Also, a value of zero is used to
/// indicate a null-reference, and must therefore never be returned by
/// Allocator::alloc().
///
/// The purpose of the 'refs' is to decouple the memory reference from
/// the actual address and thereby allowing objects to be relocated in
/// memory without having to modify stored references.
///
/// \sa SlabAlloc
class Allocator {
public:
    static constexpr int CURRENT_FILE_FORMAT_VERSION = 5;

    /// The specified size must be divisible by 8, and must not be
    /// zero.
    ///
    /// \throw std::bad_alloc If insufficient memory was available.
    MemRef alloc(size_t size);

    /// Calls do_realloc().
    ///
    /// Note: The underscore has been added because the name `realloc`
    /// would conflict with a macro on the Windows platform.
    MemRef realloc_(ref_type, const char* addr, size_t old_size, size_t new_size);

    /// Calls do_free().
    ///
    /// Note: The underscore has been added because the name `free
    /// would conflict with a macro on the Windows platform.
    void free_(ref_type, const char* addr) noexcept;

    /// Shorthand for free_(mem.get_ref(), mem.get_addr()).
    void free_(MemRef mem) noexcept;

    /// Calls do_translate().
    char* translate(ref_type ref) const noexcept;

    /// Returns true if, and only if the object at the specified 'ref'
    /// is in the immutable part of the memory managed by this
    /// allocator. The method by which some objects become part of the
    /// immuatble part is entirely up to the class that implements
    /// this interface.
    bool is_read_only(ref_type) const noexcept;

    /// Returns a simple allocator that can be used with free-standing
    /// Realm objects (such as a free-standing table). A
    /// free-standing object is one that is not part of a Group, and
    /// therefore, is not part of an actual database.
    static Allocator& get_default() noexcept;

    virtual ~Allocator() noexcept;

    virtual void verify() const = 0;

#ifdef REALM_DEBUG
    /// Terminate the program precisely when the specified 'ref' is
    /// freed (or reallocated). You can use this to detect whether the
    /// ref is freed (or reallocated), and even to get a stacktrace at
    /// the point where it happens. Call watch(0) to stop watching
    /// that ref.
    void watch(ref_type ref) { m_debug_watch = ref; }
#endif

    Replication* get_replication() noexcept;

    /// \brief The version of the format of the the node structure (in file or
    /// in memory) in use by Realm objects associated with this allocator.
    ///
    /// Every allocator contains a file format version field, which is returned
    /// by this function. In some cases (as mentioned below) the file format can
    /// change.
    ///
    /// A value of zero means the the file format is not yet decided. This is
    /// only possible for empty Realms where top-ref is zero.
    ///
    /// For the default allocator (get_default()), the file format version field
    /// can never change, is never zero, and is set to whatever
    /// Group::get_target_file_format_version_for_session() would return if the
    /// original file format version was undecided and the request history type
    /// was Replication::hist_None.
    ///
    /// For the slab allocator (AllocSlab), the file format version field is set
    /// to the file format version specified by the attached file (or attached
    /// memory buffer) at the time of attachment. If no file (or buffer) is
    /// currently attached, the returned value has no meaning. If the Realm file
    /// format is later upgraded, the file form,at version filed must be updated
    /// to reflect that fact.
    ///
    /// In shared mode (when a Realm file is opened via a SharedGroup instance)
    /// it can happen that the file format is upgraded asyncronously (via
    /// another SharedGroup instance), and in that case the file format version
    /// field of the allocator can get out of date, but only for a short
    /// while. It is always garanteed to be, and remain up to date after the
    /// opening process completes (when SharedGroup::do_open() returns).
    ///
    /// An empty Realm file (one whose top-ref is zero) may specify a file
    /// format version of zero to indicate that the format is not yet
    /// decided. In that case, this function will return zero immediately after
    /// AllocSlab::attach_file() returns. It shall be guaranteed, however, that
    /// the zero is changed to a proper file format version before the opening
    /// process completes (Group::open() or SharedGroup::open()). It is the duty
    /// of the caller of AllocSlab::attach_file() to ensure this.
    ///
    /// File format versions:
    ///
    ///   1 Initial file format version
    ///
    ///   2 Various changes.
    ///
    ///   3 Supporting null on string columns broke the file format in following
    ///     way: Index appends an 'X' character to all strings except the null
    ///     string, to be able to distinguish between null and empty
    ///     string. Bumped to 3 because of null support of String columns and
    ///     because of new format of index.
    ///
    ///   4 Introduction of optional in-Realm history of changes (additional
    ///     entries in Group::m_top). Since this change is not forward
    ///     compatible, the file format version had to be bumped. This change is
    ///     implemented in a way that achieves backwards compatibility with
    ///     version 3 (and in turn with version 2).
    ///
    ///   5 Introduced the new Timestamp column type that replaces DateTime.
    ///     When opening an older database file, all DateTime columns will be
    ///     automatically upgraded Timestamp columns.
    ///
    /// IMPORTANT: When introducing a new file format version, be sure to review
    /// the file validity checks in AllocSlab::validate_buffer(), the file
    /// format selection loginc in
    /// Group::get_target_file_format_version_for_session(), and the file format
    /// upgrade logic in Group::upgrade_file_format().
    int get_file_format_version() const noexcept;

protected:
    size_t m_baseline = 0; // Separation line between immutable and mutable refs.

    Replication* m_replication = nullptr;

    /// See get_file_format_version().
    int m_file_format_version = 0;

    ref_type m_debug_watch = 0;

    /// The specified size must be divisible by 8, and must not be
    /// zero.
    ///
    /// \throw std::bad_alloc If insufficient memory was available.
    virtual MemRef do_alloc(size_t size) = 0;

    /// The specified size must be divisible by 8, and must not be
    /// zero.
    ///
    /// The default version of this function simply allocates a new
    /// chunk of memory, copies over the old contents, and then frees
    /// the old chunk.
    ///
    /// \throw std::bad_alloc If insufficient memory was available.
    virtual MemRef do_realloc(ref_type, const char* addr, size_t old_size, size_t new_size) = 0;

    /// Release the specified chunk of memory.
    virtual void do_free(ref_type, const char* addr) noexcept = 0;

    /// Map the specified \a ref to the corresponding memory
    /// address. Note that if is_read_only(ref) returns true, then the
    /// referenced object is to be considered immutable, and it is
    /// then entirely the responsibility of the caller that the memory
    /// is not modified by way of the returned memory pointer.
    virtual char* do_translate(ref_type ref) const noexcept = 0;

    Allocator() noexcept;

    // FIXME: This really doesn't belong in an allocator, but it is the best
    // place for now, because every table has a pointer leading here. It would
    // be more obvious to place it in Group, but that would add a runtime overhead,
    // and access is time critical.
    //
    // This means that multiple threads that allocate Realm objects through the
    // default allocator will share this variable, which is a logical design flaw
    // that can make sync_if_needed() re-run queries even though it is not required.
    // It must be atomic because it's shared.
    std::atomic<uint_fast64_t> m_table_versioning_counter;

    /// Bump the global version counter. This method should be called when
    /// version bumping is initiated. Then following calls to should_propagate_version()
    /// can be used to prune the version bumping.
    uint_fast64_t bump_global_version() noexcept;

    /// Determine if the "local_version" is out of sync, so that it should
    /// be updated. In that case: also update it. Called from Table::bump_version
    /// to control propagation of version updates on tables within the group.
    bool should_propagate_version(uint_fast64_t& local_version) noexcept;

    friend class Table;
    friend class Group;
};

inline uint_fast64_t Allocator::bump_global_version() noexcept
{
    ++m_table_versioning_counter;
    return m_table_versioning_counter;
}


inline bool Allocator::should_propagate_version(uint_fast64_t& local_version) noexcept
{
    if (local_version != m_table_versioning_counter) {
        local_version = m_table_versioning_counter;
        return true;
    }
    else {
        return false;
    }
}


// Implementation:

inline int_fast64_t from_ref(ref_type v) noexcept
{
    // Check that v is divisible by 8 (64-bit aligned).
    REALM_ASSERT_DEBUG(v % 8 == 0);
    return util::from_twos_compl<int_fast64_t>(v);
}

inline ref_type to_ref(int_fast64_t v) noexcept
{
    REALM_ASSERT_DEBUG(!util::int_cast_has_overflow<ref_type>(v));
    // Check that v is divisible by 8 (64-bit aligned).
    REALM_ASSERT_DEBUG(v % 8 == 0);
    return ref_type(v);
}

inline int64_t to_int64(size_t value) noexcept
{
    //    FIXME: Enable once we get clang warning flags correct
    //    REALM_ASSERT_DEBUG(value <= std::numeric_limits<int64_t>::max());
    return static_cast<int64_t>(value);
}


inline MemRef::MemRef() noexcept : m_addr(nullptr), m_ref(0)
{
}

inline MemRef::~MemRef() noexcept
{
}

inline MemRef::MemRef(char* addr, ref_type ref, Allocator& alloc) noexcept : m_addr(addr), m_ref(ref)
{
    static_cast<void>(alloc);
#if REALM_ENABLE_MEMDEBUG
    m_alloc = &alloc;
#endif
}

inline MemRef::MemRef(ref_type ref, Allocator& alloc) noexcept : m_addr(alloc.translate(ref)), m_ref(ref)
{
    static_cast<void>(alloc);
#if REALM_ENABLE_MEMDEBUG
    m_alloc = &alloc;
#endif
}

inline char* MemRef::get_addr()
{
#if REALM_ENABLE_MEMDEBUG
    // Asserts if the ref has been freed
    m_alloc->translate(m_ref);
#endif
    return m_addr;
}

inline ref_type MemRef::get_ref()
{
#if REALM_ENABLE_MEMDEBUG
    // Asserts if the ref has been freed
    m_alloc->translate(m_ref);
#endif
    return m_ref;
}

inline void MemRef::set_ref(ref_type ref)
{
#if REALM_ENABLE_MEMDEBUG
    // Asserts if the ref has been freed
    m_alloc->translate(ref);
#endif
    m_ref = ref;
}

inline void MemRef::set_addr(char* addr)
{
    m_addr = addr;
}

inline MemRef Allocator::alloc(size_t size)
{
    return do_alloc(size);
}

inline MemRef Allocator::realloc_(ref_type ref, const char* addr, size_t old_size, size_t new_size)
{
#ifdef REALM_DEBUG
    if (ref == m_debug_watch)
        REALM_TERMINATE("Allocator watch: Ref was reallocated");
#endif
    return do_realloc(ref, addr, old_size, new_size);
}

inline void Allocator::free_(ref_type ref, const char* addr) noexcept
{
#ifdef REALM_DEBUG
    if (ref == m_debug_watch)
        REALM_TERMINATE("Allocator watch: Ref was freed");
#endif
    return do_free(ref, addr);
}

inline void Allocator::free_(MemRef mem) noexcept
{
    free_(mem.get_ref(), mem.get_addr());
}

inline char* Allocator::translate(ref_type ref) const noexcept
{
    return do_translate(ref);
}

inline bool Allocator::is_read_only(ref_type ref) const noexcept
{
    REALM_ASSERT_DEBUG(ref != 0);
    REALM_ASSERT_DEBUG(m_baseline != 0); // Attached SlabAlloc
    return ref < m_baseline;
}

<<<<<<< HEAD
inline Allocator::Allocator() noexcept : m_replication(nullptr)
=======
inline Allocator::Allocator() noexcept
>>>>>>> a927a0c7
{
    m_table_versioning_counter = 0;
}

inline Allocator::~Allocator() noexcept
{
}

inline Replication* Allocator::get_replication() noexcept
{
    return m_replication;
}

inline int Allocator::get_file_format_version() const noexcept
{
    return m_file_format_version;
}


} // namespace realm

#endif // REALM_ALLOC_HPP<|MERGE_RESOLUTION|>--- conflicted
+++ resolved
@@ -404,11 +404,7 @@
     return ref < m_baseline;
 }
 
-<<<<<<< HEAD
-inline Allocator::Allocator() noexcept : m_replication(nullptr)
-=======
 inline Allocator::Allocator() noexcept
->>>>>>> a927a0c7
 {
     m_table_versioning_counter = 0;
 }
