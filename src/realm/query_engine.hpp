--- conflicted
+++ resolved
@@ -672,7 +672,6 @@
 {
     using ThisType = IntegerNodeBase<ColType>;
 public:
-<<<<<<< HEAD
     using TConditionValue = typename ColType::value_type;
     static const bool nullable = ColType::nullable;
 
@@ -690,67 +689,6 @@
             cont = this->m_leaf_ptr->template find<TConditionFunction, act_CallbackIdx>
                 (m_value, start_in_leaf, end_in_leaf, this->m_leaf_start, nullptr,
                  std::bind1st(std::mem_fun(&ThisType::template match_callback<TAction, AggregateColumnType>), this));
-=======
-    typedef typename ColumnTypeTraits<TConditionValue>::column_type ColType;
-
-    IntegerNode(TConditionValue v, size_t column) : m_value(v), m_find_callback_specialized(nullptr)
-    {
-        m_condition_column_idx = column;
-    }
-    ~IntegerNode() REALM_NOEXCEPT override {}
-
-    void init(const Table& table) override
-    {
-        IntegerNodeBase::init(table);
-        m_dD = 100.0;
-        m_condition_column = static_cast<const ColType*>(&get_column_base(table, m_condition_column_idx));
-        m_table = &table;
-        m_leaf_end = 0;
-        if (m_child)
-            m_child->init(table);
-    }
-
-    void aggregate_local_prepare(Action TAction, DataType col_id) override
-    {
-        m_fastmode_disabled = (col_id == type_Float || col_id == type_Double);
-        m_TAction = TAction;
-
-        if (TAction == act_ReturnFirst)
-            m_find_callback_specialized = &ThisType::template find_callback_specialization<act_ReturnFirst, Column>;
-
-        else if (TAction == act_Count)
-            m_find_callback_specialized = & ThisType::template find_callback_specialization<act_Count, Column>;
-
-        else if (TAction == act_Sum && col_id == type_Int)
-            m_find_callback_specialized = & ThisType::template find_callback_specialization<act_Sum, Column>;
-        else if (TAction == act_Sum && col_id == type_Float)
-            m_find_callback_specialized = & ThisType::template find_callback_specialization<act_Sum, BasicColumn<float>>;
-        else if (TAction == act_Sum && col_id == type_Double)
-            m_find_callback_specialized = & ThisType::template find_callback_specialization<act_Sum, BasicColumn<double>>;
-
-        else if (TAction == act_Max && col_id == type_Int)
-            m_find_callback_specialized = & ThisType::template find_callback_specialization<act_Max, Column>;
-        else if (TAction == act_Max && col_id == type_Float)
-            m_find_callback_specialized = & ThisType::template find_callback_specialization<act_Max, BasicColumn<float>>;
-        else if (TAction == act_Max && col_id == type_Double)
-            m_find_callback_specialized = & ThisType::template find_callback_specialization<act_Max, BasicColumn<double>>;
-
-        else if (TAction == act_Min && col_id == type_Int)
-            m_find_callback_specialized = & ThisType::template find_callback_specialization<act_Min, Column>;
-        else if (TAction == act_Min && col_id == type_Float)
-            m_find_callback_specialized = & ThisType::template find_callback_specialization<act_Min, BasicColumn<float>>;
-        else if (TAction == act_Min && col_id == type_Double)
-            m_find_callback_specialized = & ThisType::template find_callback_specialization<act_Min, BasicColumn<double>>;
-
-        else if (TAction == act_FindAll)
-            m_find_callback_specialized = & ThisType::template find_callback_specialization<act_FindAll, Column>;
-
-        else if (TAction == act_CallbackIdx)
-            m_find_callback_specialized = & ThisType::template find_callback_specialization<act_CallbackIdx, Column>;
-
-        else {
-            REALM_ASSERT(false);
->>>>>>> 615f7c3c
         }
         return cont;
     }
@@ -1059,10 +997,6 @@
     FloatDoubleNode(TConditionValue v, size_t column_ndx) : m_value(v)
     {
         m_condition_column_idx = column_ndx;
-<<<<<<< HEAD
-=======
-        m_child = nullptr;
->>>>>>> 615f7c3c
         m_dT = 1.0;
     }
     FloatDoubleNode(null, size_t)
@@ -1124,10 +1058,6 @@
     {
         m_dT = 100.0;
         m_condition_column_idx = column;
-<<<<<<< HEAD
-=======
-        m_child = nullptr;
->>>>>>> 615f7c3c
 
         // FIXME: Store this in std::string instead.
         char* data = v.is_null() ? nullptr : new char[v.size()];
@@ -1936,10 +1866,6 @@
     ExpressionNode(Expression* compare, bool auto_delete)
     {
         m_auto_delete = auto_delete;
-<<<<<<< HEAD
-=======
-        m_child = nullptr;
->>>>>>> 615f7c3c
         m_compare = util::SharedPtr<Expression>(compare);
         m_dD = 10.0;
         m_dT = 50.0;
@@ -1980,10 +1906,6 @@
     LinksToNode(size_t origin_column_index, size_t target_row) : m_origin_column(origin_column_index),
                                                                  m_target_row(target_row)
     {
-<<<<<<< HEAD
-=======
-        m_child = nullptr;
->>>>>>> 615f7c3c
         m_dD = 10.0;
         m_dT = 50.0;
     }
