/*************************************************************************
 *
 * Copyright 2016 Realm Inc.
 *
 * Licensed under the Apache License, Version 2.0 (the "License");
 * you may not use this file except in compliance with the License.
 * You may obtain a copy of the License at
 *
 * http://www.apache.org/licenses/LICENSE-2.0
 *
 * Unless required by applicable law or agreed to in writing, software
 * distributed under the License is distributed on an "AS IS" BASIS,
 * WITHOUT WARRANTIES OR CONDITIONS OF ANY KIND, either express or implied.
 * See the License for the specific language governing permissions and
 * limitations under the License.
 *
 **************************************************************************/

#ifndef REALM_TABLE_HPP
#define REALM_TABLE_HPP

#include <algorithm>
#include <map>
#include <utility>
#include <typeinfo>
#include <memory>
#include <mutex>

#include <realm/util/features.h>
#include <realm/util/function_ref.hpp>
#include <realm/util/thread.hpp>
#include <realm/table_ref.hpp>
#include <realm/spec.hpp>
#include <realm/query.hpp>
#include <realm/table_cluster_tree.hpp>
#include <realm/keys.hpp>
#include <realm/global_key.hpp>

// Only set this to one when testing the code paths that exercise object ID
// hash collisions. It artificially limits the "optimistic" local ID to use
// only the lower 15 bits of the ID rather than the lower 63 bits, making it
// feasible to generate collisions within reasonable time.
#define REALM_EXERCISE_OBJECT_ID_COLLISION 0

namespace realm {

class BacklinkColumn;
template <class>
class BacklinkCount;
class BinaryColumy;
class ConstTableView;
class Group;
class SortDescriptor;
class StringIndex;
class TableView;
template <class>
class Columns;
template <class>
class SubQuery;
class ColKeys;
struct GlobalKey;
class LinkChain;

struct Link {
};
typedef Link BackLink;


namespace _impl {
class TableFriend;
}
namespace metrics {
class QueryInfo;
}
namespace query_builder {
class Arguments;
}
namespace parser {
class KeyPathMapping;
}

class Table {
public:
    /// Construct a new freestanding top-level table with static
    /// lifetime. For debugging only.
    Table(Allocator& = Allocator::get_default());

    /// Construct a copy of the specified table as a new freestanding
    /// top-level table with static lifetime. For debugging only.
    Table(const Table&, Allocator& = Allocator::get_default());

    ~Table() noexcept;

    Allocator& get_alloc() const;

    /// Get the name of this table, if it has one. Only group-level tables have
    /// names. For a table of any other kind, this function returns the empty
    /// string.
    StringData get_name() const noexcept;

<<<<<<< HEAD
    /// If this table is a group-level table, the parent group is returned,
    /// otherwise null is returned.
    Group* get_parent_group() const noexcept;
=======
    const char* get_state() const noexcept;
>>>>>>> e57227b2

    // Whether or not elements can be null.
    bool is_nullable(ColKey col_key) const;

    // Whether or not the column is a list.
    bool is_list(ColKey col_key) const;

    //@{
    /// Conventience functions for inspecting the dynamic table type.
    ///
    bool is_embedded() const noexcept; // true if table holds embedded objects
    size_t get_column_count() const noexcept;
    DataType get_column_type(ColKey column_key) const;
    StringData get_column_name(ColKey column_key) const;
    ColumnAttrMask get_column_attr(ColKey column_key) const noexcept;
    DataType get_dictionary_key_type(ColKey column_key) const noexcept;
    ColKey get_column_key(StringData name) const noexcept;
    ColKeys get_column_keys() const;
    typedef util::Optional<std::pair<ConstTableRef, ColKey>> BacklinkOrigin;
    BacklinkOrigin find_backlink_origin(StringData origin_table_name, StringData origin_col_name) const noexcept;
    BacklinkOrigin find_backlink_origin(ColKey backlink_col) const noexcept;
    //@}

    // Primary key columns
    ColKey get_primary_key_column() const;
    void set_primary_key_column(ColKey col);
    void validate_primary_column();

    //@{
    /// Convenience functions for manipulating the dynamic table type.
    ///
    static const size_t max_column_name_length = 63;
    static const uint64_t max_num_columns = 0xFFFFUL; // <-- must be power of two -1
    ColKey add_column(DataType type, StringData name, bool nullable = false);
    ColKey add_column(Table& target, StringData name);
    ColKey add_column_list(DataType type, StringData name, bool nullable = false);
    ColKey add_column_list(Table& target, StringData name);
    ColKey add_column_set(DataType type, StringData name, bool nullable = false);
    ColKey add_column_set(Table& target, StringData name);
    ColKey add_column_dictionary(DataType type, StringData name, DataType key_type = type_String);
    ColKey add_column_dictionary(Table& target, StringData name, DataType key_type = type_String);

    [[deprecated("Use add_column(Table&) or add_column_list(Table&) instead.")]] //
    ColKey
    add_column_link(DataType type, StringData name, Table& target);

    void remove_column(ColKey col_key);
    void rename_column(ColKey col_key, StringData new_name);
    bool valid_column(ColKey col_key) const noexcept;
    void check_column(ColKey col_key) const;
    // Change the embedded property of a table. If switching to being embedded, the table must
    // not have a primary key and all objects must have exactly 1 backlink. Return value
    // indicates if the conversion was done
    bool set_embedded(bool embedded);
    //@}

    /// True for `col_type_Link` and `col_type_LinkList`.
    static bool is_link_type(ColumnType) noexcept;

    //@{

    /// has_search_index() returns true if, and only if a search index has been
    /// added to the specified column. Rather than throwing, it returns false if
    /// the table accessor is detached or the specified index is out of range.
    ///
    /// add_search_index() adds a search index to the specified column of the
    /// table. It has no effect if a search index has already been added to the
    /// specified column (idempotency).
    ///
    /// remove_search_index() removes the search index from the specified column
    /// of the table. It has no effect if the specified column has no search
    /// index. The search index cannot be removed from the primary key of a
    /// table.
    ///
    /// \param col_key The key of a column of the table.

    bool has_search_index(ColKey col_key) const noexcept;
    void add_search_index(ColKey col_key);
    void remove_search_index(ColKey col_key);

    void enumerate_string_column(ColKey col_key);
    bool is_enumerated(ColKey col_key) const noexcept;
    bool contains_unique_values(ColKey col_key) const;

    //@}

    /// If the specified column is optimized to store only unique values, then
    /// this function returns the number of unique values currently
    /// stored. Otherwise it returns zero. This function is mainly intended for
    /// debugging purposes.
    size_t get_num_unique_values(ColKey col_key) const;

    template <class T>
    Columns<T> column(ColKey col_key) const; // FIXME: Should this one have been declared noexcept?
    template <class T>
    Columns<T> column(const Table& origin, ColKey origin_col_key) const;

    // BacklinkCount is a total count per row and therefore not attached to a specific column
    template <class T>
    BacklinkCount<T> get_backlink_count() const;

    template <class T>
    SubQuery<T> column(ColKey col_key, Query subquery) const;
    template <class T>
    SubQuery<T> column(const Table& origin, ColKey origin_col_key, Query subquery) const;

    // Table size and deletion
    bool is_empty() const noexcept;
    size_t size() const noexcept
    {
        return m_clusters.size();
    }
    size_t nb_unresolved() const noexcept
    {
        return m_tombstones ? m_tombstones->size() : 0;
    }

    //@{

    /// Object handling.

    // Create an object with key. If the key is omitted, a key will be generated by the system
    Obj create_object(ObjKey key = {}, const FieldValues& = {});
    // Create an object with specific GlobalKey - or return already existing object
    // Potential tombstone will be resurrected
    Obj create_object(GlobalKey object_id, const FieldValues& = {});
    // Create an object with primary key. If an object with the given primary key already exists, it
    // will be returned and did_create (if supplied) will be set to false.
    // Potential tombstone will be resurrected
    Obj create_object_with_primary_key(const Mixed& primary_key, FieldValues&&, bool* did_create = nullptr);
    Obj create_object_with_primary_key(const Mixed& primary_key, bool* did_create = nullptr)
    {
        return create_object_with_primary_key(primary_key, {{}}, did_create);
    }
    // Return key for existing object or return null key.
    ObjKey find_primary_key(Mixed value) const;
    // Return ObjKey for object identified by id. If objects does not exist, return null key
    ObjKey get_objkey(GlobalKey id) const;
    // Return key for existing object or return unresolved key.
    // Important: This is to be used ONLY by the Sync client. SDKs should NEVER
    // observe an unresolved key. Ever.
    ObjKey get_objkey_from_primary_key(const Mixed& primary_key);
    // Return key for existing object or return unresolved key.
    // Important: This is to be used ONLY by the Sync client. SDKs should NEVER
    // observe an unresolved key. Ever.
    // Important (2): This function must not be called for tables with primary keys.
    ObjKey get_objkey_from_global_key(GlobalKey key);
    /// Create a number of objects and add corresponding keys to a vector
    void create_objects(size_t number, std::vector<ObjKey>& keys);
    /// Create a number of objects with keys supplied
    void create_objects(const std::vector<ObjKey>& keys);
    /// Does the key refer to an object within the table?
    bool is_valid(ObjKey key) const
    {
        return m_clusters.is_valid(key);
    }
    GlobalKey get_object_id(ObjKey key) const;
    Obj get_object(ObjKey key) const
    {
        REALM_ASSERT(!key.is_unresolved());
        return m_clusters.get(key);
    }
    Obj get_object(size_t ndx) const
    {
        return m_clusters.get(ndx);
    }
    // Get object based on primary key
    Obj get_object_with_primary_key(Mixed pk) const;
    // Get primary key based on ObjKey
    Mixed get_primary_key(ObjKey key);
    // Get logical index for object. This function is not very efficient
    size_t get_object_ndx(ObjKey key) const
    {
        return m_clusters.get_ndx(key);
    }

    void dump_objects();

    bool traverse_clusters(ClusterTree::TraverseFunction func) const
    {
        return m_clusters.traverse(func);
    }

    /// remove_object() removes the specified object from the table.
    /// Any links from the specified object into objects residing in an embedded
    /// table will cause those objects to be deleted as well, and so on recursively.
    void remove_object(ObjKey key);
    /// remove_object_recursive() will delete linked rows if the removed link was the
    /// last one holding on to the row in question. This will be done recursively.
    void remove_object_recursive(ObjKey key);
    // Invalidate object. To be used by the Sync client.
    // - turns the object into a tombstone if links exist
    // - otherwise works just as remove_object()
    void invalidate_object(ObjKey key);
    Obj get_tombstone(ObjKey key) const
    {
        REALM_ASSERT(key.is_unresolved());
        REALM_ASSERT(m_tombstones);
        return m_tombstones->get(key);
    }

    void clear();
    using Iterator = TableClusterTree::Iterator;
    Iterator begin() const;
    Iterator end() const;
    void remove_object(const Iterator& it)
    {
        remove_object(it->get_key());
    }
    //@}


    TableRef get_link_target(ColKey column_key) noexcept;
    ConstTableRef get_link_target(ColKey column_key) const noexcept;

    static const size_t max_string_size = 0xFFFFF8 - Array::header_size - 1;
    static const size_t max_binary_size = 0xFFFFF8 - Array::header_size;

    static constexpr int_fast64_t max_integer = std::numeric_limits<int64_t>::max();
    static constexpr int_fast64_t min_integer = std::numeric_limits<int64_t>::min();

    /// Only group-level unordered tables can be used as origins or targets of
    /// links.
    bool is_group_level() const noexcept;

    /// A Table accessor obtained from a frozen transaction is also frozen.
    bool is_frozen() const noexcept
    {
        return m_is_frozen;
    }

    /// If this table is a group-level table, then this function returns the
    /// index of this table within the group. Otherwise it returns realm::npos.
    size_t get_index_in_group() const noexcept;
    TableKey get_key() const noexcept;

    uint64_t allocate_sequence_number();
    // Used by upgrade
    void set_sequence_number(uint64_t seq);
    void set_collision_map(ref_type ref);

    // Get the key of this table directly, without needing a Table accessor.
    static TableKey get_key_direct(Allocator& alloc, ref_type top_ref);

    // Aggregate functions
    size_t count_int(ColKey col_key, int64_t value) const;
    size_t count_string(ColKey col_key, StringData value) const;
    size_t count_float(ColKey col_key, float value) const;
    size_t count_double(ColKey col_key, double value) const;
    size_t count_decimal(ColKey col_key, Decimal128 value) const;

    int64_t sum_int(ColKey col_key) const;
    double sum_float(ColKey col_key) const;
    double sum_double(ColKey col_key) const;
    Decimal128 sum_decimal(ColKey col_key) const;
    int64_t maximum_int(ColKey col_key, ObjKey* return_ndx = nullptr) const;
    float maximum_float(ColKey col_key, ObjKey* return_ndx = nullptr) const;
    double maximum_double(ColKey col_key, ObjKey* return_ndx = nullptr) const;
    Decimal128 maximum_decimal(ColKey col_key, ObjKey* return_ndx = nullptr) const;
    Timestamp maximum_timestamp(ColKey col_key, ObjKey* return_ndx = nullptr) const;
    int64_t minimum_int(ColKey col_key, ObjKey* return_ndx = nullptr) const;
    float minimum_float(ColKey col_key, ObjKey* return_ndx = nullptr) const;
    double minimum_double(ColKey col_key, ObjKey* return_ndx = nullptr) const;
    Decimal128 minimum_decimal(ColKey col_key, ObjKey* return_ndx = nullptr) const;
    Timestamp minimum_timestamp(ColKey col_key, ObjKey* return_ndx = nullptr) const;
    double average_int(ColKey col_key, size_t* value_count = nullptr) const;
    double average_float(ColKey col_key, size_t* value_count = nullptr) const;
    double average_double(ColKey col_key, size_t* value_count = nullptr) const;
    Decimal128 average_decimal(ColKey col_key, size_t* value_count = nullptr) const;

    // Will return pointer to search index accessor. Will return nullptr if no index
    StringIndex* get_search_index(ColKey col) const noexcept
    {
        report_invalid_key(col);
        if (!has_search_index(col))
            return nullptr;
        return m_index_accessors[col.get_index().val];
    }
    template <class T>
    ObjKey find_first(ColKey col_key, T value) const;

    ObjKey find_first_int(ColKey col_key, int64_t value) const;
    ObjKey find_first_bool(ColKey col_key, bool value) const;
    ObjKey find_first_timestamp(ColKey col_key, Timestamp value) const;
    ObjKey find_first_object_id(ColKey col_key, ObjectId value) const;
    ObjKey find_first_float(ColKey col_key, float value) const;
    ObjKey find_first_double(ColKey col_key, double value) const;
    ObjKey find_first_decimal(ColKey col_key, Decimal128 value) const;
    ObjKey find_first_string(ColKey col_key, StringData value) const;
    ObjKey find_first_binary(ColKey col_key, BinaryData value) const;
    ObjKey find_first_null(ColKey col_key) const;
    ObjKey find_first_uuid(ColKey col_key, UUID value) const;

    //    TableView find_all_link(Key target_key);
    //    ConstTableView find_all_link(Key target_key) const;
    TableView find_all_int(ColKey col_key, int64_t value);
    ConstTableView find_all_int(ColKey col_key, int64_t value) const;
    TableView find_all_bool(ColKey col_key, bool value);
    ConstTableView find_all_bool(ColKey col_key, bool value) const;
    TableView find_all_float(ColKey col_key, float value);
    ConstTableView find_all_float(ColKey col_key, float value) const;
    TableView find_all_double(ColKey col_key, double value);
    ConstTableView find_all_double(ColKey col_key, double value) const;
    TableView find_all_string(ColKey col_key, StringData value);
    ConstTableView find_all_string(ColKey col_key, StringData value) const;
    TableView find_all_binary(ColKey col_key, BinaryData value);
    ConstTableView find_all_binary(ColKey col_key, BinaryData value) const;
    TableView find_all_null(ColKey col_key);
    ConstTableView find_all_null(ColKey col_key) const;

    TableView get_sorted_view(ColKey col_key, bool ascending = true);
    ConstTableView get_sorted_view(ColKey col_key, bool ascending = true) const;

    TableView get_sorted_view(SortDescriptor order);
    ConstTableView get_sorted_view(SortDescriptor order) const;

    // Report the current content version. This is a 64-bit value which is bumped whenever
    // the content in the table changes.
    uint_fast64_t get_content_version() const noexcept;

    // Report the current instance version. This is a 64-bit value which is bumped
    // whenever the table accessor is recycled.
    uint_fast64_t get_instance_version() const noexcept;

    // Report the current storage version. This is a 64-bit value which is bumped
    // whenever the location in memory of any part of the table changes.
    uint_fast64_t get_storage_version(uint64_t instance_version) const;
    uint_fast64_t get_storage_version() const;
    void bump_storage_version() const noexcept;
    void bump_content_version() const noexcept;

    // Change the nullability of the column identified by col_key.
    // This might result in the creation of a new column and deletion of the old.
    // The column key to use going forward is returned.
    // If the conversion is from nullable to non-nullable, throw_on_null determines
    // the reaction to encountering a null value: If clear, null values will be
    // converted to default values. If set, a 'column_not_nullable' is thrown and the
    // table is unchanged.
    ColKey set_nullability(ColKey col_key, bool nullable, bool throw_on_null);

    // Iterate through (subset of) columns. The supplied function may abort iteration
    // by returning 'true' (early out).
    template <typename Func>
    bool for_each_and_every_column(Func func) const
    {
        for (auto col_key : m_leaf_ndx2colkey) {
            if (!col_key)
                continue;
            if (func(col_key))
                return true;
        }
        return false;
    }
    template <typename Func>
    bool for_each_public_column(Func func) const
    {
        for (auto col_key : m_leaf_ndx2colkey) {
            if (!col_key)
                continue;
            if (col_key.get_type() == col_type_BackLink)
                continue;
            if (func(col_key))
                return true;
        }
        return false;
    }
    template <typename Func>
    bool for_each_backlink_column(Func func) const
    {
        // FIXME: Optimize later - to not iterate through all non-backlink columns:
        for (auto col_key : m_leaf_ndx2colkey) {
            if (!col_key)
                continue;
            if (col_key.get_type() != col_type_BackLink)
                continue;
            if (func(col_key))
                return true;
        }
        return false;
    }

private:
    template <class T>
    TableView find_all(ColKey col_key, T value);
    void build_column_mapping();
    ColKey generate_col_key(ColumnType ct, ColumnAttrMask attrs);
    void convert_column(ColKey from, ColKey to, bool throw_on_null);
    template <class F, class T>
    void change_nullability(ColKey from, ColKey to, bool throw_on_null);
    template <class F, class T>
    void change_nullability_list(ColKey from, ColKey to, bool throw_on_null);
    Obj create_linked_object(GlobalKey = {});
    /// Changes embeddedness unconditionally. Called only from Group::do_get_or_add_table()
    void do_set_embedded(bool embedded);

public:
    // mapping between index used in leaf nodes (leaf_ndx) and index used in spec (spec_ndx)
    // as well as the full column key. A leaf_ndx can be obtained directly from the column key
    size_t colkey2spec_ndx(ColKey key) const;
    size_t leaf_ndx2spec_ndx(ColKey::Idx idx) const;
    ColKey::Idx spec_ndx2leaf_ndx(size_t idx) const;
    ColKey leaf_ndx2colkey(ColKey::Idx idx) const;
    ColKey spec_ndx2colkey(size_t ndx) const;
    void report_invalid_key(ColKey col_key) const;

    // Queries
    // Using where(tv) is the new method to perform queries on TableView. The 'tv' can have any order; it does not
    // need to be sorted, and, resulting view retains its order.
    Query where(ConstTableView* tv = nullptr)
    {
        return Query(m_own_ref, tv);
    }

    // FIXME: We need a ConstQuery class or runtime check against modifications in read transaction.
    Query where(ConstTableView* tv = nullptr) const
    {
        return Query(m_own_ref, tv);
    }

    // Perform queries on a LinkView. The returned Query holds a reference to list.
    Query where(const LnkLst& list) const
    {
        return Query(m_own_ref, list);
    }

    Query query(const std::string& query_string, const std::vector<Mixed>& arguments = {}) const;
    Query query(const std::string& query_string, query_builder::Arguments& arguments,
                const parser::KeyPathMapping&) const;

    //@{
    /// WARNING: The link() and backlink() methods will alter a state on the Table object and return a reference
    /// to itself. Be aware if assigning the return value of link() to a variable; this might be an error!

    /// This is an error:

    /// Table& cats = owners->link(1);
    /// auto& dogs = owners->link(2);

    /// Query q = person_table->where()
    /// .and_query(cats.column<String>(5).equal("Fido"))
    /// .Or()
    /// .and_query(dogs.column<String>(6).equal("Meowth"));

    /// Instead, do this:

    /// Query q = owners->where()
    /// .and_query(person_table->link(1).column<String>(5).equal("Fido"))
    /// .Or()
    /// .and_query(person_table->link(2).column<String>(6).equal("Meowth"));

    /// The two calls to link() in the erroneous example will append the two values 0 and 1 to an internal vector in
    /// the owners table, and we end up with three references to that same table: owners, cats and dogs. They are all
    /// the same table, its vector has the values {0, 1}, so a query would not make any sense.
    LinkChain link(ColKey link_column) const;
    LinkChain backlink(const Table& origin, ColKey origin_col_key) const;

    // Conversion
    void schema_to_json(std::ostream& out, const std::map<std::string, std::string>& renames) const;
    void to_json(std::ostream& out, size_t link_depth, const std::map<std::string, std::string>& renames,
                 JSONOutputMode output_mode = output_mode_json) const;

    /// \brief Compare two tables for equality.
    ///
    /// Two tables are equal if they have equal descriptors
    /// (`Descriptor::operator==()`) and equal contents. Equal descriptors imply
    /// that the two tables have the same columns in the same order. Equal
    /// contents means that the two tables must have the same number of rows,
    /// and that for each row index, the two rows must have the same values in
    /// each column.
    ///
    /// In mixed columns, both the value types and the values are required to be
    /// equal.
    ///
    /// For a particular row and column, if the two values are themselves tables
    /// (subtable and mixed columns) value equality implies a recursive
    /// invocation of `Table::operator==()`.
    bool operator==(const Table&) const;

    /// \brief Compare two tables for inequality.
    ///
    /// See operator==().
    bool operator!=(const Table& t) const;

    /// Compute the sum of the sizes in number of bytes of all the array nodes
    /// that currently make up this table. See also
    /// Group::compute_aggregate_byte_size().
    ///
    /// If this table accessor is the detached state, this function returns
    /// zero.
    size_t compute_aggregated_byte_size() const noexcept;

    // Debug
    void verify() const;

#ifdef REALM_DEBUG
    MemStats stats() const;
#endif
    TableRef get_opposite_table(ColKey col_key) const;
    TableKey get_opposite_table_key(ColKey col_key) const;
    bool links_to_self(ColKey col_key) const;
    ColKey get_opposite_column(ColKey col_key) const;
    ColKey find_opposite_column(ColKey col_key) const;

protected:
    /// Compare the objects of two tables under the assumption that the two tables
    /// have the same number of columns, and the same data type at each column
    /// index (as expressed through the DataType enum).
    bool compare_objects(const Table&) const;

    void check_lists_are_empty(size_t row_ndx) const;

private:
    enum LifeCycleCookie {
        cookie_created = 0x1234,
        cookie_transaction_ended = 0xcafe,
        cookie_initialized = 0xbeef,
        cookie_removed = 0xbabe,
        cookie_void = 0x5678,
        cookie_deleted = 0xdead,
    };

    mutable WrappedAllocator m_alloc;
    Array m_top;
    void update_allocator_wrapper(bool writable)
    {
        m_alloc.update_from_underlying_allocator(writable);
    }
    Spec m_spec;                                    // 1st slot in m_top
    TableClusterTree m_clusters;                    // 3rd slot in m_top
    std::unique_ptr<TableClusterTree> m_tombstones; // 13th slot in m_top
    TableKey m_key;                                 // 4th slot in m_top
    Array m_index_refs;                             // 5th slot in m_top
    Array m_opposite_table;                         // 7th slot in m_top
    Array m_opposite_column;                        // 8th slot in m_top
    std::vector<StringIndex*> m_index_accessors;
    ColKey m_primary_key_col;
    Replication* const* m_repl;
    static Replication* g_dummy_replication;
    bool m_is_frozen = false;
    util::Optional<bool> m_has_any_embedded_objects;
    TableRef m_own_ref;

    void batch_erase_rows(const KeyColumn& keys);
    size_t do_set_link(ColKey col_key, size_t row_ndx, size_t target_row_ndx);

    void populate_search_index(ColKey col_key);
    void erase_from_search_indexes(ObjKey key);
    void update_indexes(ObjKey key, const FieldValues& values);
    void clear_indexes();

    // Migration support
    void migrate_column_info();
    bool verify_column_keys();
    void migrate_indexes(ColKey pk_col_key);
    void migrate_subspec();
    void create_columns();
    bool migrate_objects(ColKey pk_col_key); // Returns true if there are no links to migrate
    void migrate_links();
    void finalize_migration(ColKey pk_col_key);

    /// Disable copying assignment.
    ///
    /// It could easily be implemented by calling assign(), but the
    /// non-checking nature of the low-level dynamically typed API
    /// makes it too risky to offer this feature as an
    /// operator.
    ///
    /// FIXME: assign() has not yet been implemented, but the
    /// intention is that it will copy the rows of the argument table
    /// into this table after clearing the original contents, and for
    /// target tables without a shared spec, it would also copy the
    /// spec. For target tables with shared spec, it would be an error
    /// to pass an argument table with an incompatible spec, but
    /// assign() would not check for spec compatibility. This would
    /// make it ideal as a basis for implementing operator=() for
    /// typed tables.
    Table& operator=(const Table&) = delete;

    /// Create an uninitialized accessor whose lifetime is managed by Group
    Table(Replication* const* repl, Allocator&);
    void revive(Replication* const* repl, Allocator& new_allocator, bool writable);

    void init(ref_type top_ref, ArrayParent*, size_t ndx_in_parent, bool is_writable, bool is_frozen);
    void ensure_graveyard();

    void set_key(TableKey key);

    ColKey do_insert_column(ColKey col_key, DataType type, StringData name, Table* target_table,
                            DataType key_type = DataType(0));

    struct InsertSubtableColumns;
    struct EraseSubtableColumns;
    struct RenameSubtableColumns;

    void erase_root_column(ColKey col_key);
    ColKey do_insert_root_column(ColKey col_key, ColumnType, StringData name, DataType key_type = DataType(0));
    void do_erase_root_column(ColKey col_key);

    bool has_any_embedded_objects();
    void set_opposite_column(ColKey col_key, TableKey opposite_table, ColKey opposite_column);
    ColKey find_backlink_column(ColKey origin_col_key, TableKey origin_table) const;
    ColKey find_or_add_backlink_column(ColKey origin_col_key, TableKey origin_table);
    void do_set_primary_key_column(ColKey col_key);
    void validate_column_is_unique(ColKey col_key) const;
    void rebuild_table_with_pk_column();

    ObjKey get_next_key();
    /// Some Object IDs are generated as a tuple of the client_file_ident and a
    /// local sequence number. This function takes the next number in the
    /// sequence for the given table and returns an appropriate globally unique
    /// GlobalKey.
    GlobalKey allocate_object_id_squeezed();

    /// Find the local 64-bit object ID for the provided global 128-bit ID.
    ObjKey global_to_local_object_id_hashed(GlobalKey global_id) const;

    /// After a local ObjKey collision has been detected, this function may be
    /// called to obtain a non-colliding local ObjKey in such a way that subsequent
    /// calls to global_to_local_object_id() will return the correct local ObjKey
    /// for both \a incoming_id and \a colliding_id.
    ObjKey allocate_local_id_after_hash_collision(GlobalKey incoming_id, GlobalKey colliding_id,
                                                  ObjKey colliding_local_id);
    /// Create a placeholder for a not yet existing object and return key to it
    Obj get_or_create_tombstone(ObjKey key, const FieldValues& values);
    /// Should be called when an object is deleted
    void free_local_id_after_hash_collision(ObjKey key);
    /// Should be called when last entry is removed - or when table is cleared
    void free_collision_table();

    /// Called in the context of Group::commit() to ensure that
    /// attached table accessors stay valid across a commit. Please
    /// note that this works only for non-transactional commits. Table
    /// accessors obtained during a transaction are always detached
    /// when the transaction ends.
    void update_from_parent() noexcept;

    // Detach accessor. This recycles the Table accessor and all subordinate
    // accessors become invalid.
    void detach(LifeCycleCookie) noexcept;
    void fully_detach() noexcept;

    ColumnType get_real_column_type(ColKey col_key) const noexcept;

    uint64_t get_sync_file_id() const noexcept;

    static size_t get_size_from_ref(ref_type top_ref, Allocator&) noexcept;
    static size_t get_size_from_ref(ref_type spec_ref, ref_type columns_ref, Allocator&) noexcept;

    /// Create an empty table with independent spec and return just
    /// the reference to the underlying memory.
    static ref_type create_empty_table(Allocator&, TableKey = TableKey());

    void nullify_links(CascadeState&);
    void remove_recursive(CascadeState&);

    /// Used by query. Follows chain of link columns and returns final target table
    const Table* get_link_chain_target(const std::vector<ColKey>&) const;

    Replication* get_repl() const noexcept;

    void set_ndx_in_parent(size_t ndx_in_parent) noexcept;

    /// Refresh the part of the accessor tree that is rooted at this
    /// table.
    void refresh_accessor_tree();
    void refresh_index_accessors();
    void refresh_content_version();
    void flush_for_commit();

    bool is_cross_table_link_target() const noexcept;
    template <Action action, typename T, typename R>
    R aggregate(ColKey col_key, T value = {}, size_t* resultcount = nullptr, ObjKey* return_ndx = nullptr) const;
    template <typename T>
    double average(ColKey col_key, size_t* resultcount) const;

    std::vector<ColKey> m_leaf_ndx2colkey;
    std::vector<ColKey::Idx> m_spec_ndx2leaf_ndx;
    std::vector<size_t> m_leaf_ndx2spec_ndx;
    bool m_is_embedded = false;
    uint64_t m_in_file_version_at_transaction_boundary = 0;
    LifeCycleCookie m_cookie;

    static constexpr int top_position_for_spec = 0;
    static constexpr int top_position_for_columns = 1;
    static constexpr int top_position_for_cluster_tree = 2;
    static constexpr int top_position_for_key = 3;
    static constexpr int top_position_for_search_indexes = 4;
    static constexpr int top_position_for_column_key = 5;
    static constexpr int top_position_for_version = 6;
    static constexpr int top_position_for_opposite_table = 7;
    static constexpr int top_position_for_opposite_column = 8;
    static constexpr int top_position_for_sequence_number = 9;
    static constexpr int top_position_for_collision_map = 10;
    static constexpr int top_position_for_pk_col = 11;
    static constexpr int top_position_for_flags = 12;
    // flags contents: bit 0 - is table embedded?
    static constexpr int top_position_for_tombstones = 13;
    static constexpr int top_array_size = 14;

    enum { s_collision_map_lo = 0, s_collision_map_hi = 1, s_collision_map_local_id = 2, s_collision_map_num_slots };

    friend class SubtableNode;
    friend class _impl::TableFriend;
    friend class Query;
    friend class metrics::QueryInfo;
    template <class>
    friend class SimpleQuerySupport;
    friend class LangBindHelper;
    friend class ConstTableView;
    template <class T>
    friend class Columns;
    friend class Columns<StringData>;
    friend class ParentNode;
    friend struct util::serializer::SerialisationState;
    friend class LinksToNode;
    friend class LinkMap;
    friend class LinkView;
    friend class Group;
    friend class Transaction;
    friend class Cluster;
    friend class ClusterTree;
    friend class TableClusterTree;
    friend class ColKeyIterator;
    friend class Obj;
    friend class LnkLst;
    friend class IncludeDescriptor;
};

class ColKeyIterator {
public:
    bool operator!=(const ColKeyIterator& other)
    {
        return m_pos != other.m_pos;
    }
    ColKeyIterator& operator++()
    {
        ++m_pos;
        return *this;
    }
    ColKeyIterator operator++(int)
    {
        ColKeyIterator tmp(m_table, m_pos);
        ++m_pos;
        return tmp;
    }
    ColKey operator*()
    {
        if (m_pos < m_table->get_column_count()) {
            REALM_ASSERT(m_table->m_spec.get_key(m_pos) == m_table->spec_ndx2colkey(m_pos));
            return m_table->m_spec.get_key(m_pos);
        }
        return {};
    }

private:
    friend class ColKeys;
    const Table* m_table;
    size_t m_pos;

    ColKeyIterator(const Table* t, size_t p)
        : m_table(t)
        , m_pos(p)
    {
    }
};

class ColKeys {
public:
    ColKeys(const Table* t)
        : m_table(t)
    {
    }

    ColKeys()
        : m_table(nullptr)
    {
    }

    size_t size() const
    {
        return m_table->get_column_count();
    }
    bool empty() const
    {
        return size() == 0;
    }
    ColKey operator[](size_t p) const
    {
        return ColKeyIterator(m_table, p).operator*();
    }
    ColKeyIterator begin() const
    {
        return ColKeyIterator(m_table, 0);
    }
    ColKeyIterator end() const
    {
        return ColKeyIterator(m_table, size());
    }

private:
    const Table* m_table;
};

enum class ExpressionComparisonType : unsigned char {
    Any,
    All,
    None,
};

// Class used to collect a chain of links when building up a Query following links.
// It has member functions corresponding to the ones defined on Table.
class LinkChain {
public:
    LinkChain(ConstTableRef t, ExpressionComparisonType type = ExpressionComparisonType::Any)
        : m_current_table(t.unchecked_ptr())
        , m_base_table(t)
        , m_comparison_type(type)
    {
    }
    const Table* get_base_table()
    {
        return m_base_table.unchecked_ptr();
    }

    LinkChain& link(ColKey link_column)
    {
        add(link_column);
        return *this;
    }

    LinkChain& backlink(const Table& origin, ColKey origin_col_key)
    {
        auto backlink_col_key = origin.get_opposite_column(origin_col_key);
        return link(backlink_col_key);
    }


    template <class T>
    inline Columns<T> column(ColKey col_key)
    {
        m_current_table->report_invalid_key(col_key);

        // Check if user-given template type equals Realm type.
        auto ct = col_key.get_type();
        if (ct == col_type_LinkList)
            ct = col_type_Link;
        if constexpr (std::is_same_v<T, Dictionary>) {
            if (!col_key.is_dictionary())
                throw LogicError(LogicError::type_mismatch);
        }
        else {
            if (ct != ColumnTypeTraits<T>::column_id)
                throw LogicError(LogicError::type_mismatch);
        }

        if (std::is_same<T, Link>::value || std::is_same<T, LnkLst>::value || std::is_same<T, BackLink>::value) {
            m_link_cols.push_back(col_key);
        }

        return Columns<T>(col_key, m_base_table, m_link_cols, m_comparison_type);
    }
    template <class T>
    Columns<T> column(const Table& origin, ColKey origin_col_key)
    {
        static_assert(std::is_same<T, BackLink>::value, "");

        auto backlink_col_key = origin.get_opposite_column(origin_col_key);
        m_link_cols.push_back(backlink_col_key);

        return Columns<T>(backlink_col_key, m_base_table, std::move(m_link_cols));
    }
    template <class T>
    SubQuery<T> column(ColKey col_key, Query subquery)
    {
        static_assert(std::is_same<T, Link>::value, "A subquery must involve a link list or backlink column");
        return SubQuery<T>(column<T>(col_key), std::move(subquery));
    }

    template <class T>
    SubQuery<T> column(const Table& origin, ColKey origin_col_key, Query subquery)
    {
        static_assert(std::is_same<T, BackLink>::value, "A subquery must involve a link list or backlink column");
        return SubQuery<T>(column<T>(origin, origin_col_key), std::move(subquery));
    }


    template <class T>
    BacklinkCount<T> get_backlink_count()
    {
        return BacklinkCount<T>(m_base_table, std::move(m_link_cols));
    }

private:
    friend class Table;

    std::vector<ColKey> m_link_cols;
    const Table* m_current_table;
    ConstTableRef m_base_table;
    ExpressionComparisonType m_comparison_type;

    void add(ColKey ck)
    {
        // Link column can be a single Link, LinkList, or BackLink.
        REALM_ASSERT(m_current_table->valid_column(ck));
        ColumnType type = ck.get_type();
        if (type == col_type_LinkList || type == col_type_Link || type == col_type_BackLink) {
            m_current_table = m_current_table->get_opposite_table(ck).unchecked_ptr();
        }
        else {
            // Only last column in link chain is allowed to be non-link
            throw(LogicError::type_mismatch);
        }
        m_link_cols.push_back(ck);
    }
};

// Implementation:

inline ColKeys Table::get_column_keys() const
{
    return ColKeys(this);
}

inline uint_fast64_t Table::get_content_version() const noexcept
{
    return m_alloc.get_content_version();
}

inline uint_fast64_t Table::get_instance_version() const noexcept
{
    return m_alloc.get_instance_version();
}


inline uint_fast64_t Table::get_storage_version(uint64_t instance_version) const
{
    return m_alloc.get_storage_version(instance_version);
}

inline uint_fast64_t Table::get_storage_version() const
{
    return m_alloc.get_storage_version();
}


inline TableKey Table::get_key() const noexcept
{
    return m_key;
}

inline void Table::bump_storage_version() const noexcept
{
    return m_alloc.bump_storage_version();
}

inline void Table::bump_content_version() const noexcept
{
    m_alloc.bump_content_version();
}


inline size_t Table::get_column_count() const noexcept
{
    return m_spec.get_public_column_count();
}

inline bool Table::is_embedded() const noexcept
{
    return m_is_embedded;
}

inline StringData Table::get_column_name(ColKey column_key) const
{
    auto spec_ndx = colkey2spec_ndx(column_key);
    REALM_ASSERT_3(spec_ndx, <, get_column_count());
    return m_spec.get_column_name(spec_ndx);
}

inline ColKey Table::get_column_key(StringData name) const noexcept
{
    size_t spec_ndx = m_spec.get_column_index(name);
    if (spec_ndx == npos)
        return ColKey();
    return spec_ndx2colkey(spec_ndx);
}

inline ColumnType Table::get_real_column_type(ColKey col_key) const noexcept
{
    return col_key.get_type();
}

inline DataType Table::get_column_type(ColKey column_key) const
{
    return DataType(column_key.get_type());
}

inline ColumnAttrMask Table::get_column_attr(ColKey column_key) const noexcept
{
    return column_key.get_attrs();
}

inline DataType Table::get_dictionary_key_type(ColKey column_key) const noexcept
{
    auto spec_ndx = colkey2spec_ndx(column_key);
    REALM_ASSERT_3(spec_ndx, <, get_column_count());
    return m_spec.get_dictionary_key_type(spec_ndx);
}


inline Table::Table(Allocator& alloc)
    : m_alloc(alloc)
    , m_top(m_alloc)
    , m_spec(m_alloc)
    , m_clusters(this, m_alloc, top_position_for_cluster_tree)
    , m_index_refs(m_alloc)
    , m_opposite_table(m_alloc)
    , m_opposite_column(m_alloc)
    , m_repl(&g_dummy_replication)
    , m_own_ref(this, alloc.get_instance_version())
{
    m_spec.set_parent(&m_top, top_position_for_spec);
    m_index_refs.set_parent(&m_top, top_position_for_search_indexes);
    m_opposite_table.set_parent(&m_top, top_position_for_opposite_table);
    m_opposite_column.set_parent(&m_top, top_position_for_opposite_column);

    ref_type ref = create_empty_table(m_alloc); // Throws
    ArrayParent* parent = nullptr;
    size_t ndx_in_parent = 0;
    init(ref, parent, ndx_in_parent, true, false);
}

inline Table::Table(Replication* const* repl, Allocator& alloc)
    : m_alloc(alloc)
    , m_top(m_alloc)
    , m_spec(m_alloc)
    , m_clusters(this, m_alloc, top_position_for_cluster_tree)
    , m_index_refs(m_alloc)
    , m_opposite_table(m_alloc)
    , m_opposite_column(m_alloc)
    , m_repl(repl)
    , m_own_ref(this, alloc.get_instance_version())
{
    m_spec.set_parent(&m_top, top_position_for_spec);
    m_index_refs.set_parent(&m_top, top_position_for_search_indexes);
    m_opposite_table.set_parent(&m_top, top_position_for_opposite_table);
    m_opposite_column.set_parent(&m_top, top_position_for_opposite_column);
    m_cookie = cookie_created;
}

inline void Table::revive(Replication* const* repl, Allocator& alloc, bool writable)
{
    m_alloc.switch_underlying_allocator(alloc);
    m_alloc.update_from_underlying_allocator(writable);
    m_repl = repl;
    m_own_ref = TableRef(this, m_alloc.get_instance_version());

    // since we're rebinding to a new table, we'll bump version counters
    // FIXME
    // this can be optimized if version counters are saved along with the
    // table data.
    bump_content_version();
    bump_storage_version();
    // we assume all other accessors are detached, so we're done.
}

inline Allocator& Table::get_alloc() const
{
    return m_alloc;
}

// For use by queries
template <class T>
inline Columns<T> Table::column(ColKey col_key) const
{
    LinkChain lc(m_own_ref);
    return lc.column<T>(col_key);
}

template <class T>
inline Columns<T> Table::column(const Table& origin, ColKey origin_col_key) const
{
    LinkChain lc(m_own_ref);
    return lc.column<T>(origin, origin_col_key);
}

template <class T>
inline BacklinkCount<T> Table::get_backlink_count() const
{
    return BacklinkCount<T>(this, {});
}

template <class T>
SubQuery<T> Table::column(ColKey col_key, Query subquery) const
{
    LinkChain lc(m_own_ref);
    return lc.column<T>(col_key, subquery);
}

template <class T>
SubQuery<T> Table::column(const Table& origin, ColKey origin_col_key, Query subquery) const
{
    LinkChain lc(m_own_ref);
    return lc.column<T>(origin, origin_col_key, subquery);
}

inline LinkChain Table::link(ColKey link_column) const
{
    LinkChain lc(m_own_ref);
    lc.add(link_column);

    return lc;
}

inline LinkChain Table::backlink(const Table& origin, ColKey origin_col_key) const
{
    auto backlink_col_key = origin.get_opposite_column(origin_col_key);
    return link(backlink_col_key);
}

inline bool Table::is_empty() const noexcept
{
    return size() == 0;
}

inline ConstTableRef Table::get_link_target(ColKey col_key) const noexcept
{
    return const_cast<Table*>(this)->get_link_target(col_key);
}

inline bool Table::is_group_level() const noexcept
{
    return bool(get_parent_group());
}

inline bool Table::operator==(const Table& t) const
{
    return m_spec == t.m_spec && compare_objects(t); // Throws
}

inline bool Table::operator!=(const Table& t) const
{
    return !(*this == t); // Throws
}

inline size_t Table::get_size_from_ref(ref_type top_ref, Allocator& alloc) noexcept
{
    const char* top_header = alloc.translate(top_ref);
    std::pair<int_least64_t, int_least64_t> p = Array::get_two(top_header, 0);
    ref_type spec_ref = to_ref(p.first), columns_ref = to_ref(p.second);
    return get_size_from_ref(spec_ref, columns_ref, alloc);
}

inline bool Table::is_link_type(ColumnType col_type) noexcept
{
    return col_type == col_type_Link || col_type == col_type_LinkList;
}

inline Replication* Table::get_repl() const noexcept
{
    return *m_repl;
}

inline void Table::set_ndx_in_parent(size_t ndx_in_parent) noexcept
{
    REALM_ASSERT(m_top.is_attached());
    m_top.set_ndx_in_parent(ndx_in_parent);
}

inline size_t Table::colkey2spec_ndx(ColKey key) const
{
    auto leaf_idx = key.get_index();
    REALM_ASSERT(leaf_idx.val < m_leaf_ndx2spec_ndx.size());
    return m_leaf_ndx2spec_ndx[leaf_idx.val];
}

inline ColKey Table::spec_ndx2colkey(size_t spec_ndx) const
{
    REALM_ASSERT(spec_ndx < m_spec_ndx2leaf_ndx.size());
    return m_leaf_ndx2colkey[m_spec_ndx2leaf_ndx[spec_ndx].val];
}

inline void Table::report_invalid_key(ColKey col_key) const
{
    if (col_key == ColKey())
        throw LogicError(LogicError::column_does_not_exist);
    auto idx = col_key.get_index();
    if (idx.val >= m_leaf_ndx2colkey.size() || m_leaf_ndx2colkey[idx.val] != col_key)
        throw LogicError(LogicError::column_does_not_exist);
}

inline size_t Table::leaf_ndx2spec_ndx(ColKey::Idx leaf_ndx) const
{
    REALM_ASSERT(leaf_ndx.val < m_leaf_ndx2colkey.size());
    return m_leaf_ndx2spec_ndx[leaf_ndx.val];
}

inline ColKey::Idx Table::spec_ndx2leaf_ndx(size_t spec_ndx) const
{
    REALM_ASSERT(spec_ndx < m_spec_ndx2leaf_ndx.size());
    return m_spec_ndx2leaf_ndx[spec_ndx];
}

inline ColKey Table::leaf_ndx2colkey(ColKey::Idx leaf_ndx) const
{
    // this may be called with leaf indicies outside of the table. This can happen
    // when a column is removed from the mapping, but space for it is still reserved
    // at leaf level. Operations on Cluster and ClusterTree which walks the columns
    // based on leaf indicies may ask for colkeys which are no longer valid.
    if (leaf_ndx.val < m_leaf_ndx2spec_ndx.size())
        return m_leaf_ndx2colkey[leaf_ndx.val];
    else
        return ColKey();
}

bool inline Table::valid_column(ColKey col_key) const noexcept
{
    if (col_key == ColKey())
        return false;
    ColKey::Idx leaf_idx = col_key.get_index();
    if (leaf_idx.val >= m_leaf_ndx2colkey.size())
        return false;
    return col_key == m_leaf_ndx2colkey[leaf_idx.val];
}

inline void Table::check_column(ColKey col_key) const
{
    if (REALM_UNLIKELY(!valid_column(col_key)))
        throw ColumnNotFound();
}

// The purpose of this class is to give internal access to some, but
// not all of the non-public parts of the Table class.
class _impl::TableFriend {
public:
    static Spec& get_spec(Table& table) noexcept
    {
        return table.m_spec;
    }

    static const Spec& get_spec(const Table& table) noexcept
    {
        return table.m_spec;
    }

    static TableRef get_opposite_link_table(const Table& table, ColKey col_key);

    static Group* get_parent_group(const Table& table) noexcept
    {
        return table.get_parent_group();
    }

    static void remove_recursive(Table& table, CascadeState& rows)
    {
        table.remove_recursive(rows); // Throws
    }

    static void batch_erase_rows(Table& table, const KeyColumn& keys)
    {
        table.batch_erase_rows(keys); // Throws
    }
    // Temporary hack
    static Obj create_linked_object(Table& table, GlobalKey id)
    {
        return table.create_linked_object(id);
    }
    static ObjKey global_to_local_object_id_hashed(const Table& table, GlobalKey global_id)
    {
        return table.global_to_local_object_id_hashed(global_id);
    }
};

} // namespace realm

#endif // REALM_TABLE_HPP<|MERGE_RESOLUTION|>--- conflicted
+++ resolved
@@ -98,13 +98,11 @@
     /// string.
     StringData get_name() const noexcept;
 
-<<<<<<< HEAD
+    const char* get_state() const noexcept;
+
     /// If this table is a group-level table, the parent group is returned,
     /// otherwise null is returned.
     Group* get_parent_group() const noexcept;
-=======
-    const char* get_state() const noexcept;
->>>>>>> e57227b2
 
     // Whether or not elements can be null.
     bool is_nullable(ColKey col_key) const;
