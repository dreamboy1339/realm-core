--- conflicted
+++ resolved
@@ -52,7 +52,8 @@
                 break;
             case parser::Expression::KeyPathOp::BacklinkCount:
                 type = ExpressionInternal::exp_OpBacklinkCount;
-                storage = CollectionOperatorExpression<parser::Expression::KeyPathOp::BacklinkCount>(std::move(pe), e.op_suffix, mapping);
+                storage = CollectionOperatorExpression<parser::Expression::KeyPathOp::BacklinkCount>(
+                    std::move(pe), e.op_suffix, mapping);
                 break;
             case parser::Expression::KeyPathOp::Count:
                 REALM_FALLTHROUGH;
@@ -217,18 +218,11 @@
 
 bool is_count_type(ExpressionContainer::ExpressionInternal exp_type)
 {
-<<<<<<< HEAD
     return exp_type == ExpressionContainer::ExpressionInternal::exp_OpCount ||
+           exp_type == ExpressionContainer::ExpressionInternal::exp_OpBacklinkCount ||
            exp_type == ExpressionContainer::ExpressionInternal::exp_OpSizeString ||
            exp_type == ExpressionContainer::ExpressionInternal::exp_OpSizeBinary ||
            exp_type == ExpressionContainer::ExpressionInternal::exp_SubQuery;
-=======
-    return exp_type == ExpressionContainer::ExpressionInternal::exp_OpCount
-        || exp_type == ExpressionContainer::ExpressionInternal::exp_OpBacklinkCount
-        || exp_type == ExpressionContainer::ExpressionInternal::exp_OpSizeString
-        || exp_type == ExpressionContainer::ExpressionInternal::exp_OpSizeBinary
-        || exp_type == ExpressionContainer::ExpressionInternal::exp_SubQuery;
->>>>>>> 0821829e
 }
 
 DataType ExpressionContainer::get_comparison_type(ExpressionContainer& rhs) {
@@ -262,7 +256,8 @@
         return type_Int;
     }
 
-    throw std::runtime_error("Unsupported query (type undeductable). A comparison must include at least one keypath.");
+    throw std::runtime_error(
+        "Unsupported query (type undeductable). A comparison must include at least one keypath.");
 }
 
 bool ExpressionContainer::is_null() {
