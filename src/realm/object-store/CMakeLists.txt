--- conflicted
+++ resolved
@@ -24,15 +24,11 @@
     impl/weak_realm_notifier.cpp
     util/scheduler.cpp
     util/uuid.cpp
-<<<<<<< HEAD
-)
-=======
 
     util/android/scheduler.hpp
     util/apple/scheduler.hpp
     util/generic/scheduler.hpp
     util/uv/scheduler.hpp)
->>>>>>> 12df0a52
 
 set(HEADERS
     binding_callback_thread_observer.hpp
