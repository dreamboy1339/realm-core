--- conflicted
+++ resolved
@@ -35,11 +35,7 @@
 /// The individual values in the column are either refs to Columns containing
 /// the row indexes in the origin table that links to it, or in the case where
 /// there is a single link, a tagged ref encoding the origin row position.
-<<<<<<< HEAD
-class ColumnBackLink: public IntegerColumn, public ArrayParent {
-=======
 class BacklinkColumn: public IntegerColumn, public ArrayParent {
->>>>>>> 3459134a
 public:
     BacklinkColumn(Allocator&, ref_type);
     ~BacklinkColumn() REALM_NOEXCEPT override {}
@@ -112,11 +108,7 @@
 
 // Implementation
 
-<<<<<<< HEAD
-inline ColumnBackLink::ColumnBackLink(Allocator& alloc, ref_type ref):
-=======
 inline BacklinkColumn::BacklinkColumn(Allocator& alloc, ref_type ref):
->>>>>>> 3459134a
     IntegerColumn(alloc, ref) // Throws
 {
 }
