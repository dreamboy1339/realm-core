--- conflicted
+++ resolved
@@ -1,4 +1,3 @@
-<<<<<<< HEAD
 /*************************************************************************
  *
  * REALM CONFIDENTIAL
@@ -1692,1700 +1691,4 @@
 } // namespace _impl
 } // namespaced realm
 
-#endif // REALM_TABLE_ACCESSORS_HPP
-=======
-/*************************************************************************
- *
- * REALM CONFIDENTIAL
- * __________________
- *
- *  [2011] - [2012] Realm Inc
- *  All Rights Reserved.
- *
- * NOTICE:  All information contained herein is, and remains
- * the property of Realm Incorporated and its suppliers,
- * if any.  The intellectual and technical concepts contained
- * herein are proprietary to Realm Incorporated
- * and its suppliers and may be covered by U.S. and Foreign Patents,
- * patents in process, and are protected by trade secret or copyright law.
- * Dissemination of this information or reproduction of this material
- * is strictly forbidden unless prior written permission is obtained
- * from Realm Incorporated.
- *
- **************************************************************************/
-#ifndef REALM_TABLE_ACCESSORS_HPP
-#define REALM_TABLE_ACCESSORS_HPP
-
-#include <cstring>
-#include <utility>
-
-#include <realm/mixed.hpp>
-#include <realm/table.hpp>
-
-#include <realm/query_engine.hpp>
-
-namespace realm {
-
-
-/// A convenience base class for Spec classes that are to be used with
-/// BasicTable.
-///
-/// There are two reasons why you might want to derive your spec class
-/// from this one. First, it offers short hand names for each of the
-/// available column types. Second, it makes it easier when you do not
-/// want to specify colum names or convenience methods, since suitable
-/// fallbacks are defined here.
-struct SpecBase {
-    typedef int64_t             Int;
-    typedef bool                Bool;
-    typedef realm::DateTime   DateTime;
-    typedef float               Float;
-    typedef double              Double;
-    typedef realm::StringData String;
-    typedef realm::BinaryData Binary;
-    typedef realm::Mixed      Mixed;
-
-    template<class E> class Enum {
-    public:
-        typedef E enum_type;
-        Enum(E v): m_value(v) {}
-        operator E() const { return m_value; }
-    private:
-        E m_value;
-    };
-
-    template<class T> class Subtable {
-    public:
-        typedef T table_type;
-        Subtable(T* t): m_table(t) {}
-        operator T*() const { return m_table; }
-    private:
-        T* m_table;
-    };
-
-    /// By default, there are no static column names defined for a
-    /// BasicTable. One may define a set of column mames as follows:
-    ///
-    /// \code{.cpp}
-    ///
-    ///   struct MyTableSpec: SpecBase {
-    ///     typedef TypeAppend<void, int>::type Columns1;
-    ///     typedef TypeAppend<Columns1, bool>::type Columns;
-    ///
-    ///     template<template<int> class Col, class Init> struct ColNames {
-    ///       typename Col<0>::type foo;
-    ///       typename Col<1>::type bar;
-    ///       ColNames(Init i) noexcept: foo(i), bar(i) {}
-    ///     };
-    ///   };
-    ///
-    /// \endcode
-    ///
-    /// Note that 'i' in Col<i> links the name that you specify to a
-    /// particular column index. You may specify the column names in
-    /// any order. Multiple names may refer to the same column, and
-    /// you do not have to specify a name for every column.
-    template<template<int> class Col, class Init> struct ColNames {
-        ColNames(Init) noexcept {}
-    };
-
-    /// FIXME: Currently we do not support absence of dynamic column
-    /// names.
-    static void dyn_col_names(StringData*) noexcept {}
-
-    /// This is the fallback class that is used when no convenience
-    /// methods are specified in the users Spec class.
-    ///
-    /// If you would like to add a more convenient add() method, here
-    /// is how you could do it:
-    ///
-    /// \code{.cpp}
-    ///
-    ///   struct MyTableSpec: SpecBase {
-    ///     typedef realm::TypeAppend<void, int>::type Columns1;
-    ///     typedef realm::TypeAppend<Columns1, bool>::type Columns;
-    ///
-    ///     struct ConvenienceMethods {
-    ///       void add(int foo, bool bar)
-    ///       {
-    ///         BasicTable<MyTableSpec>* const t = static_cast<BasicTable<MyTableSpec>*>(this);
-    ///         t->add((tuple(), name1, name2));
-    ///       }
-    ///     };
-    ///   };
-    ///
-    /// \endcode
-    ///
-    /// FIXME: ConvenienceMethods may not contain any virtual methods,
-    /// nor may it contain any data memebers. We might want to check
-    /// this by static_assert(sizeof(Derivative of
-    /// ConvenienceMethods) == 1)), however, this would not be
-    /// guaranteed by the standard, since even an empty class may add
-    /// to the size of the derived class. Fortunately, as long as
-    /// ConvenienceMethods is derived from, by BasicTable, after
-    /// deriving from Table, this cannot become a problem, nor would
-    /// it lead to a violation of the strict aliasing rule of C++03 or
-    /// C++11.
-    struct ConvenienceMethods {};
-};
-
-
-template<class> class BasicTable;
-template<class> class BasicTableView;
-
-
-namespace _impl {
-
-
-/// Get the const qualified type of the table being accessed.
-///
-/// If T matches 'BasicTableView<T2>' or 'const BasicTableView<T2>',
-/// then return T2, else simply return T.
-template<class Tab> struct GetTableFromView { typedef Tab type; };
-template<class Tab> struct GetTableFromView<BasicTableView<Tab>> { typedef Tab type; };
-template<class Tab> struct GetTableFromView<const BasicTableView<Tab>> { typedef Tab type; };
-
-
-/// Determine whether an accessor has const-only access to a table, so
-/// that it is not allowed to modify fields, nor return non-const
-/// subtable references.
-///
-/// Note that for Taboid = 'BasicTableView<const Tab>', a column
-/// accessor is still allowed to reorder the rows of the view, as long
-/// as it does not modify the contents of the table.
-template<class Taboid> struct TableIsConst { static const bool value = false; };
-template<class Taboid> struct TableIsConst<const Taboid> { static const bool value = true; };
-template<class Tab> struct TableIsConst<BasicTableView<const Tab>> {
-    static const bool value = true;
-};
-
-
-
-/// This class gives access to a field of a row of a table, or a table
-/// view.
-///
-/// \tparam Taboid Either a table or a table view, that is, any of
-/// 'BasicTable<S>', 'const BasicTable<S>',
-/// 'BasicTableView<BasicTable<S>>', 'const
-/// BasicTableView<BasicTable<S>>', 'BasicTableView<const
-/// BasicTable<S>>', or 'const BasicTableView<const BasicTable<S>
-/// >'. Note that the term 'taboid' is used here for something that is
-/// table-like, i.e., either a table of a table view.
-///
-/// \tparam const_tab Indicates whether the accessor has const-only
-/// access to the field, that is, if, and only if Taboid matches
-/// 'const T' or 'BasicTableView<const T>' for any T.
-template<class Taboid, int col_idx, class Type, bool const_tab> class FieldAccessor;
-
-
-/// Commmon base class for all field accessor specializations.
-template<class Taboid> class FieldAccessorBase {
-protected:
-    typedef std::pair<Taboid*, size_t> Init;
-    Taboid* const m_table;
-    const size_t m_row_idx;
-    FieldAccessorBase(Init i) noexcept: m_table(i.first), m_row_idx(i.second) {}
-};
-
-
-/// Field accessor specialization for integers.
-template<class Taboid, int col_idx, bool const_tab>
-class FieldAccessor<Taboid, col_idx, int64_t, const_tab>: public FieldAccessorBase<Taboid> {
-private:
-    typedef FieldAccessorBase<Taboid> Base;
-
-public:
-    int64_t get() const noexcept
-    {
-        return Base::m_table->get_impl()->get_int(col_idx, Base::m_row_idx);
-    }
-
-    void set(int64_t value) const
-    {
-        Base::m_table->get_impl()->set_int(col_idx, Base::m_row_idx, value);
-    }
-    operator int64_t() const noexcept { return get(); }
-    const FieldAccessor& operator=(int64_t value) const { set(value); return *this; }
-
-    const FieldAccessor& operator+=(int64_t value) const
-    {
-        // FIXME: Should be optimized (can be both optimized and
-        // generalized by using a form of expression templates).
-        set(get() + value);
-        return *this;
-    }
-
-    const FieldAccessor& operator-=(int64_t value) const
-    {
-        // FIXME: Should be optimized (can be both optimized and
-        // generalized by using a form of expression templates).
-        set(get() - value);
-        return *this;
-    }
-
-    const FieldAccessor& operator++() const { return *this += 1; }
-    const FieldAccessor& operator--() const { return *this -= 1; }
-
-    int64_t operator++(int) const
-    {
-        // FIXME: Should be optimized (can be both optimized and
-        // generalized by using a form of expression templates).
-        const int64_t value = get();
-        set(value + 1);
-        return value;
-    }
-
-    int64_t operator--(int) const
-    {
-        // FIXME: Should be optimized (can be both optimized and
-        // generalized by using a form of expression templates).
-        const int64_t value = get();
-        set(value - 1);
-        return value;
-    }
-
-
-    explicit FieldAccessor(typename Base::Init i) noexcept: Base(i) {}
-};
-
-
-/// Field accessor specialization for floats.
-template<class Taboid, int col_idx, bool const_tab>
-class FieldAccessor<Taboid, col_idx, float, const_tab>: public FieldAccessorBase<Taboid> {
-private:
-    typedef FieldAccessorBase<Taboid> Base;
-
-public:
-    float get() const noexcept
-    {
-        return Base::m_table->get_impl()->get_float(col_idx, Base::m_row_idx);
-    }
-
-    void set(float value) const
-    {
-        Base::m_table->get_impl()->set_float(col_idx, Base::m_row_idx, value);
-    }
-
-    operator float() const noexcept { return get(); }
-    const FieldAccessor& operator=(float value) const { set(value); return *this; }
-
-    const FieldAccessor& operator+=(float value) const
-    {
-        // FIXME: Should be optimized (can be both optimized and
-        // generalized by using a form of expression templates).
-        set(get() + value);
-        return *this;
-    }
-
-    const FieldAccessor& operator-=(float value) const
-    {
-        // FIXME: Should be optimized (can be both optimized and
-        // generalized by using a form of expression templates).
-        set(get() - value);
-        return *this;
-    }
-
-
-    explicit FieldAccessor(typename Base::Init i) noexcept: Base(i) {}
-};
-
-
-/// Field accessor specialization for doubles.
-template<class Taboid, int col_idx, bool const_tab>
-class FieldAccessor<Taboid, col_idx, double, const_tab>: public FieldAccessorBase<Taboid> {
-private:
-    typedef FieldAccessorBase<Taboid> Base;
-
-public:
-    double get() const noexcept
-    {
-        return Base::m_table->get_impl()->get_double(col_idx, Base::m_row_idx);
-    }
-
-    void set(double value) const
-    {
-        Base::m_table->get_impl()->set_double(col_idx, Base::m_row_idx, value);
-    }
-
-    operator double() const noexcept { return get(); }
-    const FieldAccessor& operator=(double value) const { set(value); return *this; }
-
-    const FieldAccessor& operator+=(double value) const
-    {
-        // FIXME: Should be optimized (can be both optimized and
-        // generalized by using a form of expression templates).
-        set(get() + value);
-        return *this;
-    }
-
-    const FieldAccessor& operator-=(double value) const
-    {
-        // FIXME: Should be optimized (can be both optimized and
-        // generalized by using a form of expression templates).
-        set(get() - value);
-        return *this;
-    }
-
-
-    explicit FieldAccessor(typename Base::Init i) noexcept: Base(i) {}
-};
-
-
-/// Field accessor specialization for booleans.
-template<class Taboid, int col_idx, bool const_tab>
-class FieldAccessor<Taboid, col_idx, bool, const_tab>: public FieldAccessorBase<Taboid> {
-private:
-    typedef FieldAccessorBase<Taboid> Base;
-
-public:
-    bool get() const noexcept
-    {
-        return Base::m_table->get_impl()->get_bool(col_idx, Base::m_row_idx);
-    }
-
-    void set(bool value) const
-    {
-        Base::m_table->get_impl()->set_bool(col_idx, Base::m_row_idx, value);
-    }
-
-    operator bool() const noexcept { return get(); }
-    const FieldAccessor& operator=(bool value) const { set(value); return *this; }
-
-
-    explicit FieldAccessor(typename Base::Init i) noexcept: Base(i) {}
-};
-
-
-/// Field accessor specialization for enumerations.
-template<class Taboid, int col_idx, class E, bool const_tab>
-class FieldAccessor<Taboid, col_idx, SpecBase::Enum<E>, const_tab>:
-    public FieldAccessorBase<Taboid> {
-private:
-    typedef FieldAccessorBase<Taboid> Base;
-
-public:
-    E get() const noexcept
-    {
-        return static_cast<E>(Base::m_table->get_impl()->get_int(col_idx, Base::m_row_idx));
-    }
-
-    void set(E value) const
-    {
-        Base::m_table->get_impl()->set_int(col_idx, Base::m_row_idx, value);
-    }
-
-    operator E() const noexcept { return get(); }
-    const FieldAccessor& operator=(E value) const { set(value); return *this; }
-
-
-    explicit FieldAccessor(typename Base::Init i) noexcept: Base(i) {}
-};
-
-
-/// Field accessor specialization for dates.
-template<class Taboid, int col_idx, bool const_tab>
-class FieldAccessor<Taboid, col_idx, DateTime, const_tab>: public FieldAccessorBase<Taboid> {
-private:
-    typedef FieldAccessorBase<Taboid> Base;
-
-public:
-    DateTime get() const noexcept
-    {
-        return Base::m_table->get_impl()->get_datetime(col_idx, Base::m_row_idx);
-    }
-
-    void set(DateTime value) const
-    {
-        Base::m_table->get_impl()->set_datetime(col_idx, Base::m_row_idx, value);
-    }
-
-    operator DateTime() const noexcept { return get(); }
-    const FieldAccessor& operator=(DateTime value) const { set(value); return *this; }
-
-
-    explicit FieldAccessor(typename Base::Init i) noexcept: Base(i) {}
-};
-
-
-/// Field accessor specialization for strings.
-template<class Taboid, int col_idx, bool const_tab>
-class FieldAccessor<Taboid, col_idx, StringData, const_tab>: public FieldAccessorBase<Taboid> {
-private:
-    typedef FieldAccessorBase<Taboid> Base;
-
-public:
-    StringData get() const noexcept
-    {
-        return Base::m_table->get_impl()->get_string(col_idx, Base::m_row_idx);
-    }
-
-    void set(StringData value) const
-    {
-        Base::m_table->get_impl()->set_string(col_idx, Base::m_row_idx, value);
-    }
-
-    operator StringData() const noexcept { return get(); }
-    const FieldAccessor& operator=(StringData value) const { set(value); return *this; }
-
-    const char* data() const noexcept { return get().data(); }
-    size_t size() const noexcept { return get().size(); }
-
-    const char* c_str() const noexcept { return data(); }
-
-
-    explicit FieldAccessor(typename Base::Init i) noexcept: Base(i) {}
-};
-
-
-/// Field accessor specialization for binary data.
-template<class Taboid, int col_idx, bool const_tab>
-class FieldAccessor<Taboid, col_idx, BinaryData, const_tab>: public FieldAccessorBase<Taboid> {
-private:
-    typedef FieldAccessorBase<Taboid> Base;
-
-public:
-    BinaryData get() const noexcept
-    {
-        return Base::m_table->get_impl()->get_binary(col_idx, Base::m_row_idx);
-    }
-
-    void set(const BinaryData& value) const
-    {
-        Base::m_table->get_impl()->set_binary(col_idx, Base::m_row_idx, value);
-    }
-
-    operator BinaryData() const noexcept { return get(); }
-    const FieldAccessor& operator=(const BinaryData& value) const { set(value); return *this; }
-
-    const char* data() const noexcept { return get().data(); }
-    size_t size() const noexcept { return get().size(); }
-
-
-    explicit FieldAccessor(typename Base::Init i) noexcept: Base(i) {}
-};
-
-
-/// Field accessor specialization for subtables of non-const parent.
-template<class Taboid, int col_idx, class Subtab>
-class FieldAccessor<Taboid, col_idx, SpecBase::Subtable<Subtab>, false>:
-    public FieldAccessorBase<Taboid> {
-private:
-    typedef FieldAccessorBase<Taboid> Base;
-    // FIXME: Dangerous slicing posibility as long as Cursor is same as RowAccessor.
-    // FIXME: Accessors must not be publicly copyable. This requires that Spec::ColNames is made a friend of BasicTable.
-    // FIXME: Need BasicTableView::Cursor and BasicTableView::ConstCursor if Cursors should exist at all.
-    struct SubtabRowAccessor: Subtab::RowAccessor {
-    public:
-        SubtabRowAccessor(Subtab* subtab, size_t row_idx):
-            Subtab::RowAccessor(std::make_pair(subtab, row_idx)),
-            m_owner(subtab->get_table_ref()) {}
-
-    private:
-        typename Subtab::Ref const m_owner;
-    };
-
-public:
-    operator typename Subtab::Ref() const
-    {
-        Subtab* subtab =
-            Base::m_table->template get_subtable_ptr<Subtab>(col_idx, Base::m_row_idx);
-        return subtab->get_table_ref();
-    }
-
-    operator typename Subtab::ConstRef() const
-    {
-        const Subtab* subtab =
-            Base::m_table->template get_subtable_ptr<Subtab>(col_idx, Base::m_row_idx);
-        return subtab->get_table_ref();
-    }
-
-    typename Subtab::Ref operator->() const
-    {
-        Subtab* subtab =
-            Base::m_table->template get_subtable_ptr<Subtab>(col_idx, Base::m_row_idx);
-        return subtab->get_table_ref();
-    }
-
-    SubtabRowAccessor operator[](size_t row_idx) const
-    {
-        Subtab* subtab =
-            Base::m_table->template get_subtable_ptr<Subtab>(col_idx, Base::m_row_idx);
-        return SubtabRowAccessor(subtab, row_idx);
-    }
-
-
-    explicit FieldAccessor(typename Base::Init i) noexcept: Base(i) {}
-};
-
-
-/// Field accessor specialization for subtables of const parent.
-template<class Taboid, int col_idx, class Subtab>
-class FieldAccessor<Taboid, col_idx, SpecBase::Subtable<Subtab>, true>:
-    public FieldAccessorBase<Taboid> {
-private:
-    typedef FieldAccessorBase<Taboid> Base;
-    // FIXME: Dangerous slicing posibility as long as Cursor is same as RowAccessor.
-    struct SubtabRowAccessor: Subtab::ConstRowAccessor {
-    public:
-        SubtabRowAccessor(const Subtab* subtab, size_t row_idx):
-            Subtab::ConstRowAccessor(std::make_pair(subtab, row_idx)),
-            m_owner(subtab->get_table_ref()) {}
-
-    private:
-        typename Subtab::ConstRef const m_owner;
-    };
-
-public:
-    explicit FieldAccessor(typename Base::Init i) noexcept: Base(i) {}
-
-    operator typename Subtab::ConstRef() const
-    {
-        const Subtab* subtab =
-            Base::m_table->template get_subtable_ptr<Subtab>(col_idx, Base::m_row_idx);
-        return subtab->get_table_ref();
-    }
-
-    typename Subtab::ConstRef operator->() const
-    {
-        const Subtab* subtab =
-            Base::m_table->template get_subtable_ptr<Subtab>(col_idx, Base::m_row_idx);
-        return subtab->get_table_ref();
-    }
-
-    SubtabRowAccessor operator[](size_t row_idx) const
-    {
-        const Subtab* subtab =
-            Base::m_table->template get_subtable_ptr<Subtab>(col_idx, Base::m_row_idx);
-        return SubtabRowAccessor(subtab, row_idx);
-    }
-};
-
-
-/// Base for field accessor specializations for mixed type.
-template<class Taboid, int col_idx, class FieldAccessor>
-class MixedFieldAccessorBase: public FieldAccessorBase<Taboid> {
-private:
-    typedef FieldAccessorBase<Taboid> Base;
-
-public:
-    Mixed get() const noexcept
-    {
-        return Base::m_table->get_impl()->get_mixed(col_idx, Base::m_row_idx);
-    }
-
-    void set(const Mixed& value) const
-    {
-        Base::m_table->get_impl()->set_mixed(col_idx, Base::m_row_idx, value);
-    }
-
-    operator Mixed() const noexcept { return get(); }
-
-    const FieldAccessor& operator=(const Mixed& value) const
-    {
-        set(value);
-        return static_cast<FieldAccessor&>(*this);
-    }
-
-    DataType get_type() const noexcept
-    {
-        return Base::m_table->get_impl()->get_mixed_type(col_idx, Base::m_row_idx);
-    }
-
-    int64_t get_int() const noexcept { return get().get_int(); }
-
-    bool get_bool() const noexcept { return get().get_bool(); }
-
-    DateTime get_datetime() const noexcept { return get().get_datetime(); }
-
-    float get_float() const noexcept { return get().get_float(); }
-
-    double get_double() const noexcept { return get().get_double(); }
-
-    StringData get_string() const noexcept { return get().get_string(); }
-
-    BinaryData get_binary() const noexcept { return get().get_binary(); }
-
-    bool is_subtable() const noexcept { return get_type() == type_Table; }
-
-    /// Checks whether this value is a subtable of the specified type.
-    ///
-    /// FIXME: Consider deleting this function. It is mostly
-    /// redundant, and it is inefficient if you want to also get a
-    /// reference to the table, or if you want to check for multiple
-    /// table types.
-    template<class T> bool is_subtable() const
-    {
-        // FIXME: Conversion from TableRef to ConstTableRef is relatively expensive, or is it? Check whether it involves access to the reference count!
-        ConstTableRef t = static_cast<const FieldAccessor*>(this)->get_subtable();
-        return t && T::matches_dynamic_type(TableFriend::get_spec(*t));
-    }
-
-    /// Generally more efficient that get_subtable()->size().
-    size_t get_subtable_size() const noexcept
-    {
-        return Base::m_table->get_impl()->get_subtable_size(col_idx, Base::m_row_idx);
-    }
-
-    template<class T> friend bool operator==(const FieldAccessor& a, const T& b) noexcept
-    {
-        return a.get() == b;
-    }
-
-    template<class T> friend bool operator!=(const FieldAccessor& a, const T& b) noexcept
-    {
-        return a.get() != b;
-    }
-
-    template<class T> friend bool operator==(const T& a, const FieldAccessor& b) noexcept
-    {
-        return a == b.get();
-    }
-
-    template<class T> friend bool operator!=(const T& a, const FieldAccessor& b) noexcept
-    {
-        return a != b.get();
-    }
-
-protected:
-    MixedFieldAccessorBase(typename Base::Init i) noexcept: Base(i) {}
-};
-
-
-/// Field accessor specialization for mixed type of non-const parent.
-template<class Taboid, int col_idx>
-class FieldAccessor<Taboid, col_idx, Mixed, false>:
-    public MixedFieldAccessorBase<Taboid, col_idx, FieldAccessor<Taboid, col_idx, Mixed, false>> {
-private:
-    typedef FieldAccessor<Taboid, col_idx, Mixed, false> This;
-    typedef MixedFieldAccessorBase<Taboid, col_idx, This> Base;
-
-public:
-    /// Returns null if the current value is not a subtable.
-    TableRef get_subtable() const
-    {
-        return Base::m_table->get_impl()->get_subtable(col_idx, Base::m_row_idx);
-    }
-
-    /// Overwrites the current value with an empty subtable and
-    /// returns a reference to it.
-    TableRef set_subtable() const
-    {
-        Base::m_table->get_impl()->clear_subtable(col_idx, Base::m_row_idx);
-        return get_subtable();
-    }
-
-    /// Overwrites the current value with a copy of the specified
-    /// table and returns a reference to the copy.
-    TableRef set_subtable(const Table& t) const
-    {
-        t.set_into_mixed(Base::m_table->get_impl(), col_idx, Base::m_row_idx);
-        return get_subtable();
-    }
-
-    /// This function makes the following assumption: If the current
-    /// value is a subtable, then it is a subtable of the specified
-    /// type. If this is not the case, your computer may catch fire.
-    ///
-    /// To safely and efficiently check whether the current value is a
-    /// subtable of any of a set of specific table types, you may do
-    /// as follows:
-    ///
-    /// \code{.cpp}
-    ///
-    ///   if (TableRef subtable = my_table[i].mixed.get_subtable()) {
-    ///     if (subtable->is_a<MyFirstSubtable>()) {
-    ///       MyFirstSubtable::Ref s = unchecked_cast<MyFirstSubtable>(move(subtable))) {
-    ///       // ...
-    ///     }
-    ///     else if (subtable->is_a<MySecondSubtable>()) {
-    ///       MySecondSubtable::Ref s = unchecked_cast<MySecondSubtable>(move(subtable))) {
-    ///       // ...
-    ///     }
-    ///   }
-    ///
-    /// \endcode
-    ///
-    /// \return Null if the current value is not a subtable.
-    ///
-    /// \note This function is generally unsafe because it does not
-    /// check that the specified table type matches the actual table
-    /// type.
-    ///
-    /// FIXME: Consider deleting this function, since it is both
-    /// unsafe and superfluous.
-    template<class T> BasicTableRef<T> get_subtable() const
-    {
-        REALM_ASSERT(!Base::is_subtable() || Base::template is_subtable<T>());
-        return unchecked_cast<T>(get_subtable());
-    }
-
-    /// Overwrites the current value with an empty subtable and
-    /// returns a reference to it.
-    ///
-    /// \tparam T The subtable type. It must not be const-qualified.
-    template<class T> BasicTableRef<T> set_subtable() const
-    {
-        BasicTableRef<T> t = unchecked_cast<T>(set_subtable());
-        T::set_dynamic_type(*t);
-        return t;
-    }
-
-    /// Overwrites the current value with a copy of the specified
-    /// table and returns a reference to the copy.
-    template<class T> typename T::Ref set_subtable(const T& t) const
-    {
-        t.set_into_mixed(Base::m_table->get_impl(), col_idx, Base::m_row_idx);
-        return unchecked_cast<T>(get_subtable());
-    }
-
-
-    explicit FieldAccessor(typename Base::Init i) noexcept: Base(i) {}
-};
-
-
-/// Field accessor specialization for mixed type of const parent.
-template<class Taboid, int col_idx>
-class FieldAccessor<Taboid, col_idx, Mixed, true>:
-    public MixedFieldAccessorBase<Taboid, col_idx, FieldAccessor<Taboid, col_idx, Mixed, true>> {
-private:
-    typedef FieldAccessor<Taboid, col_idx, Mixed, true> This;
-    typedef MixedFieldAccessorBase<Taboid, col_idx, This> Base;
-
-public:
-    ConstTableRef get_subtable() const
-    {
-        return Base::m_table->get_impl()->get_subtable(col_idx, Base::m_row_idx);
-    }
-
-    /// FIXME: Consider deleting this function, since it is both
-    /// unsafe and superfluous.
-    template<class T> BasicTableRef<const T> get_subtable() const
-    {
-        REALM_ASSERT(!Base::is_subtable() || Base::template is_subtable<T>());
-        return unchecked_cast<const T>(get_subtable());
-    }
-
-
-    explicit FieldAccessor(typename Base::Init i) noexcept: Base(i) {}
-};
-
-
-
-
-/// This class gives access to a column of a table.
-///
-/// \tparam Taboid Either a table or a table view. Constness of access
-/// is controlled by what is allowed to be done with/on a 'Taboid*'.
-template<class Taboid, int col_idx, class Type> class ColumnAccessor;
-
-
-/// Commmon base class for all column accessor specializations.
-template<class Taboid, int col_idx, class Type> class ColumnAccessorBase {
-protected:
-    typedef typename GetTableFromView<Taboid>::type RealTable;
-    typedef FieldAccessor<Taboid, col_idx, Type, TableIsConst<Taboid>::value> Field;
-
-public:
-    Field operator[](size_t row_idx) const
-    {
-        return Field(std::make_pair(m_table, row_idx));
-    }
-
-    bool has_search_index() const { return m_table->get_impl()->has_search_index(col_idx); }
-    void add_search_index() const { m_table->get_impl()->add_search_index(col_idx); }
-    void remove_search_index() const { m_table->get_impl()->remove_search_index(col_idx); }
-
-    BasicTableView<RealTable> get_sorted_view(bool ascending=true) const
-    {
-        return m_table->get_impl()->get_sorted_view(col_idx, ascending);
-    }
-
-    void sort(bool ascending = true) const { m_table->get_impl()->sort(col_idx, ascending); }
-
-protected:
-    Taboid* const m_table;
-
-    explicit ColumnAccessorBase(Taboid* t) noexcept: m_table(t) {}
-};
-
-
-/// Column accessor specialization for integers.
-template<class Taboid, int col_idx>
-class ColumnAccessor<Taboid, col_idx, int64_t>:
-    public ColumnAccessorBase<Taboid, col_idx, int64_t>, public Columns<int64_t> {
-private:
-    typedef ColumnAccessorBase<Taboid, col_idx, int64_t> Base;
-
-public:
-    explicit ColumnAccessor(Taboid* t) noexcept: Base(t) {
-        // Columns store their own copy of m_table in order not to have too much class dependency/entanglement
-        Columns<int64_t>::m_column = col_idx;
-        Columns<int64_t>::m_table = reinterpret_cast<const Table*>(Base::m_table->get_impl());
-    }
-
-    // fixme/todo, reinterpret_cast to make it compile with TableView which is not supported yet
-    virtual std::unique_ptr<Subexpr> clone() const
-    {
-        return make_subexpr<Columns<int64_t>>(col_idx, reinterpret_cast<const Table*>(Base::m_table->get_impl()));
-    }
-
-    size_t find_first(int64_t value) const
-    {
-        return Base::m_table->get_impl()->find_first_int(col_idx, value);
-    }
-
-    BasicTableView<typename Base::RealTable> find_all(int64_t value) const
-    {
-        return Base::m_table->get_impl()->find_all_int(col_idx, value);
-    }
-
-    BasicTableView<typename Base::RealTable> get_distinct_view() const
-    {
-        return Base::m_table->get_impl()->get_distinct_view(col_idx);
-    }
-
-    size_t count(int64_t target) const
-    {
-        return Base::m_table->get_impl()->count_int(col_idx, target);
-    }
-
-    int64_t sum() const
-    {
-        return Base::m_table->get_impl()->sum_int(col_idx);
-    }
-
-    int64_t maximum(size_t* return_ndx = nullptr) const
-    {
-        return Base::m_table->get_impl()->maximum_int(col_idx, return_ndx);
-    }
-
-    int64_t minimum(size_t* return_ndx = nullptr) const
-    {
-        return Base::m_table->get_impl()->minimum_int(col_idx, return_ndx);
-    }
-
-    double average() const
-    {
-        return Base::m_table->get_impl()->average_int(col_idx);
-    }
-
-    size_t lower_bound(int64_t value) const noexcept
-    {
-        return Base::m_table->lower_bound_int(col_idx, value);
-    }
-
-    size_t upper_bound(int64_t value) const noexcept
-    {
-        return Base::m_table->upper_bound_int(col_idx, value);
-    }
-};
-
-
-/// Column accessor specialization for float
-template<class Taboid, int col_idx>
-class ColumnAccessor<Taboid, col_idx, float>:
-    public ColumnAccessorBase<Taboid, col_idx, float>, public Columns<float> {
-private:
-    typedef ColumnAccessorBase<Taboid, col_idx, float> Base;
-
-public:
-    explicit ColumnAccessor(Taboid* t) noexcept: Base(t) {
-        // Columns store their own copy of m_table in order not to have too much class dependency/entanglement
-        Columns<float>::m_column = col_idx;
-        Columns<float>::m_table = reinterpret_cast<const Table*>(Base::m_table->get_impl());
-    }
-
-    // fixme/todo, reinterpret_cast to make it compile with TableView which is not supported yet
-    virtual std::unique_ptr<Subexpr> clone() const
-    {
-        return make_subexpr<Columns<float>>(col_idx, reinterpret_cast<const Table*>(Base::m_table->get_impl()));
-    }
-
-    size_t find_first(float value) const
-    {
-        return Base::m_table->get_impl()->find_first_float(col_idx, value);
-    }
-
-    BasicTableView<typename Base::RealTable> find_all(float value) const
-    {
-        return Base::m_table->get_impl()->find_all_float(col_idx, value);
-    }
-
-    BasicTableView<typename Base::RealTable> get_distinct_view() const
-    {
-        return Base::m_table->get_impl()->get_distinct_view(col_idx);
-    }
-
-    size_t count(float target) const
-    {
-        return Base::m_table->get_impl()->count_float(col_idx, target);
-    }
-
-    double sum() const
-    {
-        return Base::m_table->get_impl()->sum_float(col_idx);
-    }
-
-    float maximum(size_t* return_ndx = nullptr) const
-    {
-        return Base::m_table->get_impl()->maximum_float(col_idx, return_ndx);
-    }
-
-    float minimum(size_t* return_ndx = nullptr) const
-    {
-        return Base::m_table->get_impl()->minimum_float(col_idx, return_ndx);
-    }
-
-    double average() const
-    {
-        return Base::m_table->get_impl()->average_float(col_idx);
-    }
-
-    const ColumnAccessor& operator+=(float value) const
-    {
-        Base::m_table->get_impl()->add_float(col_idx, value);
-        return *this;
-    }
-
-    size_t lower_bound(float value) const noexcept
-    {
-        return Base::m_table->lower_bound_float(col_idx, value);
-    }
-
-    size_t upper_bound(float value) const noexcept
-    {
-        return Base::m_table->upper_bound_float(col_idx, value);
-    }
-};
-
-
-/// Column accessor specialization for double
-template<class Taboid, int col_idx>
-class ColumnAccessor<Taboid, col_idx, double>:
-    public ColumnAccessorBase<Taboid, col_idx, double>, public Columns<double> {
-private:
-    typedef ColumnAccessorBase<Taboid, col_idx, double> Base;
-
-public:
-    explicit ColumnAccessor(Taboid* t) noexcept: Base(t) {
-        // Columns store their own copy of m_table in order not to have too much class dependency/entanglement
-        Columns<double>::m_column = col_idx;
-        Columns<double>::m_table = reinterpret_cast<const Table*>(Base::m_table->get_impl());
-    }
-
-    // fixme/todo, reinterpret_cast to make it compile with TableView which is not supported yet
-    virtual std::unique_ptr<Subexpr> clone() const
-    {
-        return make_subexpr<Columns<double>>(col_idx, reinterpret_cast<const Table*>(Base::m_table->get_impl()));
-    }
-
-    size_t find_first(double value) const
-    {
-        return Base::m_table->get_impl()->find_first_double(col_idx, value);
-    }
-
-    BasicTableView<typename Base::RealTable> find_all(double value) const
-    {
-        return Base::m_table->get_impl()->find_all_double(col_idx, value);
-    }
-
-    BasicTableView<typename Base::RealTable> get_distinct_view() const
-    {
-        return Base::m_table->get_impl()->get_distinct_view(col_idx);
-    }
-
-    size_t count(double target) const
-    {
-        return Base::m_table->get_impl()->count_double(col_idx, target);
-    }
-
-    double sum() const
-    {
-        return Base::m_table->get_impl()->sum_double(col_idx);
-    }
-
-    double maximum(size_t* return_ndx = nullptr) const
-    {
-        return Base::m_table->get_impl()->maximum_double(col_idx, return_ndx);
-    }
-
-    double minimum(size_t* return_ndx = nullptr) const
-    {
-        return Base::m_table->get_impl()->minimum_double(col_idx, return_ndx);
-    }
-
-    double average() const
-    {
-        return Base::m_table->get_impl()->average_double(col_idx);
-    }
-
-    const ColumnAccessor& operator+=(double value) const
-    {
-        Base::m_table->get_impl()->add_double(col_idx, value);
-        return *this;
-    }
-
-    size_t lower_bound(float value) const noexcept
-    {
-        return Base::m_table->lower_bound_double(col_idx, value);
-    }
-
-    size_t upper_bound(float value) const noexcept
-    {
-        return Base::m_table->upper_bound_double(col_idx, value);
-    }
-};
-
-
-/// Column accessor specialization for booleans.
-template<class Taboid, int col_idx>
-class ColumnAccessor<Taboid, col_idx, bool>: public ColumnAccessorBase<Taboid, col_idx, bool> {
-private:
-    typedef ColumnAccessorBase<Taboid, col_idx, bool> Base;
-
-public:
-    explicit ColumnAccessor(Taboid* t) noexcept: Base(t) {}
-
-    size_t find_first(bool value) const
-    {
-        return Base::m_table->get_impl()->find_first_bool(col_idx, value);
-    }
-
-    BasicTableView<typename Base::RealTable> find_all(bool value) const
-    {
-        return Base::m_table->get_impl()->find_all_bool(col_idx, value);
-    }
-
-    size_t lower_bound(bool value) const noexcept
-    {
-        return Base::m_table->lower_bound_bool(col_idx, value);
-    }
-
-    size_t upper_bound(bool value) const noexcept
-    {
-        return Base::m_table->upper_bound_bool(col_idx, value);
-    }
-
-    BasicTableView<typename Base::RealTable> get_distinct_view() const
-    {
-        return Base::m_table->get_impl()->get_distinct_view(col_idx);
-    }
-};
-
-
-/// Column accessor specialization for enumerations.
-template<class Taboid, int col_idx, class E>
-class ColumnAccessor<Taboid, col_idx, SpecBase::Enum<E>>:
-    public ColumnAccessorBase<Taboid, col_idx, SpecBase::Enum<E>> {
-private:
-    typedef ColumnAccessorBase<Taboid, col_idx, SpecBase::Enum<E>> Base;
-
-public:
-    explicit ColumnAccessor(Taboid* t) noexcept: Base(t) {}
-
-    size_t find_first(E value) const
-    {
-        return Base::m_table->get_impl()->find_first_int(col_idx, int64_t(value));
-    }
-
-    BasicTableView<typename Base::RealTable> find_all(E value) const
-    {
-        return Base::m_table->get_impl()->find_all_int(col_idx, int64_t(value));
-    }
-
-    BasicTableView<typename Base::RealTable> get_distinct_view() const
-    {
-        return Base::m_table->get_impl()->get_distinct_view(col_idx);
-    }
-};
-
-
-/// Column accessor specialization for dates.
-template<class Taboid, int col_idx>
-class ColumnAccessor<Taboid, col_idx, DateTime>: public ColumnAccessorBase<Taboid, col_idx, DateTime> {
-private:
-    typedef ColumnAccessorBase<Taboid, col_idx, DateTime> Base;
-
-public:
-    explicit ColumnAccessor(Taboid* t) noexcept: Base(t) {}
-
-    DateTime maximum(size_t* return_ndx = nullptr) const
-    {
-        return Base::m_table->get_impl()->maximum_datetime(col_idx, return_ndx);
-    }
-
-    DateTime minimum(size_t* return_ndx = nullptr) const
-    {
-        return Base::m_table->get_impl()->minimum_datetime(col_idx, return_ndx);
-    }
-
-    size_t find_first(DateTime value) const
-    {
-        return Base::m_table->get_impl()->find_first_datetime(col_idx, value);
-    }
-
-    BasicTableView<typename Base::RealTable> find_all(DateTime value) const
-    {
-        return Base::m_table->get_impl()->find_all_datetime(col_idx, value);
-    }
-
-    BasicTableView<typename Base::RealTable> get_distinct_view() const
-    {
-        return Base::m_table->get_impl()->get_distinct_view(col_idx);
-    }
-};
-
-
-/// Column accessor specialization for strings.
-template<class Taboid, int col_idx>
-class ColumnAccessor<Taboid, col_idx, StringData>:
-    public ColumnAccessorBase<Taboid, col_idx, StringData>, public Columns<StringData> {
-private:
-    typedef ColumnAccessorBase<Taboid, col_idx, StringData> Base;
-public:
-    explicit ColumnAccessor(Taboid* t) noexcept: Base(t) {
-        // Columns store their own copy of m_table in order not to have too much class dependency/entanglement
-        Columns<StringData>::m_column = col_idx;
-        Columns<StringData>::m_table = reinterpret_cast<const Table*>(Base::m_table->get_impl());
-    }
-
-    size_t count(StringData value) const
-    {
-        return Base::m_table->get_impl()->count_string(col_idx, value);
-    }
-
-    size_t find_first(StringData value) const
-    {
-        return Base::m_table->get_impl()->find_first_string(col_idx, value);
-    }
-
-    BasicTableView<typename Base::RealTable> find_all(StringData value) const
-    {
-        return Base::m_table->get_impl()->find_all_string(col_idx, value);
-    }
-
-    BasicTableView<typename Base::RealTable> get_distinct_view() const
-    {
-        return Base::m_table->get_impl()->get_distinct_view(col_idx);
-    }
-
-    size_t lower_bound(StringData value) const noexcept
-    {
-        return Base::m_table->lower_bound_string(col_idx, value);
-    }
-
-    size_t upper_bound(StringData value) const noexcept
-    {
-        return Base::m_table->upper_bound_string(col_idx, value);
-    }
-};
-
-
-/// Column accessor specialization for binary data.
-template<class Taboid, int col_idx>
-class ColumnAccessor<Taboid, col_idx, BinaryData>:
-    public ColumnAccessorBase<Taboid, col_idx, BinaryData> {
-private:
-    typedef ColumnAccessorBase<Taboid, col_idx, BinaryData> Base;
-
-public:
-    explicit ColumnAccessor(Taboid* t) noexcept: Base(t) {}
-
-    size_t find_first(const BinaryData &value) const
-    {
-        return Base::m_table->get_impl()->find_first_binary(col_idx, value.data(), value.size());
-    }
-
-    BasicTableView<typename Base::RealTable> find_all(const BinaryData &value) const
-    {
-        return Base::m_table->get_impl()->find_all_binary(col_idx, value.data(), value.size());
-    }
-};
-
-
-/// Column accessor specialization for subtables.
-template<class Taboid, int col_idx, class Subtab>
-class ColumnAccessor<Taboid, col_idx, SpecBase::Subtable<Subtab>>:
-    public ColumnAccessorBase<Taboid, col_idx, SpecBase::Subtable<Subtab>> {
-private:
-    typedef ColumnAccessorBase<Taboid, col_idx, SpecBase::Subtable<Subtab>> Base;
-
-public:
-    explicit ColumnAccessor(Taboid* t) noexcept: Base(t) {}
-};
-
-
-/// Column accessor specialization for mixed type.
-template<class Taboid, int col_idx>
-class ColumnAccessor<Taboid, col_idx, Mixed>: public ColumnAccessorBase<Taboid, col_idx, Mixed> {
-private:
-    typedef ColumnAccessorBase<Taboid, col_idx, Mixed> Base;
-
-public:
-    explicit ColumnAccessor(Taboid* t) noexcept: Base(t) {}
-};
-
-
-
-/// ***********************************************************************************************
-/// This class implements a column of a table as used in a table query.
-///
-/// \tparam Taboid Matches either 'BasicTable<Spec>' or
-/// 'BasicTableView<Tab>'. Neither may be const-qualified.
-///
-/// FIXME: These do not belong in this file!
-template<class Taboid, int col_idx, class Type> class QueryColumn;
-
-
-/// Commmon base class for all query column specializations.
-template<class Taboid, int col_idx, class Type> class QueryColumnBase {
-protected:
-    typedef typename Taboid::Query Query;
-    Query* const m_query;
-    explicit QueryColumnBase(Query* q) noexcept: m_query(q) {}
-
-    Query& equal(const Type& value) const
-    {
-        m_query->m_impl.equal(col_idx, value);
-        return *m_query;
-    }
-
-    Query& not_equal(const Type& value) const
-    {
-        m_query->m_impl.not_equal(col_idx, value);
-        return *m_query;
-    }
-};
-
-
-/// QueryColumn specialization for integers.
-template<class Taboid, int col_idx>
-class QueryColumn<Taboid, col_idx, int64_t>: public QueryColumnBase<Taboid, col_idx, int64_t> {
-private:
-    typedef QueryColumnBase<Taboid, col_idx, int64_t> Base;
-    typedef typename Taboid::Query Query;
-
-public:
-    explicit QueryColumn(Query* q) noexcept: Base(q) {}
-
-    // Todo, these do not turn up in Visual Studio 2013 intellisense
-    using Base::equal;
-    using Base::not_equal;
-
-    Query& greater(int64_t value) const
-    {
-        Base::m_query->m_impl.greater(col_idx, value);
-        return *Base::m_query;
-    }
-
-    Query& greater_equal(int64_t value) const
-    {
-        Base::m_query->m_impl.greater_equal(col_idx, value);
-        return *Base::m_query;
-    }
-
-    Query& less(int64_t value) const
-    {
-        Base::m_query->m_impl.less(col_idx, value);
-        return *Base::m_query;
-    }
-
-    Query& less_equal(int64_t value) const
-    {
-        Base::m_query->m_impl.less_equal(col_idx, value);
-        return *Base::m_query;
-    }
-
-    Query& between(int64_t from, int64_t to) const
-    {
-        Base::m_query->m_impl.between(col_idx, from, to);
-        return *Base::m_query;
-    };
-
-    int64_t sum(size_t* resultcount = nullptr, size_t start = 0,
-                size_t end = size_t(-1), size_t limit=size_t(-1)) const
-    {
-        return Base::m_query->m_impl.sum_int(col_idx, resultcount, start, end, limit);
-    }
-
-    int64_t maximum(size_t* resultcount = nullptr, size_t start = 0,
-                    size_t end = size_t(-1), size_t limit=size_t(-1), 
-                    size_t* return_ndx = nullptr) const
-    {
-        return Base::m_query->m_impl.maximum_int(col_idx, resultcount, start, end, limit, return_ndx);
-    }
-
-    int64_t minimum(size_t* resultcount = nullptr, size_t start = 0,
-                    size_t end = size_t(-1), size_t limit=size_t(-1),
-                    size_t* return_ndx = nullptr) const
-    {
-        return Base::m_query->m_impl.minimum_int(col_idx, resultcount, start, end, limit, return_ndx);
-    }
-
-    double average(size_t* resultcount = nullptr, size_t start = 0,
-                   size_t end=size_t(-1), size_t limit=size_t(-1)) const
-    {
-        return Base::m_query->m_impl.average_int(col_idx, resultcount, start, end, limit);
-    }
-};
-
-
-
-/// QueryColumn specialization for floats.
-template<class Taboid, int col_idx>
-class QueryColumn<Taboid, col_idx, float>: public QueryColumnBase<Taboid, col_idx, float> {
-private:
-    typedef QueryColumnBase<Taboid, col_idx, float> Base;
-    typedef typename Taboid::Query Query;
-
-public:
-    explicit QueryColumn(Query* q) noexcept: Base(q) {}
-    using Base::equal;
-    using Base::not_equal;
-
-    Query& greater(float value) const
-    {
-        Base::m_query->m_impl.greater(col_idx, value);
-        return *Base::m_query;
-    }
-
-    Query& greater_equal(float value) const
-    {
-        Base::m_query->m_impl.greater_equal(col_idx, value);
-        return *Base::m_query;
-    }
-
-    Query& less(float value) const
-    {
-        Base::m_query->m_impl.less(col_idx, value);
-        return *Base::m_query;
-    }
-
-    Query& less_equal(float value) const
-    {
-        Base::m_query->m_impl.less_equal(col_idx, value);
-        return *Base::m_query;
-    }
-
-    Query& between(float from, float to) const
-    {
-        Base::m_query->m_impl.between(col_idx, from, to);
-        return *Base::m_query;
-    };
-
-    double sum(size_t* resultcount = nullptr, size_t start = 0,
-               size_t end = size_t(-1), size_t limit=size_t(-1)) const
-    {
-        return Base::m_query->m_impl.sum_float(col_idx, resultcount, start, end, limit);
-    }
-
-    float maximum(size_t* resultcount = nullptr, size_t start = 0,
-                    size_t end = size_t(-1), size_t limit=size_t(-1),
-                    size_t* return_ndx = nullptr) const
-    {
-        return Base::m_query->m_impl.maximum_float(col_idx, resultcount, start, end, limit, return_ndx);
-    }
-
-    float minimum(size_t* resultcount = nullptr, size_t start = 0,
-                    size_t end = size_t(-1), size_t limit=size_t(-1),
-                    size_t* return_ndx = nullptr) const
-    {
-        return Base::m_query->m_impl.minimum_float(col_idx, resultcount, start, end, limit, return_ndx);
-    }
-
-    double average(size_t* resultcount = nullptr, size_t start = 0,
-                   size_t end=size_t(-1), size_t limit=size_t(-1)) const
-    {
-        return Base::m_query->m_impl.average_float(col_idx, resultcount, start, end, limit);
-    }
-};
-
-
-
-/// QueryColumn specialization for doubles.
-template<class Taboid, int col_idx>
-class QueryColumn<Taboid, col_idx, double>: public QueryColumnBase<Taboid, col_idx, double> {
-private:
-    typedef QueryColumnBase<Taboid, col_idx, double> Base;
-    typedef typename Taboid::Query Query;
-
-public:
-    explicit QueryColumn(Query* q) noexcept: Base(q) {}
-    using Base::equal;
-    using Base::not_equal;
-
-    Query& greater(double value) const
-    {
-        Base::m_query->m_impl.greater(col_idx, value);
-        return *Base::m_query;
-    }
-
-    Query& greater_equal(double value) const
-    {
-        Base::m_query->m_impl.greater_equal(col_idx, value);
-        return *Base::m_query;
-    }
-
-    Query& less(double value) const
-    {
-        Base::m_query->m_impl.less(col_idx, value);
-        return *Base::m_query;
-    }
-
-    Query& less_equal(double value) const
-    {
-        Base::m_query->m_impl.less_equal(col_idx, value);
-        return *Base::m_query;
-    }
-
-    Query& between(double from, double to) const
-    {
-        Base::m_query->m_impl.between(col_idx, from, to);
-        return *Base::m_query;
-    };
-
-    double sum(size_t* resultcount = nullptr, size_t start = 0,
-               size_t end = size_t(-1), size_t limit=size_t(-1)) const
-    {
-        return Base::m_query->m_impl.sum_double(col_idx, resultcount, start, end, limit);
-    }
-
-    double maximum(size_t* resultcount = nullptr, size_t start = 0,
-                    size_t end = size_t(-1), size_t limit=size_t(-1),
-                    size_t* return_ndx = nullptr) const
-    {
-        return Base::m_query->m_impl.maximum_double(col_idx, resultcount, start, end, limit, return_ndx);
-    }
-
-    double minimum(size_t* resultcount = nullptr, size_t start = 0,
-                    size_t end = size_t(-1), size_t limit=size_t(-1),
-                    size_t* return_ndx = nullptr) const
-    {
-        return Base::m_query->m_impl.minimum_double(col_idx, resultcount, start, end, limit, return_ndx);
-    }
-
-    double average(size_t* resultcount = nullptr, size_t start = 0,
-                   size_t end=size_t(-1), size_t limit=size_t(-1)) const
-    {
-        return Base::m_query->m_impl.average_double(col_idx, resultcount, start, end, limit);
-    }
-};
-
-
-
-/// QueryColumn specialization for booleans.
-template<class Taboid, int col_idx>
-class QueryColumn<Taboid, col_idx, bool>: public QueryColumnBase<Taboid, col_idx, bool> {
-private:
-    typedef QueryColumnBase<Taboid, col_idx, bool> Base;
-    typedef typename Taboid::Query Query;
-
-public:
-    explicit QueryColumn(Query* q) noexcept: Base(q) {}
-    using Base::equal;
-    using Base::not_equal;
-};
-
-
-/// QueryColumn specialization for enumerations.
-template<class Taboid, int col_idx, class E>
-class QueryColumn<Taboid, col_idx, SpecBase::Enum<E>>:
-    public QueryColumnBase<Taboid, col_idx, SpecBase::Enum<E>> {
-private:
-    typedef QueryColumnBase<Taboid, col_idx, SpecBase::Enum<E>> Base;
-    typedef typename Taboid::Query Query;
-
-public:
-    explicit QueryColumn(Query* q) noexcept: Base(q) {}
-    using Base::equal;
-    using Base::not_equal;
-};
-
-
-/// QueryColumn specialization for dates.
-template<class Taboid, int col_idx>
-class QueryColumn<Taboid, col_idx, DateTime>: public QueryColumnBase<Taboid, col_idx, DateTime> {
-private:
-    typedef QueryColumnBase<Taboid, col_idx, DateTime> Base;
-    typedef typename Taboid::Query Query;
-
-public:
-    explicit QueryColumn(Query* q) noexcept: Base(q) {}
-
-    Query& equal(DateTime value) const
-    {
-        Base::m_query->m_impl.equal_datetime(col_idx, value);
-        return *Base::m_query;
-    }
-
-    Query& not_equal(DateTime value) const
-    {
-        Base::m_query->m_impl.not_equal_datetime(col_idx, value);
-        return *Base::m_query;
-    }
-
-    Query& greater(DateTime value) const
-    {
-        Base::m_query->m_impl.greater_datetime(col_idx, value);
-        return *Base::m_query;
-    }
-
-    Query& greater_equal(DateTime value) const
-    {
-        Base::m_query->m_impl.greater_equal_datetime(col_idx, value);
-        return *Base::m_query;
-    }
-
-    Query& less(DateTime value) const
-    {
-        Base::m_query->m_impl.less_datetime(col_idx, value);
-        return *Base::m_query;
-    }
-
-    Query& less_equal(DateTime value) const
-    {
-        Base::m_query->m_impl.less_equal_datetime(col_idx, value);
-        return *Base::m_query;
-    }
-
-    Query& between(DateTime from, DateTime to) const
-    {
-        Base::m_query->m_impl.between_datetime(col_idx, from, to);
-        return *Base::m_query;
-    };
-
-    DateTime maximum(size_t* resultcount = nullptr, size_t start = 0,
-                 size_t end = size_t(-1), size_t limit=size_t(-1),
-                 size_t* return_ndx = nullptr) const
-    {
-        return Base::m_query->m_impl.maximum_datetime(col_idx, resultcount, start, end, limit, return_ndx);
-    }
-
-    DateTime minimum(size_t* resultcount = nullptr, size_t start = 0,
-                 size_t end = size_t(-1), size_t limit=size_t(-1),
-                 size_t* return_ndx = nullptr) const
-    {
-        return Base::m_query->m_impl.minimum_datetime(col_idx, resultcount, start, end, limit, return_ndx);
-    }
-};
-
-
-/// QueryColumn specialization for strings.
-template<class Taboid, int col_idx>
-class QueryColumn<Taboid, col_idx, StringData>:
-    public QueryColumnBase<Taboid, col_idx, StringData> {
-private:
-    typedef QueryColumnBase<Taboid, col_idx, StringData> Base;
-    typedef typename Taboid::Query Query;
-
-public:
-    explicit QueryColumn(Query* q) noexcept: Base(q) {}
-
-    Query& equal(StringData value, bool case_sensitive=true) const
-    {
-        Base::m_query->m_impl.equal(col_idx, value, case_sensitive);
-        return *Base::m_query;
-    }
-
-    Query& not_equal(StringData value, bool case_sensitive=true) const
-    {
-        Base::m_query->m_impl.not_equal(col_idx, value, case_sensitive);
-        return *Base::m_query;
-    }
-
-    Query& begins_with(StringData value, bool case_sensitive=true) const
-    {
-        Base::m_query->m_impl.begins_with(col_idx, value, case_sensitive);
-        return *Base::m_query;
-    }
-
-    Query& ends_with(StringData value, bool case_sensitive=true) const
-    {
-        Base::m_query->m_impl.ends_with(col_idx, value, case_sensitive);
-        return *Base::m_query;
-    }
-
-    Query& contains(StringData value, bool case_sensitive=true) const
-    {
-        Base::m_query->m_impl.contains(col_idx, value, case_sensitive);
-        return *Base::m_query;
-    }
-};
-
-
-/// QueryColumn specialization for binary data.
-template<class Taboid, int col_idx>
-class QueryColumn<Taboid, col_idx, BinaryData>:
-    public QueryColumnBase<Taboid, col_idx, BinaryData> {
-private:
-    typedef QueryColumnBase<Taboid, col_idx, BinaryData> Base;
-    typedef typename Taboid::Query Query;
-
-public:
-    explicit QueryColumn(Query* q) noexcept: Base(q) {}
-
-    Query& equal(BinaryData value) const
-    {
-        Base::m_query->m_impl.equal(col_idx, value);
-        return *Base::m_query;
-    }
-
-    Query& not_equal(BinaryData value) const
-    {
-        Base::m_query->m_impl.not_equal(col_idx, value);
-        return *Base::m_query;
-    }
-
-    Query& begins_with(BinaryData value) const
-    {
-        Base::m_query->m_impl.begins_with(col_idx, value);
-        return *Base::m_query;
-    }
-
-    Query& ends_with(BinaryData value) const
-    {
-        Base::m_query->m_impl.ends_with(col_idx, value);
-        return *Base::m_query;
-    }
-
-    Query& contains(BinaryData value) const
-    {
-        Base::m_query->m_impl.contains(col_idx, value);
-        return *Base::m_query;
-    }
-};
-
-
-/// QueryColumn specialization for subtables.
-template<class Taboid, int col_idx, class Subtab>
-class QueryColumn<Taboid, col_idx, SpecBase::Subtable<Subtab>> {
-private:
-    typedef typename Taboid::Query Query;
-    Query* const m_query;
-
-public:
-    explicit QueryColumn(Query* q) noexcept: m_query(q) {}
-
-    Query& subtable()
-    {
-        m_query->m_impl.subtable(col_idx);
-        return *m_query;
-    }
-};
-
-
-/// QueryColumn specialization for mixed type.
-template<class Taboid, int col_idx> class QueryColumn<Taboid, col_idx, Mixed> {
-private:
-    typedef typename Taboid::Query Query;
-
-public:
-    explicit QueryColumn(Query*) noexcept {}
-};
-
-
-} // namespace _impl
-} // namespaced realm
-
-#endif // REALM_TABLE_ACCESSORS_HPP
->>>>>>> 24970434
+#endif // REALM_TABLE_ACCESSORS_HPP