--- conflicted
+++ resolved
@@ -107,37 +107,11 @@
         r->begin_transaction(); r->commit_transaction(); // Advance version
 
         REQUIRE(get_current_version() != reference_version); // Ensure advanced
-<<<<<<< HEAD
         REQUIRE_NOTHROW(shared_group->start_read(reference_version)); // Ensure pinned
 
         ref = {}; // Destroy thread safe reference, unpinning version
         r->begin_transaction(); r->commit_transaction(); // Clean up old versions
         REQUIRE_THROWS(shared_group->start_read(reference_version)); // Verify unpinned
-=======
-        REQUIRE_NOTHROW(shared_group.begin_read(reference_version)); shared_group.end_read(); // Ensure pinned
-        bool did_run_section = false;
-
-        SECTION("destroyed without being resolved") {
-            did_run_section = true;
-            ref = {}; // Destroy thread safe reference, unpinning version
-        }
-        SECTION("exception thrown on resolve") {
-            did_run_section = true;
-            r->begin_transaction(); // Get into state that'll throw exception on resolve
-            REQUIRE_THROWS(r->resolve_thread_safe_reference(std::move(*ref)));
-            r->commit_transaction();
-        }
-        {
-            // Clean up old versions by creating a write with dirty data
-            r->begin_transaction();
-            foo.row().set_int(0, 1);
-            r->commit_transaction();
-        }
-
-        catch2_ensure_section_run_workaround(did_run_section, "cleanup properly unpins version", [&](){
-            REQUIRE_THROWS(shared_group.begin_read(reference_version)); // Ensure unpinned
-        });
->>>>>>> 30fc0f25
     }
 
     SECTION("version mismatch") {
@@ -256,16 +230,11 @@
         Object num = create_object(r, "int object", {{"value", INT64_C(7)}});
         r->commit_transaction();
 
-<<<<<<< HEAD
         ColKey col = num.get_object_schema().property_for_name("value")->column_key;
         REQUIRE(num.obj().get<Int>(col) == 7);
         auto ref = ThreadSafeReference(num);
-=======
-        REQUIRE(num.row().get_int(0) == 7);
-        auto ref = r->obtain_thread_safe_reference(num);
         bool did_run_section = false;
 
->>>>>>> 30fc0f25
         SECTION("same realm") {
             did_run_section = true;
             {
@@ -291,16 +260,11 @@
             }
             REQUIRE(num.obj().get<Int>(col) == 7);
         }
-<<<<<<< HEAD
-        r->refresh();
-        REQUIRE(num.obj().get<Int>(col) == 9);
-=======
         catch2_ensure_section_run_workaround(did_run_section, "same thread", [&](){
             r->begin_transaction(); // advance to latest version by starting a write
-            REQUIRE(num.row().get_int(0) == 9);
+            REQUIRE(num.obj().get<Int>(col) == 9);
             r->cancel_transaction();
         });
->>>>>>> 30fc0f25
     }
 
     SECTION("passing over") {
