// !$*UTF8*$!
{
	archiveVersion = 1;
	classes = {
	};
	objectVersion = 46;
	objects = {

/* Begin PBXBuildFile section */
		3620DF0118B6C93C003AD498 /* memory_stream.cpp in Sources */ = {isa = PBXBuildFile; fileRef = 3620DEFF18B6C93C003AD498 /* memory_stream.cpp */; };
		3620DF0218B6C93C003AD498 /* memory_stream.hpp in Headers */ = {isa = PBXBuildFile; fileRef = 3620DF0018B6C93C003AD498 /* memory_stream.hpp */; };
		3620DF0D18B6CA7B003AD498 /* destroy_guard.hpp in Headers */ = {isa = PBXBuildFile; fileRef = 3620DF0418B6CA7B003AD498 /* destroy_guard.hpp */; };
		3620DF0E18B6CA7B003AD498 /* output_stream.cpp in Sources */ = {isa = PBXBuildFile; fileRef = 3620DF0518B6CA7B003AD498 /* output_stream.cpp */; };
		3620DF1218B6CA7B003AD498 /* output_stream.hpp in Headers */ = {isa = PBXBuildFile; fileRef = 3620DF0918B6CA7B003AD498 /* output_stream.hpp */; };
		3626F56B14A228850097F17B /* librealm.a in Frameworks */ = {isa = PBXBuildFile; fileRef = 3647E0E714209E6B00D56FD7 /* librealm.a */; };
		3647E10D1420E66B00D56FD7 /* main.cpp in Sources */ = {isa = PBXBuildFile; fileRef = 3647DFF314209CE600D56FD7 /* main.cpp */; };
		3658CE6E19209EDD009A7085 /* column_link.hpp in Headers */ = {isa = PBXBuildFile; fileRef = 3658CE6C19209EDD009A7085 /* column_link.hpp */; };
		3658CE711921AC6F009A7085 /* column_backlink.cpp in Sources */ = {isa = PBXBuildFile; fileRef = 3658CE6F1921AC6F009A7085 /* column_backlink.cpp */; };
		3658CE721921AC6F009A7085 /* column_backlink.hpp in Headers */ = {isa = PBXBuildFile; fileRef = 3658CE701921AC6F009A7085 /* column_backlink.hpp */; };
		3658CE7A19245BE5009A7085 /* column_linklist.cpp in Sources */ = {isa = PBXBuildFile; fileRef = 3658CE7819245BE5009A7085 /* column_linklist.cpp */; };
		3658CE7B19245BE5009A7085 /* column_linklist.hpp in Headers */ = {isa = PBXBuildFile; fileRef = 3658CE7919245BE5009A7085 /* column_linklist.hpp */; };
		3658CE7D19256CA1009A7085 /* column_linkbase.hpp in Headers */ = {isa = PBXBuildFile; fileRef = 3658CE7C19256CA1009A7085 /* column_linkbase.hpp */; };
		365CCE34157CC37D00172BF8 /* alloc_slab.cpp in Sources */ = {isa = PBXBuildFile; fileRef = 365CCDF1157CC37D00172BF8 /* alloc_slab.cpp */; };
		365CCE37157CC37D00172BF8 /* array_binary.cpp in Sources */ = {isa = PBXBuildFile; fileRef = 365CCDF4157CC37D00172BF8 /* array_binary.cpp */; };
		365CCE38157CC37D00172BF8 /* array_binary.hpp in Headers */ = {isa = PBXBuildFile; fileRef = 365CCDF5157CC37D00172BF8 /* array_binary.hpp */; };
		365CCE39157CC37D00172BF8 /* array_blob.cpp in Sources */ = {isa = PBXBuildFile; fileRef = 365CCDF6157CC37D00172BF8 /* array_blob.cpp */; };
		365CCE3A157CC37D00172BF8 /* array_blob.hpp in Headers */ = {isa = PBXBuildFile; fileRef = 365CCDF7157CC37D00172BF8 /* array_blob.hpp */; };
		365CCE3B157CC37D00172BF8 /* array_string_long.cpp in Sources */ = {isa = PBXBuildFile; fileRef = 365CCDF8157CC37D00172BF8 /* array_string_long.cpp */; };
		365CCE3C157CC37D00172BF8 /* array_string_long.hpp in Headers */ = {isa = PBXBuildFile; fileRef = 365CCDF9157CC37D00172BF8 /* array_string_long.hpp */; };
		365CCE3D157CC37D00172BF8 /* array_string.cpp in Sources */ = {isa = PBXBuildFile; fileRef = 365CCDFA157CC37D00172BF8 /* array_string.cpp */; };
		365CCE3E157CC37D00172BF8 /* array_string.hpp in Headers */ = {isa = PBXBuildFile; fileRef = 365CCDFB157CC37D00172BF8 /* array_string.hpp */; };
		365CCE3F157CC37D00172BF8 /* array.cpp in Sources */ = {isa = PBXBuildFile; fileRef = 365CCDFC157CC37D00172BF8 /* array.cpp */; };
		365CCE40157CC37D00172BF8 /* array.hpp in Headers */ = {isa = PBXBuildFile; fileRef = 365CCDFD157CC37D00172BF8 /* array.hpp */; };
		365CCE41157CC37D00172BF8 /* binary_data.hpp in Headers */ = {isa = PBXBuildFile; fileRef = 365CCDFE157CC37D00172BF8 /* binary_data.hpp */; };
		365CCE46157CC37D00172BF8 /* column_binary.cpp in Sources */ = {isa = PBXBuildFile; fileRef = 365CCE03157CC37D00172BF8 /* column_binary.cpp */; };
		365CCE47157CC37D00172BF8 /* column_binary.hpp in Headers */ = {isa = PBXBuildFile; fileRef = 365CCE04157CC37D00172BF8 /* column_binary.hpp */; };
		365CCE48157CC37D00172BF8 /* column_fwd.hpp in Headers */ = {isa = PBXBuildFile; fileRef = 365CCE05157CC37D00172BF8 /* column_fwd.hpp */; };
		365CCE49157CC37D00172BF8 /* column_mixed.cpp in Sources */ = {isa = PBXBuildFile; fileRef = 365CCE06157CC37D00172BF8 /* column_mixed.cpp */; };
		365CCE4A157CC37D00172BF8 /* column_mixed.hpp in Headers */ = {isa = PBXBuildFile; fileRef = 365CCE07157CC37D00172BF8 /* column_mixed.hpp */; };
		365CCE4B157CC37D00172BF8 /* column_string_enum.cpp in Sources */ = {isa = PBXBuildFile; fileRef = 365CCE08157CC37D00172BF8 /* column_string_enum.cpp */; };
		365CCE4C157CC37D00172BF8 /* column_string_enum.hpp in Headers */ = {isa = PBXBuildFile; fileRef = 365CCE09157CC37D00172BF8 /* column_string_enum.hpp */; };
		365CCE4D157CC37D00172BF8 /* column_string.cpp in Sources */ = {isa = PBXBuildFile; fileRef = 365CCE0A157CC37D00172BF8 /* column_string.cpp */; };
		365CCE4E157CC37D00172BF8 /* column_string.hpp in Headers */ = {isa = PBXBuildFile; fileRef = 365CCE0B157CC37D00172BF8 /* column_string.hpp */; };
		365CCE4F157CC37D00172BF8 /* column_table.cpp in Sources */ = {isa = PBXBuildFile; fileRef = 365CCE0C157CC37D00172BF8 /* column_table.cpp */; };
		365CCE50157CC37D00172BF8 /* column_table.hpp in Headers */ = {isa = PBXBuildFile; fileRef = 365CCE0D157CC37D00172BF8 /* column_table.hpp */; };
		365CCE51157CC37D00172BF8 /* column_tpl.hpp in Headers */ = {isa = PBXBuildFile; fileRef = 365CCE0E157CC37D00172BF8 /* column_tpl.hpp */; };
		365CCE52157CC37D00172BF8 /* column_type.hpp in Headers */ = {isa = PBXBuildFile; fileRef = 365CCE0F157CC37D00172BF8 /* column_type.hpp */; };
		365CCE53157CC37D00172BF8 /* column.cpp in Sources */ = {isa = PBXBuildFile; fileRef = 365CCE10157CC37D00172BF8 /* column.cpp */; };
		365CCE54157CC37D00172BF8 /* column.hpp in Headers */ = {isa = PBXBuildFile; fileRef = 365CCE11157CC37D00172BF8 /* column.hpp */; };
		365CCE56157CC37D00172BF8 /* olddatetime.hpp in Headers */ = {isa = PBXBuildFile; fileRef = 365CCE13157CC37D00172BF8 /* olddatetime.hpp */; };
		365CCE57157CC37D00172BF8 /* group_writer.cpp in Sources */ = {isa = PBXBuildFile; fileRef = 365CCE14157CC37D00172BF8 /* group_writer.cpp */; };
		365CCE58157CC37D00172BF8 /* group_writer.hpp in Headers */ = {isa = PBXBuildFile; fileRef = 365CCE15157CC37D00172BF8 /* group_writer.hpp */; };
		365CCE59157CC37D00172BF8 /* group.cpp in Sources */ = {isa = PBXBuildFile; fileRef = 365CCE16157CC37D00172BF8 /* group.cpp */; };
		365CCE5A157CC37D00172BF8 /* group.hpp in Headers */ = {isa = PBXBuildFile; fileRef = 365CCE17157CC37D00172BF8 /* group.hpp */; };
		365CCE5D157CC37D00172BF8 /* lang_bind_helper.hpp in Headers */ = {isa = PBXBuildFile; fileRef = 365CCE1A157CC37D00172BF8 /* lang_bind_helper.hpp */; };
		365CCE5F157CC37D00172BF8 /* mixed.hpp in Headers */ = {isa = PBXBuildFile; fileRef = 365CCE1C157CC37D00172BF8 /* mixed.hpp */; };
		365CCE60157CC37D00172BF8 /* query_conditions.hpp in Headers */ = {isa = PBXBuildFile; fileRef = 365CCE1D157CC37D00172BF8 /* query_conditions.hpp */; };
		365CCE61157CC37D00172BF8 /* query_engine.hpp in Headers */ = {isa = PBXBuildFile; fileRef = 365CCE1E157CC37D00172BF8 /* query_engine.hpp */; };
		365CCE62157CC37D00172BF8 /* query.cpp in Sources */ = {isa = PBXBuildFile; fileRef = 365CCE1F157CC37D00172BF8 /* query.cpp */; };
		365CCE63157CC37D00172BF8 /* query.hpp in Headers */ = {isa = PBXBuildFile; fileRef = 365CCE20157CC37D00172BF8 /* query.hpp */; };
		365CCE64157CC37D00172BF8 /* spec.cpp in Sources */ = {isa = PBXBuildFile; fileRef = 365CCE21157CC37D00172BF8 /* spec.cpp */; };
		365CCE65157CC37D00172BF8 /* spec.hpp in Headers */ = {isa = PBXBuildFile; fileRef = 365CCE22157CC37D00172BF8 /* spec.hpp */; };
		365CCE67157CC37D00172BF8 /* table_accessors.hpp in Headers */ = {isa = PBXBuildFile; fileRef = 365CCE24157CC37D00172BF8 /* table_accessors.hpp */; };
		365CCE68157CC37D00172BF8 /* table_basic.hpp in Headers */ = {isa = PBXBuildFile; fileRef = 365CCE25157CC37D00172BF8 /* table_basic.hpp */; };
		365CCE69157CC37D00172BF8 /* table_macros.hpp in Headers */ = {isa = PBXBuildFile; fileRef = 365CCE26157CC37D00172BF8 /* table_macros.hpp */; };
		365CCE6A157CC37D00172BF8 /* table_ref.hpp in Headers */ = {isa = PBXBuildFile; fileRef = 365CCE27157CC37D00172BF8 /* table_ref.hpp */; };
		365CCE6B157CC37D00172BF8 /* table_view_basic.hpp in Headers */ = {isa = PBXBuildFile; fileRef = 365CCE28157CC37D00172BF8 /* table_view_basic.hpp */; };
		365CCE6C157CC37D00172BF8 /* table_view.cpp in Sources */ = {isa = PBXBuildFile; fileRef = 365CCE29157CC37D00172BF8 /* table_view.cpp */; };
		365CCE6D157CC37D00172BF8 /* table_view.hpp in Headers */ = {isa = PBXBuildFile; fileRef = 365CCE2A157CC37D00172BF8 /* table_view.hpp */; };
		365CCE6E157CC37D00172BF8 /* table.cpp in Sources */ = {isa = PBXBuildFile; fileRef = 365CCE2B157CC37D00172BF8 /* table.cpp */; };
		365CCE6F157CC37D00172BF8 /* table.hpp in Headers */ = {isa = PBXBuildFile; fileRef = 365CCE2C157CC37D00172BF8 /* table.hpp */; };
		365CCE75157CC37D00172BF8 /* utilities.cpp in Sources */ = {isa = PBXBuildFile; fileRef = 365CCE32157CC37D00172BF8 /* utilities.cpp */; };
		365CCE76157CC37D00172BF8 /* utilities.hpp in Headers */ = {isa = PBXBuildFile; fileRef = 365CCE33157CC37D00172BF8 /* utilities.hpp */; };
		365CCE78157CC3A100172BF8 /* realm.hpp in Headers */ = {isa = PBXBuildFile; fileRef = 365CCE77157CC3A100172BF8 /* realm.hpp */; };
		365CCE80157CCB4100172BF8 /* group_shared.cpp in Sources */ = {isa = PBXBuildFile; fileRef = 365CCE7E157CCB4100172BF8 /* group_shared.cpp */; };
		365CCE81157CCB4100172BF8 /* group_shared.hpp in Headers */ = {isa = PBXBuildFile; fileRef = 365CCE7F157CCB4100172BF8 /* group_shared.hpp */; };
		36A1DC9116C3F2F30086A836 /* alloc.cpp in Sources */ = {isa = PBXBuildFile; fileRef = 52F6359316B43C79006117C4 /* alloc.cpp */; };
		36A1DC9216C3F3470086A836 /* data_type.hpp in Headers */ = {isa = PBXBuildFile; fileRef = 520588C916C1DA9D009DA6D8 /* data_type.hpp */; };
		36A1DC9316C3F34B0086A836 /* lang_bind_helper.cpp in Sources */ = {isa = PBXBuildFile; fileRef = 52113CDD16C27EF800C301FB /* lang_bind_helper.cpp */; };
		36A1DC9C16C3F3F40086A836 /* table_basic_fwd.hpp in Headers */ = {isa = PBXBuildFile; fileRef = 36A1DC9B16C3F3F40086A836 /* table_basic_fwd.hpp */; };
		36A1DC9D16C3F3F40086A836 /* table_basic_fwd.hpp in Headers */ = {isa = PBXBuildFile; fileRef = 36A1DC9B16C3F3F40086A836 /* table_basic_fwd.hpp */; };
		36AA59E81937552000D691E0 /* link_view.cpp in Sources */ = {isa = PBXBuildFile; fileRef = 36AA59E61937552000D691E0 /* link_view.cpp */; };
		36AA59E91937552000D691E0 /* link_view.hpp in Headers */ = {isa = PBXBuildFile; fileRef = 36AA59E71937552000D691E0 /* link_view.hpp */; };
		36AB350D17E78DA900EC5744 /* string_data.hpp in Headers */ = {isa = PBXBuildFile; fileRef = 36AB350C17E78DA900EC5744 /* string_data.hpp */; };
		36AD7F9917FB94F800F046FC /* librealm.a in Frameworks */ = {isa = PBXBuildFile; fileRef = 3647E0E714209E6B00D56FD7 /* librealm.a */; };
		36AD7FA217FB959A00F046FC /* realmd.cpp in Sources */ = {isa = PBXBuildFile; fileRef = 36AD7FA117FB959A00F046FC /* realmd.cpp */; };
		36E67FCA15A2EDDB00D131FB /* index_string.cpp in Sources */ = {isa = PBXBuildFile; fileRef = 36E67FC815A2EDDB00D131FB /* index_string.cpp */; };
		36E67FCB15A2EDDB00D131FB /* index_string.hpp in Headers */ = {isa = PBXBuildFile; fileRef = 36E67FC915A2EDDB00D131FB /* index_string.hpp */; };
		36EE6CC117F0F97400BA9635 /* alloc_slab.hpp in Headers */ = {isa = PBXBuildFile; fileRef = 36EE6CBE17F0F97300BA9635 /* alloc_slab.hpp */; };
		36EE6CC217F0F97400BA9635 /* alloc.hpp in Headers */ = {isa = PBXBuildFile; fileRef = 36EE6CBF17F0F97300BA9635 /* alloc.hpp */; };
		36EE6CC317F0F97400BA9635 /* column_mixed_tpl.hpp in Headers */ = {isa = PBXBuildFile; fileRef = 36EE6CC017F0F97300BA9635 /* column_mixed_tpl.hpp */; };
		36EE6CC517F0F9CB00BA9635 /* exceptions.hpp in Headers */ = {isa = PBXBuildFile; fileRef = 36EE6CC417F0F9CB00BA9635 /* exceptions.hpp */; };
		36F38239170D000300C95BCD /* array_basic_tpl.hpp in Headers */ = {isa = PBXBuildFile; fileRef = 36F38237170D000300C95BCD /* array_basic_tpl.hpp */; };
		36F3823A170D000300C95BCD /* array_basic.hpp in Headers */ = {isa = PBXBuildFile; fileRef = 36F38238170D000300C95BCD /* array_basic.hpp */; };
		36FDACDF17D67DDD0084E8BB /* array_blobs_big.cpp in Sources */ = {isa = PBXBuildFile; fileRef = 36FDACDD17D67DDB0084E8BB /* array_blobs_big.cpp */; };
		36FDACE017D67DDD0084E8BB /* array_blobs_big.hpp in Headers */ = {isa = PBXBuildFile; fileRef = 36FDACDE17D67DDC0084E8BB /* array_blobs_big.hpp */; };
		36FDACE117D67DED0084E8BB /* array_blobs_big.cpp in Sources */ = {isa = PBXBuildFile; fileRef = 36FDACDD17D67DDB0084E8BB /* array_blobs_big.cpp */; };
		36FDACE217D67DF10084E8BB /* array_blobs_big.hpp in Headers */ = {isa = PBXBuildFile; fileRef = 36FDACDE17D67DDC0084E8BB /* array_blobs_big.hpp */; };
		3F1967AE1A9530AA0072FE29 /* interprocess_condvar.hpp in Headers */ = {isa = PBXBuildFile; fileRef = 3F1967AB1A9530AA0072FE29 /* interprocess_condvar.hpp */; };
		3F1967AF1A9530AA0072FE29 /* interprocess_condvar.cpp in Sources */ = {isa = PBXBuildFile; fileRef = 3F1967AC1A9530AA0072FE29 /* interprocess_condvar.cpp */; };
		3F240CC21B26455300D3EB96 /* array_integer.cpp in Sources */ = {isa = PBXBuildFile; fileRef = 65D3F7A61AA75E3400F27CBD /* array_integer.cpp */; };
		3F5ED51019D08A11001FCFF4 /* file_mapper.cpp in Sources */ = {isa = PBXBuildFile; fileRef = 3F5ED50E19D08A11001FCFF4 /* file_mapper.cpp */; };
		3F5ED51119D08A11001FCFF4 /* file_mapper.hpp in Headers */ = {isa = PBXBuildFile; fileRef = 3F5ED50F19D08A11001FCFF4 /* file_mapper.hpp */; };
		3F838CD01D35A1EA004625B7 /* test_alloc.cpp in Sources */ = {isa = PBXBuildFile; fileRef = 368063391446D12A00283774 /* test_alloc.cpp */; };
		3F838CD11D35A1EA004625B7 /* test_array.cpp in Sources */ = {isa = PBXBuildFile; fileRef = 3647E04A14209CE600D56FD7 /* test_array.cpp */; };
		3F838CD21D35A1EA004625B7 /* test_array_binary.cpp in Sources */ = {isa = PBXBuildFile; fileRef = 36E6089E145AE7DD00CCC3E8 /* test_array_binary.cpp */; };
		3F838CD31D35A1EA004625B7 /* test_array_blob.cpp in Sources */ = {isa = PBXBuildFile; fileRef = 36E608901459F11200CCC3E8 /* test_array_blob.cpp */; };
		3F838CD41D35A1EA004625B7 /* test_array_blobs_big.cpp in Sources */ = {isa = PBXBuildFile; fileRef = 36FDACDB17D67CBC0084E8BB /* test_array_blobs_big.cpp */; };
		3F838CD51D35A1EA004625B7 /* test_array_float.cpp in Sources */ = {isa = PBXBuildFile; fileRef = 52A32B3617D4E7FE00DD22CC /* test_array_float.cpp */; };
		3F838CD61D35A1EA004625B7 /* test_array_integer.cpp in Sources */ = {isa = PBXBuildFile; fileRef = 65D3F7A41AA7549100F27CBD /* test_array_integer.cpp */; };
		3F838CD71D35A1EA004625B7 /* test_array_string.cpp in Sources */ = {isa = PBXBuildFile; fileRef = 3647E04B14209CE600D56FD7 /* test_array_string.cpp */; };
		3F838CD81D35A1EA004625B7 /* test_array_string_long.cpp in Sources */ = {isa = PBXBuildFile; fileRef = 36E60896145A99D800CCC3E8 /* test_array_string_long.cpp */; };
		3F838CD91D35A1EA004625B7 /* test_basic_utils.cpp in Sources */ = {isa = PBXBuildFile; fileRef = 3F5ED51219D9D4D1001FCFF4 /* test_basic_utils.cpp */; };
		3F838CDA1D35A1EA004625B7 /* test_binary_data.cpp in Sources */ = {isa = PBXBuildFile; fileRef = 523239F41800EF33006E9F13 /* test_binary_data.cpp */; };
		3F838CDB1D35A1EA004625B7 /* test_column.cpp in Sources */ = {isa = PBXBuildFile; fileRef = 3647E04C14209CE600D56FD7 /* test_column.cpp */; };
		3F838CDC1D35A1EA004625B7 /* test_column_binary.cpp in Sources */ = {isa = PBXBuildFile; fileRef = 36E608A4145B006E00CCC3E8 /* test_column_binary.cpp */; };
		3F838CDD1D35A1EA004625B7 /* test_column_float.cpp in Sources */ = {isa = PBXBuildFile; fileRef = 52A32B3B17D4E83500DD22CC /* test_column_float.cpp */; };
		3F838CDE1D35A1EA004625B7 /* test_column_mixed.cpp in Sources */ = {isa = PBXBuildFile; fileRef = 3604595114C97A4E008ACFFD /* test_column_mixed.cpp */; };
		3F838CDF1D35A1EA004625B7 /* test_column_string.cpp in Sources */ = {isa = PBXBuildFile; fileRef = 36E60898145AB43600CCC3E8 /* test_column_string.cpp */; };
		3F838CE01D35A1EA004625B7 /* test_column_timestamp.cpp in Sources */ = {isa = PBXBuildFile; fileRef = 65033A7C1C7DD5180019E9F2 /* test_column_timestamp.cpp */; };
		3F838CE11D35A1EA004625B7 /* test_descriptor.cpp in Sources */ = {isa = PBXBuildFile; fileRef = 52678851189AB590009CDE7D /* test_descriptor.cpp */; };
		3F838CE21D35A1EA004625B7 /* test_destroy_guard.cpp in Sources */ = {isa = PBXBuildFile; fileRef = 52807FB418E73A1900A22716 /* test_destroy_guard.cpp */; };
		3F838CE31D35A1EA004625B7 /* test_encrypted_file_mapping.cpp in Sources */ = {isa = PBXBuildFile; fileRef = 3FA0DBCA1A0BF28C003548DC /* test_encrypted_file_mapping.cpp */; };
		3F838CE41D35A1EA004625B7 /* test_file.cpp in Sources */ = {isa = PBXBuildFile; fileRef = 52A32B3D17D4E84700DD22CC /* test_file.cpp */; };
		3F838CE51D35A1EA004625B7 /* test_file_locks.cpp in Sources */ = {isa = PBXBuildFile; fileRef = 52807FB618E73A4700A22716 /* test_file_locks.cpp */; };
		3F838CE61D35A1EA004625B7 /* test_group.cpp in Sources */ = {isa = PBXBuildFile; fileRef = 368063361445AD9200283774 /* test_group.cpp */; };
		3F838CE71D35A1EA004625B7 /* test_impl_simulated_failure.cpp in Sources */ = {isa = PBXBuildFile; fileRef = 4B3B03B51D1817D400E86FA2 /* test_impl_simulated_failure.cpp */; };
		3F838CE81D35A1EA004625B7 /* test_index_string.cpp in Sources */ = {isa = PBXBuildFile; fileRef = 36E67FCD15A2EDFB00D131FB /* test_index_string.cpp */; };
		3F838CE91D35A1EA004625B7 /* test_json.cpp in Sources */ = {isa = PBXBuildFile; fileRef = 4222F2F619640A4100EC86A5 /* test_json.cpp */; };
		3F838CEA1D35A1EA004625B7 /* test_lang_bind_helper.cpp in Sources */ = {isa = PBXBuildFile; fileRef = 52A32B3F17D4E85A00DD22CC /* test_lang_bind_helper.cpp */; };
		3F838CEB1D35A1EA004625B7 /* test_link_query_view.cpp in Sources */ = {isa = PBXBuildFile; fileRef = 3F5ED51319D9D4D1001FCFF4 /* test_link_query_view.cpp */; };
		3F838CEC1D35A1EA004625B7 /* test_links.cpp in Sources */ = {isa = PBXBuildFile; fileRef = 3658CE731923E73F009A7085 /* test_links.cpp */; };
		3F838CED1D35A1EA004625B7 /* test_optional.cpp in Sources */ = {isa = PBXBuildFile; fileRef = 65F35E0E1B32FC42006AE5A9 /* test_optional.cpp */; };
		3F838CEE1D35A1EA004625B7 /* test_priority_queue.cpp in Sources */ = {isa = PBXBuildFile; fileRef = 65F666E91BFD012900749FA2 /* test_priority_queue.cpp */; };
		3F838CEF1D35A1EA004625B7 /* test_query.cpp in Sources */ = {isa = PBXBuildFile; fileRef = 36FD6F3414BDC61A009E0003 /* test_query.cpp */; };
		3F838CF01D35A1EA004625B7 /* test_replication.cpp in Sources */ = {isa = PBXBuildFile; fileRef = 523239F71800EF33006E9F13 /* test_replication.cpp */; };
		3F838CF11D35A1EA004625B7 /* test_safe_int_ops.cpp in Sources */ = {isa = PBXBuildFile; fileRef = B159814D18CF562600E3C5DF /* test_safe_int_ops.cpp */; };
		3F838CF21D35A1EA004625B7 /* test_self.cpp in Sources */ = {isa = PBXBuildFile; fileRef = 52807FB118E737E300A22716 /* test_self.cpp */; };
		3F838CF31D35A1EA004625B7 /* test_shared.cpp in Sources */ = {isa = PBXBuildFile; fileRef = 365CCE83157CCB5200172BF8 /* test_shared.cpp */; };
		3F838CF41D35A1EA004625B7 /* test_string_data.cpp in Sources */ = {isa = PBXBuildFile; fileRef = 52A32B4117D4E86A00DD22CC /* test_string_data.cpp */; };
		3F838CF51D35A1EA004625B7 /* test_table.cpp in Sources */ = {isa = PBXBuildFile; fileRef = 3647E04E14209CE600D56FD7 /* test_table.cpp */; };
		3F838CF61D35A1EA004625B7 /* test_table_view.cpp in Sources */ = {isa = PBXBuildFile; fileRef = 36FD6F3514BDC61A009E0003 /* test_table_view.cpp */; };
		3F838CF71D35A1EA004625B7 /* test_thread.cpp in Sources */ = {isa = PBXBuildFile; fileRef = 5263C6DE17D2D28C00A99AA4 /* test_thread.cpp */; };
		3F838CF81D35A1EA004625B7 /* test_transactions.cpp in Sources */ = {isa = PBXBuildFile; fileRef = 52A32B4517D4E88400DD22CC /* test_transactions.cpp */; };
		3F838CF91D35A1EA004625B7 /* test_transactions_lasse.cpp in Sources */ = {isa = PBXBuildFile; fileRef = 52A32B4317D4E87800DD22CC /* test_transactions_lasse.cpp */; };
		3F838CFA1D35A1EA004625B7 /* test_upgrade_database.cpp in Sources */ = {isa = PBXBuildFile; fileRef = 65BB22FF1AD80E870097170F /* test_upgrade_database.cpp */; };
		3F838CFB1D35A1EA004625B7 /* test_utf8.cpp in Sources */ = {isa = PBXBuildFile; fileRef = 52A32B4717D4E89100DD22CC /* test_utf8.cpp */; };
		3F838CFC1D35A1EA004625B7 /* test_util_error.cpp in Sources */ = {isa = PBXBuildFile; fileRef = 65F666EA1BFD012900749FA2 /* test_util_error.cpp */; };
		3F838CFE1D35A1EA004625B7 /* test_util_inspect.cpp in Sources */ = {isa = PBXBuildFile; fileRef = 65F666EB1BFD012900749FA2 /* test_util_inspect.cpp */; };
		3F838CFF1D35A1EA004625B7 /* test_util_logger.cpp in Sources */ = {isa = PBXBuildFile; fileRef = 651D389B1D25440A006DBCC5 /* test_util_logger.cpp */; };
		3F838D011D35A1EA004625B7 /* test_util_scope_exit.cpp in Sources */ = {isa = PBXBuildFile; fileRef = 651D389C1D25440A006DBCC5 /* test_util_scope_exit.cpp */; };
		3F838D021D35A1EA004625B7 /* test_util_stringbuffer.cpp in Sources */ = {isa = PBXBuildFile; fileRef = 65F666EC1BFD012900749FA2 /* test_util_stringbuffer.cpp */; };
		3F838D031D35A1EA004625B7 /* test_util_to_string.cpp in Sources */ = {isa = PBXBuildFile; fileRef = B67A2D381D1D5C1F00F0A0E7 /* test_util_to_string.cpp */; };
		3F838D041D35A1EA004625B7 /* test_util_type_list.cpp in Sources */ = {isa = PBXBuildFile; fileRef = B647249B1D225C87006AB240 /* test_util_type_list.cpp */; };
		3F838D061D35A1EA004625B7 /* test_version.cpp in Sources */ = {isa = PBXBuildFile; fileRef = 80ADCCED18A23E2D0049D472 /* test_version.cpp */; };
		3F838D0C1D35A1ED004625B7 /* test_alloc.cpp in Sources */ = {isa = PBXBuildFile; fileRef = 368063391446D12A00283774 /* test_alloc.cpp */; };
		3F838D0D1D35A1ED004625B7 /* test_array.cpp in Sources */ = {isa = PBXBuildFile; fileRef = 3647E04A14209CE600D56FD7 /* test_array.cpp */; };
		3F838D0E1D35A1ED004625B7 /* test_array_binary.cpp in Sources */ = {isa = PBXBuildFile; fileRef = 36E6089E145AE7DD00CCC3E8 /* test_array_binary.cpp */; };
		3F838D0F1D35A1ED004625B7 /* test_array_blob.cpp in Sources */ = {isa = PBXBuildFile; fileRef = 36E608901459F11200CCC3E8 /* test_array_blob.cpp */; };
		3F838D101D35A1ED004625B7 /* test_array_blobs_big.cpp in Sources */ = {isa = PBXBuildFile; fileRef = 36FDACDB17D67CBC0084E8BB /* test_array_blobs_big.cpp */; };
		3F838D111D35A1ED004625B7 /* test_array_float.cpp in Sources */ = {isa = PBXBuildFile; fileRef = 52A32B3617D4E7FE00DD22CC /* test_array_float.cpp */; };
		3F838D121D35A1ED004625B7 /* test_array_integer.cpp in Sources */ = {isa = PBXBuildFile; fileRef = 65D3F7A41AA7549100F27CBD /* test_array_integer.cpp */; };
		3F838D131D35A1ED004625B7 /* test_array_string.cpp in Sources */ = {isa = PBXBuildFile; fileRef = 3647E04B14209CE600D56FD7 /* test_array_string.cpp */; };
		3F838D141D35A1ED004625B7 /* test_array_string_long.cpp in Sources */ = {isa = PBXBuildFile; fileRef = 36E60896145A99D800CCC3E8 /* test_array_string_long.cpp */; };
		3F838D151D35A1ED004625B7 /* test_basic_utils.cpp in Sources */ = {isa = PBXBuildFile; fileRef = 3F5ED51219D9D4D1001FCFF4 /* test_basic_utils.cpp */; };
		3F838D161D35A1ED004625B7 /* test_binary_data.cpp in Sources */ = {isa = PBXBuildFile; fileRef = 523239F41800EF33006E9F13 /* test_binary_data.cpp */; };
		3F838D171D35A1ED004625B7 /* test_column.cpp in Sources */ = {isa = PBXBuildFile; fileRef = 3647E04C14209CE600D56FD7 /* test_column.cpp */; };
		3F838D181D35A1ED004625B7 /* test_column_binary.cpp in Sources */ = {isa = PBXBuildFile; fileRef = 36E608A4145B006E00CCC3E8 /* test_column_binary.cpp */; };
		3F838D191D35A1ED004625B7 /* test_column_float.cpp in Sources */ = {isa = PBXBuildFile; fileRef = 52A32B3B17D4E83500DD22CC /* test_column_float.cpp */; };
		3F838D1A1D35A1ED004625B7 /* test_column_mixed.cpp in Sources */ = {isa = PBXBuildFile; fileRef = 3604595114C97A4E008ACFFD /* test_column_mixed.cpp */; };
		3F838D1B1D35A1ED004625B7 /* test_column_string.cpp in Sources */ = {isa = PBXBuildFile; fileRef = 36E60898145AB43600CCC3E8 /* test_column_string.cpp */; };
		3F838D1C1D35A1ED004625B7 /* test_column_timestamp.cpp in Sources */ = {isa = PBXBuildFile; fileRef = 65033A7C1C7DD5180019E9F2 /* test_column_timestamp.cpp */; };
		3F838D1D1D35A1ED004625B7 /* test_descriptor.cpp in Sources */ = {isa = PBXBuildFile; fileRef = 52678851189AB590009CDE7D /* test_descriptor.cpp */; };
		3F838D1E1D35A1ED004625B7 /* test_destroy_guard.cpp in Sources */ = {isa = PBXBuildFile; fileRef = 52807FB418E73A1900A22716 /* test_destroy_guard.cpp */; };
		3F838D1F1D35A1ED004625B7 /* test_encrypted_file_mapping.cpp in Sources */ = {isa = PBXBuildFile; fileRef = 3FA0DBCA1A0BF28C003548DC /* test_encrypted_file_mapping.cpp */; };
		3F838D201D35A1ED004625B7 /* test_file.cpp in Sources */ = {isa = PBXBuildFile; fileRef = 52A32B3D17D4E84700DD22CC /* test_file.cpp */; };
		3F838D211D35A1ED004625B7 /* test_file_locks.cpp in Sources */ = {isa = PBXBuildFile; fileRef = 52807FB618E73A4700A22716 /* test_file_locks.cpp */; };
		3F838D221D35A1ED004625B7 /* test_group.cpp in Sources */ = {isa = PBXBuildFile; fileRef = 368063361445AD9200283774 /* test_group.cpp */; };
		3F838D231D35A1ED004625B7 /* test_impl_simulated_failure.cpp in Sources */ = {isa = PBXBuildFile; fileRef = 4B3B03B51D1817D400E86FA2 /* test_impl_simulated_failure.cpp */; };
		3F838D241D35A1ED004625B7 /* test_index_string.cpp in Sources */ = {isa = PBXBuildFile; fileRef = 36E67FCD15A2EDFB00D131FB /* test_index_string.cpp */; };
		3F838D251D35A1ED004625B7 /* test_json.cpp in Sources */ = {isa = PBXBuildFile; fileRef = 4222F2F619640A4100EC86A5 /* test_json.cpp */; };
		3F838D261D35A1ED004625B7 /* test_lang_bind_helper.cpp in Sources */ = {isa = PBXBuildFile; fileRef = 52A32B3F17D4E85A00DD22CC /* test_lang_bind_helper.cpp */; };
		3F838D271D35A1ED004625B7 /* test_link_query_view.cpp in Sources */ = {isa = PBXBuildFile; fileRef = 3F5ED51319D9D4D1001FCFF4 /* test_link_query_view.cpp */; };
		3F838D281D35A1ED004625B7 /* test_links.cpp in Sources */ = {isa = PBXBuildFile; fileRef = 3658CE731923E73F009A7085 /* test_links.cpp */; };
		3F838D291D35A1ED004625B7 /* test_optional.cpp in Sources */ = {isa = PBXBuildFile; fileRef = 65F35E0E1B32FC42006AE5A9 /* test_optional.cpp */; };
		3F838D2A1D35A1ED004625B7 /* test_priority_queue.cpp in Sources */ = {isa = PBXBuildFile; fileRef = 65F666E91BFD012900749FA2 /* test_priority_queue.cpp */; };
		3F838D2B1D35A1ED004625B7 /* test_query.cpp in Sources */ = {isa = PBXBuildFile; fileRef = 36FD6F3414BDC61A009E0003 /* test_query.cpp */; };
		3F838D2C1D35A1ED004625B7 /* test_replication.cpp in Sources */ = {isa = PBXBuildFile; fileRef = 523239F71800EF33006E9F13 /* test_replication.cpp */; };
		3F838D2D1D35A1ED004625B7 /* test_safe_int_ops.cpp in Sources */ = {isa = PBXBuildFile; fileRef = B159814D18CF562600E3C5DF /* test_safe_int_ops.cpp */; };
		3F838D2E1D35A1ED004625B7 /* test_self.cpp in Sources */ = {isa = PBXBuildFile; fileRef = 52807FB118E737E300A22716 /* test_self.cpp */; };
		3F838D2F1D35A1ED004625B7 /* test_shared.cpp in Sources */ = {isa = PBXBuildFile; fileRef = 365CCE83157CCB5200172BF8 /* test_shared.cpp */; };
		3F838D301D35A1ED004625B7 /* test_string_data.cpp in Sources */ = {isa = PBXBuildFile; fileRef = 52A32B4117D4E86A00DD22CC /* test_string_data.cpp */; };
		3F838D311D35A1ED004625B7 /* test_table.cpp in Sources */ = {isa = PBXBuildFile; fileRef = 3647E04E14209CE600D56FD7 /* test_table.cpp */; };
		3F838D321D35A1ED004625B7 /* test_table_view.cpp in Sources */ = {isa = PBXBuildFile; fileRef = 36FD6F3514BDC61A009E0003 /* test_table_view.cpp */; };
		3F838D331D35A1ED004625B7 /* test_thread.cpp in Sources */ = {isa = PBXBuildFile; fileRef = 5263C6DE17D2D28C00A99AA4 /* test_thread.cpp */; };
		3F838D341D35A1ED004625B7 /* test_transactions.cpp in Sources */ = {isa = PBXBuildFile; fileRef = 52A32B4517D4E88400DD22CC /* test_transactions.cpp */; };
		3F838D351D35A1ED004625B7 /* test_transactions_lasse.cpp in Sources */ = {isa = PBXBuildFile; fileRef = 52A32B4317D4E87800DD22CC /* test_transactions_lasse.cpp */; };
		3F838D361D35A1ED004625B7 /* test_upgrade_database.cpp in Sources */ = {isa = PBXBuildFile; fileRef = 65BB22FF1AD80E870097170F /* test_upgrade_database.cpp */; };
		3F838D371D35A1ED004625B7 /* test_utf8.cpp in Sources */ = {isa = PBXBuildFile; fileRef = 52A32B4717D4E89100DD22CC /* test_utf8.cpp */; };
		3F838D381D35A1ED004625B7 /* test_util_error.cpp in Sources */ = {isa = PBXBuildFile; fileRef = 65F666EA1BFD012900749FA2 /* test_util_error.cpp */; };
		3F838D3A1D35A1ED004625B7 /* test_util_inspect.cpp in Sources */ = {isa = PBXBuildFile; fileRef = 65F666EB1BFD012900749FA2 /* test_util_inspect.cpp */; };
		3F838D3B1D35A1ED004625B7 /* test_util_logger.cpp in Sources */ = {isa = PBXBuildFile; fileRef = 651D389B1D25440A006DBCC5 /* test_util_logger.cpp */; };
		3F838D3D1D35A1ED004625B7 /* test_util_scope_exit.cpp in Sources */ = {isa = PBXBuildFile; fileRef = 651D389C1D25440A006DBCC5 /* test_util_scope_exit.cpp */; };
		3F838D3E1D35A1ED004625B7 /* test_util_stringbuffer.cpp in Sources */ = {isa = PBXBuildFile; fileRef = 65F666EC1BFD012900749FA2 /* test_util_stringbuffer.cpp */; };
		3F838D3F1D35A1ED004625B7 /* test_util_to_string.cpp in Sources */ = {isa = PBXBuildFile; fileRef = B67A2D381D1D5C1F00F0A0E7 /* test_util_to_string.cpp */; };
		3F838D401D35A1ED004625B7 /* test_util_type_list.cpp in Sources */ = {isa = PBXBuildFile; fileRef = B647249B1D225C87006AB240 /* test_util_type_list.cpp */; };
		3F838D421D35A1ED004625B7 /* test_version.cpp in Sources */ = {isa = PBXBuildFile; fileRef = 80ADCCED18A23E2D0049D472 /* test_version.cpp */; };
		3F967AFA1AA4C00800005C38 /* transact_log.cpp in Sources */ = {isa = PBXBuildFile; fileRef = 3F967AF81AA4C00800005C38 /* transact_log.cpp */; };
		3F967AFB1AA4C00800005C38 /* transact_log.hpp in Headers */ = {isa = PBXBuildFile; fileRef = 3F967AF91AA4C00800005C38 /* transact_log.hpp */; };
		3FB4D04B1D4FBA7E0005F96E /* interprocess_mutex.cpp in Sources */ = {isa = PBXBuildFile; fileRef = 3FB4D04A1D4FBA7E0005F96E /* interprocess_mutex.cpp */; };
		3FB4D04C1D4FBA860005F96E /* interprocess_mutex.cpp in Sources */ = {isa = PBXBuildFile; fileRef = 3FB4D04A1D4FBA7E0005F96E /* interprocess_mutex.cpp */; };
		3FB4D04D1D4FBA870005F96E /* interprocess_mutex.cpp in Sources */ = {isa = PBXBuildFile; fileRef = 3FB4D04A1D4FBA7E0005F96E /* interprocess_mutex.cpp */; };
		3FC68FDA1A0AD3FE005F3103 /* encrypted_file_mapping.cpp in Sources */ = {isa = PBXBuildFile; fileRef = 3FC68FD91A0AD3FE005F3103 /* encrypted_file_mapping.cpp */; };
		3FCA03C61A44F57A009067D0 /* CoreFoundation.framework in Frameworks */ = {isa = PBXBuildFile; fileRef = 3FCA03C51A44F57A009067D0 /* CoreFoundation.framework */; };
		3FCA03C71A44F5B3009067D0 /* CoreFoundation.framework in Frameworks */ = {isa = PBXBuildFile; fileRef = 3FCA03C51A44F57A009067D0 /* CoreFoundation.framework */; };
		3FE557F81A150F2100A18CCB /* errno.hpp in Headers */ = {isa = PBXBuildFile; fileRef = 3FE557F61A150F2100A18CCB /* errno.hpp */; };
		3FE830C11D1083B2004CFE68 /* to_string.cpp in Sources */ = {isa = PBXBuildFile; fileRef = 3FE830C01D1083B2004CFE68 /* to_string.cpp */; };
		3FE830C21D1083B6004CFE68 /* to_string.cpp in Sources */ = {isa = PBXBuildFile; fileRef = 3FE830C01D1083B2004CFE68 /* to_string.cpp */; };
		3FE830C31D1083B7004CFE68 /* to_string.cpp in Sources */ = {isa = PBXBuildFile; fileRef = 3FE830C01D1083B2004CFE68 /* to_string.cpp */; };
		3FF6A2A11A02B1FC0074A601 /* column_link.cpp in Sources */ = {isa = PBXBuildFile; fileRef = 3F18531F19DF12A200843ECD /* column_link.cpp */; };
		3FF6A2A21A02B1FD0074A601 /* column_link.cpp in Sources */ = {isa = PBXBuildFile; fileRef = 3F18531F19DF12A200843ECD /* column_link.cpp */; };
		4142C93B1623478700B3B902 /* alloc_slab.cpp in Sources */ = {isa = PBXBuildFile; fileRef = 365CCDF1157CC37D00172BF8 /* alloc_slab.cpp */; };
		4142C93C1623478700B3B902 /* array_binary.cpp in Sources */ = {isa = PBXBuildFile; fileRef = 365CCDF4157CC37D00172BF8 /* array_binary.cpp */; };
		4142C93D1623478700B3B902 /* array_blob.cpp in Sources */ = {isa = PBXBuildFile; fileRef = 365CCDF6157CC37D00172BF8 /* array_blob.cpp */; };
		4142C93E1623478700B3B902 /* array_string_long.cpp in Sources */ = {isa = PBXBuildFile; fileRef = 365CCDF8157CC37D00172BF8 /* array_string_long.cpp */; };
		4142C93F1623478700B3B902 /* array_string.cpp in Sources */ = {isa = PBXBuildFile; fileRef = 365CCDFA157CC37D00172BF8 /* array_string.cpp */; };
		4142C9401623478700B3B902 /* array.cpp in Sources */ = {isa = PBXBuildFile; fileRef = 365CCDFC157CC37D00172BF8 /* array.cpp */; };
		4142C9421623478700B3B902 /* column_binary.cpp in Sources */ = {isa = PBXBuildFile; fileRef = 365CCE03157CC37D00172BF8 /* column_binary.cpp */; };
		4142C9431623478700B3B902 /* column_mixed.cpp in Sources */ = {isa = PBXBuildFile; fileRef = 365CCE06157CC37D00172BF8 /* column_mixed.cpp */; };
		4142C9441623478700B3B902 /* column_string_enum.cpp in Sources */ = {isa = PBXBuildFile; fileRef = 365CCE08157CC37D00172BF8 /* column_string_enum.cpp */; };
		4142C9451623478700B3B902 /* column_string.cpp in Sources */ = {isa = PBXBuildFile; fileRef = 365CCE0A157CC37D00172BF8 /* column_string.cpp */; };
		4142C9461623478700B3B902 /* column_table.cpp in Sources */ = {isa = PBXBuildFile; fileRef = 365CCE0C157CC37D00172BF8 /* column_table.cpp */; };
		4142C9471623478700B3B902 /* column.cpp in Sources */ = {isa = PBXBuildFile; fileRef = 365CCE10157CC37D00172BF8 /* column.cpp */; };
		4142C9481623478700B3B902 /* group_writer.cpp in Sources */ = {isa = PBXBuildFile; fileRef = 365CCE14157CC37D00172BF8 /* group_writer.cpp */; };
		4142C9491623478700B3B902 /* group.cpp in Sources */ = {isa = PBXBuildFile; fileRef = 365CCE16157CC37D00172BF8 /* group.cpp */; };
		4142C94B1623478700B3B902 /* query.cpp in Sources */ = {isa = PBXBuildFile; fileRef = 365CCE1F157CC37D00172BF8 /* query.cpp */; };
		4142C94C1623478700B3B902 /* spec.cpp in Sources */ = {isa = PBXBuildFile; fileRef = 365CCE21157CC37D00172BF8 /* spec.cpp */; };
		4142C94D1623478700B3B902 /* table_view.cpp in Sources */ = {isa = PBXBuildFile; fileRef = 365CCE29157CC37D00172BF8 /* table_view.cpp */; };
		4142C94E1623478700B3B902 /* table.cpp in Sources */ = {isa = PBXBuildFile; fileRef = 365CCE2B157CC37D00172BF8 /* table.cpp */; };
		4142C9501623478700B3B902 /* utilities.cpp in Sources */ = {isa = PBXBuildFile; fileRef = 365CCE32157CC37D00172BF8 /* utilities.cpp */; };
		4142C9511623478700B3B902 /* group_shared.cpp in Sources */ = {isa = PBXBuildFile; fileRef = 365CCE7E157CCB4100172BF8 /* group_shared.cpp */; };
		4142C9521623478700B3B902 /* index_string.cpp in Sources */ = {isa = PBXBuildFile; fileRef = 36E67FC815A2EDDB00D131FB /* index_string.cpp */; };
		4142C95C1623478700B3B902 /* array_binary.hpp in Headers */ = {isa = PBXBuildFile; fileRef = 365CCDF5157CC37D00172BF8 /* array_binary.hpp */; };
		4142C95D1623478700B3B902 /* array_blob.hpp in Headers */ = {isa = PBXBuildFile; fileRef = 365CCDF7157CC37D00172BF8 /* array_blob.hpp */; };
		4142C95E1623478700B3B902 /* array_string_long.hpp in Headers */ = {isa = PBXBuildFile; fileRef = 365CCDF9157CC37D00172BF8 /* array_string_long.hpp */; };
		4142C95F1623478700B3B902 /* array_string.hpp in Headers */ = {isa = PBXBuildFile; fileRef = 365CCDFB157CC37D00172BF8 /* array_string.hpp */; };
		4142C9601623478700B3B902 /* array.hpp in Headers */ = {isa = PBXBuildFile; fileRef = 365CCDFD157CC37D00172BF8 /* array.hpp */; };
		4142C9611623478700B3B902 /* binary_data.hpp in Headers */ = {isa = PBXBuildFile; fileRef = 365CCDFE157CC37D00172BF8 /* binary_data.hpp */; };
		4142C9651623478700B3B902 /* column_binary.hpp in Headers */ = {isa = PBXBuildFile; fileRef = 365CCE04157CC37D00172BF8 /* column_binary.hpp */; };
		4142C9661623478700B3B902 /* column_fwd.hpp in Headers */ = {isa = PBXBuildFile; fileRef = 365CCE05157CC37D00172BF8 /* column_fwd.hpp */; };
		4142C9671623478700B3B902 /* column_mixed.hpp in Headers */ = {isa = PBXBuildFile; fileRef = 365CCE07157CC37D00172BF8 /* column_mixed.hpp */; };
		4142C9681623478700B3B902 /* column_string_enum.hpp in Headers */ = {isa = PBXBuildFile; fileRef = 365CCE09157CC37D00172BF8 /* column_string_enum.hpp */; };
		4142C9691623478700B3B902 /* column_string.hpp in Headers */ = {isa = PBXBuildFile; fileRef = 365CCE0B157CC37D00172BF8 /* column_string.hpp */; };
		4142C96A1623478700B3B902 /* column_table.hpp in Headers */ = {isa = PBXBuildFile; fileRef = 365CCE0D157CC37D00172BF8 /* column_table.hpp */; };
		4142C96B1623478700B3B902 /* column_tpl.hpp in Headers */ = {isa = PBXBuildFile; fileRef = 365CCE0E157CC37D00172BF8 /* column_tpl.hpp */; };
		4142C96C1623478700B3B902 /* column_type.hpp in Headers */ = {isa = PBXBuildFile; fileRef = 365CCE0F157CC37D00172BF8 /* column_type.hpp */; };
		4142C96D1623478700B3B902 /* column.hpp in Headers */ = {isa = PBXBuildFile; fileRef = 365CCE11157CC37D00172BF8 /* column.hpp */; };
		4142C96F1623478700B3B902 /* olddatetime.hpp in Headers */ = {isa = PBXBuildFile; fileRef = 365CCE13157CC37D00172BF8 /* olddatetime.hpp */; };
		4142C9701623478700B3B902 /* group_writer.hpp in Headers */ = {isa = PBXBuildFile; fileRef = 365CCE15157CC37D00172BF8 /* group_writer.hpp */; };
		4142C9711623478700B3B902 /* group.hpp in Headers */ = {isa = PBXBuildFile; fileRef = 365CCE17157CC37D00172BF8 /* group.hpp */; };
		4142C9731623478700B3B902 /* lang_bind_helper.hpp in Headers */ = {isa = PBXBuildFile; fileRef = 365CCE1A157CC37D00172BF8 /* lang_bind_helper.hpp */; };
		4142C9751623478700B3B902 /* mixed.hpp in Headers */ = {isa = PBXBuildFile; fileRef = 365CCE1C157CC37D00172BF8 /* mixed.hpp */; };
		4142C9761623478700B3B902 /* query_conditions.hpp in Headers */ = {isa = PBXBuildFile; fileRef = 365CCE1D157CC37D00172BF8 /* query_conditions.hpp */; };
		4142C9771623478700B3B902 /* query_engine.hpp in Headers */ = {isa = PBXBuildFile; fileRef = 365CCE1E157CC37D00172BF8 /* query_engine.hpp */; };
		4142C9781623478700B3B902 /* query.hpp in Headers */ = {isa = PBXBuildFile; fileRef = 365CCE20157CC37D00172BF8 /* query.hpp */; };
		4142C9791623478700B3B902 /* spec.hpp in Headers */ = {isa = PBXBuildFile; fileRef = 365CCE22157CC37D00172BF8 /* spec.hpp */; };
		4142C97A1623478700B3B902 /* table_accessors.hpp in Headers */ = {isa = PBXBuildFile; fileRef = 365CCE24157CC37D00172BF8 /* table_accessors.hpp */; };
		4142C97B1623478700B3B902 /* table_basic.hpp in Headers */ = {isa = PBXBuildFile; fileRef = 365CCE25157CC37D00172BF8 /* table_basic.hpp */; };
		4142C97C1623478700B3B902 /* table_macros.hpp in Headers */ = {isa = PBXBuildFile; fileRef = 365CCE26157CC37D00172BF8 /* table_macros.hpp */; };
		4142C97D1623478700B3B902 /* table_ref.hpp in Headers */ = {isa = PBXBuildFile; fileRef = 365CCE27157CC37D00172BF8 /* table_ref.hpp */; };
		4142C97E1623478700B3B902 /* table_view_basic.hpp in Headers */ = {isa = PBXBuildFile; fileRef = 365CCE28157CC37D00172BF8 /* table_view_basic.hpp */; };
		4142C97F1623478700B3B902 /* table_view.hpp in Headers */ = {isa = PBXBuildFile; fileRef = 365CCE2A157CC37D00172BF8 /* table_view.hpp */; };
		4142C9801623478700B3B902 /* table.hpp in Headers */ = {isa = PBXBuildFile; fileRef = 365CCE2C157CC37D00172BF8 /* table.hpp */; };
		4142C9851623478700B3B902 /* utilities.hpp in Headers */ = {isa = PBXBuildFile; fileRef = 365CCE33157CC37D00172BF8 /* utilities.hpp */; };
		4142C9861623478700B3B902 /* realm.hpp in Headers */ = {isa = PBXBuildFile; fileRef = 365CCE77157CC3A100172BF8 /* realm.hpp */; };
		4142C9871623478700B3B902 /* group_shared.hpp in Headers */ = {isa = PBXBuildFile; fileRef = 365CCE7F157CCB4100172BF8 /* group_shared.hpp */; };
		4142C9881623478700B3B902 /* index_string.hpp in Headers */ = {isa = PBXBuildFile; fileRef = 36E67FC915A2EDDB00D131FB /* index_string.hpp */; };
		4222F2FA19640A7A00EC86A5 /* jsmn.cpp in Sources */ = {isa = PBXBuildFile; fileRef = 4222F2F819640A7A00EC86A5 /* jsmn.cpp */; };
		4222F2FB19640A7A00EC86A5 /* jsmn.hpp in Headers */ = {isa = PBXBuildFile; fileRef = 4222F2F919640A7A00EC86A5 /* jsmn.hpp */; };
		4222F2FE19640B8400EC86A5 /* replication.cpp in Sources */ = {isa = PBXBuildFile; fileRef = 4222F2FC19640B8400EC86A5 /* replication.cpp */; };
		4222F2FF19640B8400EC86A5 /* replication.hpp in Headers */ = {isa = PBXBuildFile; fileRef = 4222F2FD19640B8400EC86A5 /* replication.hpp */; };
		4222F30219640C6700EC86A5 /* commit_log.cpp in Sources */ = {isa = PBXBuildFile; fileRef = 4222F30019640C6700EC86A5 /* commit_log.cpp */; };
		4222F30319640C6700EC86A5 /* commit_log.hpp in Headers */ = {isa = PBXBuildFile; fileRef = 4222F30119640C6700EC86A5 /* commit_log.hpp */; };
		425ED13319BDC371006C0DAE /* shared_ptr.hpp in Headers */ = {isa = PBXBuildFile; fileRef = 425ED13219BDC371006C0DAE /* shared_ptr.hpp */; };
		42F862D319BDE3460053C134 /* views.cpp in Sources */ = {isa = PBXBuildFile; fileRef = 42F862D119BDE3460053C134 /* views.cpp */; };
		42F862D419BDE3460053C134 /* views.hpp in Headers */ = {isa = PBXBuildFile; fileRef = 42F862D219BDE3460053C134 /* views.hpp */; };
		485231141B2E9118003C72AF /* misc_errors.hpp in Headers */ = {isa = PBXBuildFile; fileRef = 485231131B2E9118003C72AF /* misc_errors.hpp */; };
		485231161B2E914D003C72AF /* misc_errors.cpp in Sources */ = {isa = PBXBuildFile; fileRef = 485231151B2E914D003C72AF /* misc_errors.cpp */; };
		485231181B2E918F003C72AF /* basic_system_errors.cpp in Sources */ = {isa = PBXBuildFile; fileRef = 485231171B2E918F003C72AF /* basic_system_errors.cpp */; };
		4852311A1B2E91A4003C72AF /* basic_system_errors.hpp in Headers */ = {isa = PBXBuildFile; fileRef = 485231191B2E91A4003C72AF /* basic_system_errors.hpp */; };
		48A0482D1C7F79C4000FFD12 /* history.cpp in Sources */ = {isa = PBXBuildFile; fileRef = 48A0482C1C7F79C4000FFD12 /* history.cpp */; };
		48A0482E1C7F79C4000FFD12 /* history.cpp in Sources */ = {isa = PBXBuildFile; fileRef = 48A0482C1C7F79C4000FFD12 /* history.cpp */; };
		48A0482F1C7F79C4000FFD12 /* history.cpp in Sources */ = {isa = PBXBuildFile; fileRef = 48A0482C1C7F79C4000FFD12 /* history.cpp */; };
		48A048311C7F7A55000FFD12 /* continuous_transactions_history.hpp in Headers */ = {isa = PBXBuildFile; fileRef = 48A048301C7F7A55000FFD12 /* continuous_transactions_history.hpp */; };
		48A048321C7F7A55000FFD12 /* continuous_transactions_history.hpp in Headers */ = {isa = PBXBuildFile; fileRef = 48A048301C7F7A55000FFD12 /* continuous_transactions_history.hpp */; };
		48A048331C7F7A55000FFD12 /* continuous_transactions_history.hpp in Headers */ = {isa = PBXBuildFile; fileRef = 48A048301C7F7A55000FFD12 /* continuous_transactions_history.hpp */; };
		48A048351C7F7A6B000FFD12 /* continuous_transactions_history.cpp in Sources */ = {isa = PBXBuildFile; fileRef = 48A048341C7F7A6B000FFD12 /* continuous_transactions_history.cpp */; };
		48A048361C7F7A6B000FFD12 /* continuous_transactions_history.cpp in Sources */ = {isa = PBXBuildFile; fileRef = 48A048341C7F7A6B000FFD12 /* continuous_transactions_history.cpp */; };
		48A048371C7F7A6B000FFD12 /* continuous_transactions_history.cpp in Sources */ = {isa = PBXBuildFile; fileRef = 48A048341C7F7A6B000FFD12 /* continuous_transactions_history.cpp */; };
		48B1D2381C749D750066A961 /* crypt_key.hpp in Headers */ = {isa = PBXBuildFile; fileRef = 48B1D2371C749D750066A961 /* crypt_key.hpp */; };
		48B1D23A1C749D850066A961 /* crypt_key.cpp in Sources */ = {isa = PBXBuildFile; fileRef = 48B1D2391C749D850066A961 /* crypt_key.cpp */; };
		48B1D23B1C749DF00066A961 /* crypt_key.cpp in Sources */ = {isa = PBXBuildFile; fileRef = 48B1D2391C749D850066A961 /* crypt_key.cpp */; };
<<<<<<< HEAD
		4BE251771D6B0282009121FB /* group_shared_options.hpp in Headers */ = {isa = PBXBuildFile; fileRef = 4BE251761D6B0282009121FB /* group_shared_options.hpp */; };
=======
		4B07BA971D64860100A6D7E0 /* test_destructor_thread_safety.cpp in Sources */ = {isa = PBXBuildFile; fileRef = 4B07BA961D64860100A6D7E0 /* test_destructor_thread_safety.cpp */; };
>>>>>>> 784f7251
		520588CA16C1DA9D009DA6D8 /* data_type.hpp in Headers */ = {isa = PBXBuildFile; fileRef = 520588C916C1DA9D009DA6D8 /* data_type.hpp */; };
		52113CDE16C27EF800C301FB /* lang_bind_helper.cpp in Sources */ = {isa = PBXBuildFile; fileRef = 52113CDD16C27EF800C301FB /* lang_bind_helper.cpp */; };
		5219EB6918FB026100FF9232 /* verified_integer.cpp in Sources */ = {isa = PBXBuildFile; fileRef = 5219EB6718FB026100FF9232 /* verified_integer.cpp */; };
		5219EB6A18FB026100FF9232 /* verified_integer.hpp in Headers */ = {isa = PBXBuildFile; fileRef = 5219EB6818FB026100FF9232 /* verified_integer.hpp */; };
		5219EB6D18FB028300FF9232 /* verified_string.cpp in Sources */ = {isa = PBXBuildFile; fileRef = 5219EB6B18FB028300FF9232 /* verified_string.cpp */; };
		5219EB6E18FB028300FF9232 /* verified_string.hpp in Headers */ = {isa = PBXBuildFile; fileRef = 5219EB6C18FB028300FF9232 /* verified_string.hpp */; };
		5219EB7118FB030900FF9232 /* test_all.cpp in Sources */ = {isa = PBXBuildFile; fileRef = 5219EB6F18FB030900FF9232 /* test_all.cpp */; };
		522EA515192C4C4E002AD3B6 /* row.cpp in Sources */ = {isa = PBXBuildFile; fileRef = 522EA514192C4C4E002AD3B6 /* row.cpp */; };
		522EA517192C4CA0002AD3B6 /* row.hpp in Headers */ = {isa = PBXBuildFile; fileRef = 522EA516192C4CA0002AD3B6 /* row.hpp */; };
		522EA519192C4D3C002AD3B6 /* unicode.cpp in Sources */ = {isa = PBXBuildFile; fileRef = 522EA518192C4D3C002AD3B6 /* unicode.cpp */; };
		522EA51B192C4D4B002AD3B6 /* unicode.hpp in Headers */ = {isa = PBXBuildFile; fileRef = 522EA51A192C4D4B002AD3B6 /* unicode.hpp */; };
		5238B560193F503B003F1C38 /* resource_limits.hpp in Headers */ = {isa = PBXBuildFile; fileRef = 5238B55F193F503B003F1C38 /* resource_limits.hpp */; };
		5238B562193F5051003F1C38 /* resource_limits.cpp in Sources */ = {isa = PBXBuildFile; fileRef = 5238B561193F5051003F1C38 /* resource_limits.cpp */; };
		523AC1A718EABFCC00049AEA /* random.hpp in Headers */ = {isa = PBXBuildFile; fileRef = 523AC1A618EABFCC00049AEA /* random.hpp */; };
		523AC1AA18EABFE900049AEA /* random.cpp in Sources */ = {isa = PBXBuildFile; fileRef = 523AC1A918EABFE900049AEA /* random.cpp */; };
		524F3C9A18EA346A00DEE22A /* test_path.cpp in Sources */ = {isa = PBXBuildFile; fileRef = 524F3C9918EA346A00DEE22A /* test_path.cpp */; };
		524F3C9D18EA347900DEE22A /* test_path.hpp in Headers */ = {isa = PBXBuildFile; fileRef = 524F3C9C18EA347900DEE22A /* test_path.hpp */; };
		5267884B189AB4B8009CDE7D /* descriptor.cpp in Sources */ = {isa = PBXBuildFile; fileRef = 5267884A189AB4B8009CDE7D /* descriptor.cpp */; };
		5267884E189AB4D7009CDE7D /* descriptor.hpp in Headers */ = {isa = PBXBuildFile; fileRef = 5267884D189AB4D7009CDE7D /* descriptor.hpp */; };
		52678850189AB4EA009CDE7D /* descriptor_fwd.hpp in Headers */ = {isa = PBXBuildFile; fileRef = 5267884F189AB4EA009CDE7D /* descriptor_fwd.hpp */; };
		526F3EFF182464F1005217F1 /* misc.hpp in Headers */ = {isa = PBXBuildFile; fileRef = 526F3EFE182464F1005217F1 /* misc.hpp */; };
		526F3F0218246508005217F1 /* misc.cpp in Sources */ = {isa = PBXBuildFile; fileRef = 526F3F0118246508005217F1 /* misc.cpp */; };
		526F3F0418246519005217F1 /* benchmark_results.hpp in Headers */ = {isa = PBXBuildFile; fileRef = 526F3F0318246519005217F1 /* benchmark_results.hpp */; };
		526F3F0618246523005217F1 /* benchmark_results.cpp in Sources */ = {isa = PBXBuildFile; fileRef = 526F3F0518246523005217F1 /* benchmark_results.cpp */; };
		526F3F081824652B005217F1 /* thread_wrapper.hpp in Headers */ = {isa = PBXBuildFile; fileRef = 526F3F071824652B005217F1 /* thread_wrapper.hpp */; };
		526F3F0B18246B33005217F1 /* test-util.a in Frameworks */ = {isa = PBXBuildFile; fileRef = 52D6E04E175BD9BC00B423E5 /* test-util.a */; };
		5285BD0A197D5A830031FD44 /* column_link_base.cpp in Sources */ = {isa = PBXBuildFile; fileRef = 5285BD09197D5A830031FD44 /* column_link_base.cpp */; };
		52C9B60E19B7406D00248011 /* exceptions.cpp in Sources */ = {isa = PBXBuildFile; fileRef = 52C9B60D19B7406D00248011 /* exceptions.cpp */; };
		52C9B61019B7418200248011 /* check_logic_error.hpp in Headers */ = {isa = PBXBuildFile; fileRef = 52C9B60F19B7418200248011 /* check_logic_error.hpp */; };
		52D6E067175BDBDD00B423E5 /* mem.hpp in Headers */ = {isa = PBXBuildFile; fileRef = 52D6E05B175BDBDD00B423E5 /* mem.hpp */; };
		52D6E069175BDBDD00B423E5 /* number_names.hpp in Headers */ = {isa = PBXBuildFile; fileRef = 52D6E05D175BDBDD00B423E5 /* number_names.hpp */; };
		52D6E06D175BDBDD00B423E5 /* timer.hpp in Headers */ = {isa = PBXBuildFile; fileRef = 52D6E062175BDBDD00B423E5 /* timer.hpp */; };
		52D6E06F175BDC5D00B423E5 /* mem.cpp in Sources */ = {isa = PBXBuildFile; fileRef = 52D6E059175BDBDD00B423E5 /* mem.cpp */; };
		52D6E070175BDC6500B423E5 /* timer.cpp in Sources */ = {isa = PBXBuildFile; fileRef = 52D6E060175BDBDD00B423E5 /* timer.cpp */; };
		52D7C47D1852A01700633748 /* assert.hpp in Headers */ = {isa = PBXBuildFile; fileRef = 52D7C4671852A01700633748 /* assert.hpp */; };
		52D7C47F1852A01700633748 /* bind_ptr.hpp in Headers */ = {isa = PBXBuildFile; fileRef = 52D7C4691852A01700633748 /* bind_ptr.hpp */; };
		52D7C4801852A01700633748 /* buffer.hpp in Headers */ = {isa = PBXBuildFile; fileRef = 52D7C46A1852A01700633748 /* buffer.hpp */; };
		52D7C4811852A01700633748 /* features.h in Headers */ = {isa = PBXBuildFile; fileRef = 52D7C46C1852A01700633748 /* features.h */; };
		52D7C4821852A01700633748 /* file.cpp in Sources */ = {isa = PBXBuildFile; fileRef = 52D7C46D1852A01700633748 /* file.cpp */; };
		52D7C4831852A01700633748 /* file.hpp in Headers */ = {isa = PBXBuildFile; fileRef = 52D7C46E1852A01700633748 /* file.hpp */; };
		52D7C4841852A01700633748 /* logger.hpp in Headers */ = {isa = PBXBuildFile; fileRef = 52D7C46F1852A01700633748 /* logger.hpp */; };
		52D7C4851852A01700633748 /* meta.hpp in Headers */ = {isa = PBXBuildFile; fileRef = 52D7C4701852A01700633748 /* meta.hpp */; };
		52D7C4861852A01700633748 /* safe_int_ops.hpp in Headers */ = {isa = PBXBuildFile; fileRef = 52D7C4711852A01700633748 /* safe_int_ops.hpp */; };
		52D7C4871852A01700633748 /* string_buffer.cpp in Sources */ = {isa = PBXBuildFile; fileRef = 52D7C4721852A01700633748 /* string_buffer.cpp */; };
		52D7C4881852A01700633748 /* string_buffer.hpp in Headers */ = {isa = PBXBuildFile; fileRef = 52D7C4731852A01700633748 /* string_buffer.hpp */; };
		52D7C4891852A01700633748 /* terminate.cpp in Sources */ = {isa = PBXBuildFile; fileRef = 52D7C4741852A01700633748 /* terminate.cpp */; };
		52D7C48A1852A01700633748 /* terminate.hpp in Headers */ = {isa = PBXBuildFile; fileRef = 52D7C4751852A01700633748 /* terminate.hpp */; };
		52D7C48B1852A01700633748 /* thread.cpp in Sources */ = {isa = PBXBuildFile; fileRef = 52D7C4761852A01700633748 /* thread.cpp */; };
		52D7C48C1852A01700633748 /* thread.hpp in Headers */ = {isa = PBXBuildFile; fileRef = 52D7C4771852A01700633748 /* thread.hpp */; };
		52D7C48D1852A01700633748 /* tuple.hpp in Headers */ = {isa = PBXBuildFile; fileRef = 52D7C4781852A01700633748 /* tuple.hpp */; };
		52D7C48E1852A01700633748 /* type_list.hpp in Headers */ = {isa = PBXBuildFile; fileRef = 52D7C4791852A01700633748 /* type_list.hpp */; };
		52D7C4911852A01700633748 /* utf8.hpp in Headers */ = {isa = PBXBuildFile; fileRef = 52D7C47C1852A01700633748 /* utf8.hpp */; };
		52F2E0E317D5F92F00415958 /* test_column_large.cpp in Sources */ = {isa = PBXBuildFile; fileRef = 52F2E0E217D5F92F00415958 /* test_column_large.cpp */; };
		52F2E0E517D5F93D00415958 /* test_strings.cpp in Sources */ = {isa = PBXBuildFile; fileRef = 52F2E0E417D5F93D00415958 /* test_strings.cpp */; };
		52F6359416B43C79006117C4 /* alloc.cpp in Sources */ = {isa = PBXBuildFile; fileRef = 52F6359316B43C79006117C4 /* alloc.cpp */; };
		5D3205871C880F4B00864053 /* call_with_tuple.hpp in Headers */ = {isa = PBXBuildFile; fileRef = 5D3205831C880F4B00864053 /* call_with_tuple.hpp */; };
		5D3205891C880F4B00864053 /* miscellaneous.hpp in Headers */ = {isa = PBXBuildFile; fileRef = 5D3205851C880F4B00864053 /* miscellaneous.hpp */; };
		5D32058E1C880FFF00864053 /* realm_nmmintrin.h in Headers */ = {isa = PBXBuildFile; fileRef = 5D32058B1C880FFF00864053 /* realm_nmmintrin.h */; };
		5D32058F1C880FFF00864053 /* handover_defs.hpp in Headers */ = {isa = PBXBuildFile; fileRef = 5D32058C1C880FFF00864053 /* handover_defs.hpp */; };
		5D3205901C880FFF00864053 /* link_view_fwd.hpp in Headers */ = {isa = PBXBuildFile; fileRef = 5D32058D1C880FFF00864053 /* link_view_fwd.hpp */; };
		5D86403D1CFE841400CA3CE4 /* interprocess_mutex.hpp in Headers */ = {isa = PBXBuildFile; fileRef = 5D86403A1CFE841400CA3CE4 /* interprocess_mutex.hpp */; };
		5D8640491CFE85EA00CA3CE4 /* cf_ptr.hpp in Headers */ = {isa = PBXBuildFile; fileRef = 5D8640481CFE85EA00CA3CE4 /* cf_ptr.hpp */; };
		5D8EC9921BBB67C000447FF8 /* owned_data.hpp in Headers */ = {isa = PBXBuildFile; fileRef = 5D8EC9911BBB67C000447FF8 /* owned_data.hpp */; };
		5DC597321B854C960020D712 /* column_type_traits.hpp in Headers */ = {isa = PBXBuildFile; fileRef = 5DC597311B854C960020D712 /* column_type_traits.hpp */; };
		5DC597331B854CB90020D712 /* column_type_traits.hpp in Headers */ = {isa = PBXBuildFile; fileRef = 5DC597311B854C960020D712 /* column_type_traits.hpp */; };
		5DC597341B854CBA0020D712 /* column_type_traits.hpp in Headers */ = {isa = PBXBuildFile; fileRef = 5DC597311B854C960020D712 /* column_type_traits.hpp */; };
		65033A761C7DD3B80019E9F2 /* column_timestamp.cpp in Sources */ = {isa = PBXBuildFile; fileRef = 65033A741C7DD3B80019E9F2 /* column_timestamp.cpp */; };
		65033A771C7DD3B80019E9F2 /* column_timestamp.hpp in Headers */ = {isa = PBXBuildFile; fileRef = 65033A751C7DD3B80019E9F2 /* column_timestamp.hpp */; };
		65033A781C7DD3F30019E9F2 /* column_timestamp.cpp in Sources */ = {isa = PBXBuildFile; fileRef = 65033A741C7DD3B80019E9F2 /* column_timestamp.cpp */; };
		65033A791C7DD3F30019E9F2 /* column_timestamp.hpp in Headers */ = {isa = PBXBuildFile; fileRef = 65033A751C7DD3B80019E9F2 /* column_timestamp.hpp */; };
		65033A7A1C7DD3F40019E9F2 /* column_timestamp.cpp in Sources */ = {isa = PBXBuildFile; fileRef = 65033A741C7DD3B80019E9F2 /* column_timestamp.cpp */; };
		65033A7B1C7DD3F40019E9F2 /* column_timestamp.hpp in Headers */ = {isa = PBXBuildFile; fileRef = 65033A751C7DD3B80019E9F2 /* column_timestamp.hpp */; };
		6508530A1CC6C4DC0020F9BB /* timestamp.hpp in Headers */ = {isa = PBXBuildFile; fileRef = 650853091CC6C4DC0020F9BB /* timestamp.hpp */; };
		6508530B1CC6C6150020F9BB /* timestamp.hpp in Headers */ = {isa = PBXBuildFile; fileRef = 650853091CC6C4DC0020F9BB /* timestamp.hpp */; };
		6508530C1CC6C6150020F9BB /* timestamp.hpp in Headers */ = {isa = PBXBuildFile; fileRef = 650853091CC6C4DC0020F9BB /* timestamp.hpp */; };
		650FBA3D1C84954C00F8771B /* null.hpp in Headers */ = {isa = PBXBuildFile; fileRef = 650FBA3C1C84954C00F8771B /* null.hpp */; };
		651AEEA31B31945F0048C8EE /* test_upgrade_database_4_1.realm in Resources */ = {isa = PBXBuildFile; fileRef = 651AEE9D1B31945F0048C8EE /* test_upgrade_database_4_1.realm */; };
		651AEEA41B31945F0048C8EE /* test_upgrade_database_4_2.realm in Resources */ = {isa = PBXBuildFile; fileRef = 651AEE9E1B31945F0048C8EE /* test_upgrade_database_4_2.realm */; };
		651AEEA51B31945F0048C8EE /* test_upgrade_database_4_3.realm in Resources */ = {isa = PBXBuildFile; fileRef = 651AEE9F1B31945F0048C8EE /* test_upgrade_database_4_3.realm */; };
		651AEEA61B31945F0048C8EE /* test_upgrade_database_1000_1.realm in Resources */ = {isa = PBXBuildFile; fileRef = 651AEEA01B31945F0048C8EE /* test_upgrade_database_1000_1.realm */; };
		651AEEA71B31945F0048C8EE /* test_upgrade_database_1000_2.realm in Resources */ = {isa = PBXBuildFile; fileRef = 651AEEA11B31945F0048C8EE /* test_upgrade_database_1000_2.realm */; };
		651AEEA81B31945F0048C8EE /* test_upgrade_database_1000_3.realm in Resources */ = {isa = PBXBuildFile; fileRef = 651AEEA21B31945F0048C8EE /* test_upgrade_database_1000_3.realm */; };
		656341F81C18C508006EE446 /* fuzz_group.cpp in Sources */ = {isa = PBXBuildFile; fileRef = 484814A51C172F390007CDD7 /* fuzz_group.cpp */; };
		656341F91C18C50A006EE446 /* fuzz_group.cpp in Sources */ = {isa = PBXBuildFile; fileRef = 484814A51C172F390007CDD7 /* fuzz_group.cpp */; };
		6579EEB91B4E89B6004DE3D8 /* disable_sync_to_disk.cpp in Sources */ = {isa = PBXBuildFile; fileRef = 6579EEB71B4E898B004DE3D8 /* disable_sync_to_disk.cpp */; };
		6579EEBA1B4E89B7004DE3D8 /* disable_sync_to_disk.cpp in Sources */ = {isa = PBXBuildFile; fileRef = 6579EEB71B4E898B004DE3D8 /* disable_sync_to_disk.cpp */; };
		6589FF2D1B4D6806001B6239 /* test_upgrade_database_4_4.realm in Resources */ = {isa = PBXBuildFile; fileRef = 65BC7FA01B4D63E70070E98D /* test_upgrade_database_4_4.realm */; };
		6589FF2E1B4D6806001B6239 /* test_upgrade_database_1000_4.realm in Resources */ = {isa = PBXBuildFile; fileRef = 65BC7FA11B4D63E70070E98D /* test_upgrade_database_1000_4.realm */; };
		659A0F3B1CD327C100A7E878 /* test_upgrade_database_4_4_to_5_datetime1.realm in Resources */ = {isa = PBXBuildFile; fileRef = 659A0F391CD3276B00A7E878 /* test_upgrade_database_4_4_to_5_datetime1.realm */; };
		659A0F3C1CD327C500A7E878 /* test_upgrade_database_1000_4_to_5_datetime1.realm in Resources */ = {isa = PBXBuildFile; fileRef = 659A0F3A1CD3276B00A7E878 /* test_upgrade_database_1000_4_to_5_datetime1.realm */; };
		65D3F7A71AA75E3A00F27CBD /* array_integer.cpp in Sources */ = {isa = PBXBuildFile; fileRef = 65D3F7A61AA75E3400F27CBD /* array_integer.cpp */; };
		65D3F7A91AA75E7200F27CBD /* array_integer.hpp in Headers */ = {isa = PBXBuildFile; fileRef = 65D3F7A01AA74E2900F27CBD /* array_integer.hpp */; };
		65D3F7AA1AA75E7200F27CBD /* array_integer.hpp in Headers */ = {isa = PBXBuildFile; fileRef = 65D3F7A01AA74E2900F27CBD /* array_integer.hpp */; };
		65ED1B531B31AD480041EBD1 /* expect_json.json in Resources */ = {isa = PBXBuildFile; fileRef = 65ED1B521B31AD3D0041EBD1 /* expect_json.json */; };
		65ED1B5A1B31AE590041EBD1 /* expected_json_linklist1_1.json in Resources */ = {isa = PBXBuildFile; fileRef = 65ED1B541B31AE3C0041EBD1 /* expected_json_linklist1_1.json */; };
		65ED1B5B1B31AE590041EBD1 /* expected_json_linklist1_2.json in Resources */ = {isa = PBXBuildFile; fileRef = 65ED1B551B31AE3C0041EBD1 /* expected_json_linklist1_2.json */; };
		65ED1B5C1B31AE590041EBD1 /* expected_json_linklist1_3.json in Resources */ = {isa = PBXBuildFile; fileRef = 65ED1B561B31AE3C0041EBD1 /* expected_json_linklist1_3.json */; };
		65ED1B5D1B31AE590041EBD1 /* expected_json_linklist1_4.json in Resources */ = {isa = PBXBuildFile; fileRef = 65ED1B571B31AE3C0041EBD1 /* expected_json_linklist1_4.json */; };
		65ED1B5E1B31AE590041EBD1 /* expected_json_linklist1_5.json in Resources */ = {isa = PBXBuildFile; fileRef = 65ED1B581B31AE3C0041EBD1 /* expected_json_linklist1_5.json */; };
		65ED1B5F1B31AE590041EBD1 /* expected_json_linklist1_6.json in Resources */ = {isa = PBXBuildFile; fileRef = 65ED1B591B31AE3C0041EBD1 /* expected_json_linklist1_6.json */; };
		65ED1B661B31AEBA0041EBD1 /* expected_json_linklist_cycle1.json in Resources */ = {isa = PBXBuildFile; fileRef = 65ED1B601B31AE9D0041EBD1 /* expected_json_linklist_cycle1.json */; };
		65ED1B671B31AEBA0041EBD1 /* expected_json_linklist_cycle2.json in Resources */ = {isa = PBXBuildFile; fileRef = 65ED1B611B31AE9D0041EBD1 /* expected_json_linklist_cycle2.json */; };
		65ED1B681B31AEBA0041EBD1 /* expected_json_linklist_cycle3.json in Resources */ = {isa = PBXBuildFile; fileRef = 65ED1B621B31AE9D0041EBD1 /* expected_json_linklist_cycle3.json */; };
		65ED1B691B31AEBA0041EBD1 /* expected_json_linklist_cycle4.json in Resources */ = {isa = PBXBuildFile; fileRef = 65ED1B631B31AE9D0041EBD1 /* expected_json_linklist_cycle4.json */; };
		65ED1B6A1B31AEBA0041EBD1 /* expected_json_linklist_cycle5.json in Resources */ = {isa = PBXBuildFile; fileRef = 65ED1B641B31AE9D0041EBD1 /* expected_json_linklist_cycle5.json */; };
		65ED1B6B1B31AEBA0041EBD1 /* expected_json_linklist_cycle6.json in Resources */ = {isa = PBXBuildFile; fileRef = 65ED1B651B31AE9D0041EBD1 /* expected_json_linklist_cycle6.json */; };
		65ED1B711B31AF090041EBD1 /* expected_json_link_cycles1.json in Resources */ = {isa = PBXBuildFile; fileRef = 65ED1B6C1B31AEFC0041EBD1 /* expected_json_link_cycles1.json */; };
		65ED1B721B31AF090041EBD1 /* expected_json_link_cycles2.json in Resources */ = {isa = PBXBuildFile; fileRef = 65ED1B6D1B31AEFC0041EBD1 /* expected_json_link_cycles2.json */; };
		65ED1B731B31AF090041EBD1 /* expected_json_link_cycles3.json in Resources */ = {isa = PBXBuildFile; fileRef = 65ED1B6E1B31AEFC0041EBD1 /* expected_json_link_cycles3.json */; };
		65ED1B741B31AF090041EBD1 /* expected_json_link_cycles4.json in Resources */ = {isa = PBXBuildFile; fileRef = 65ED1B6F1B31AEFC0041EBD1 /* expected_json_link_cycles4.json */; };
		65ED1B751B31AF090041EBD1 /* expected_json_link_cycles5.json in Resources */ = {isa = PBXBuildFile; fileRef = 65ED1B701B31AEFC0041EBD1 /* expected_json_link_cycles5.json */; };
		65ED1B771B31B17C0041EBD1 /* expect_string.txt in Resources */ = {isa = PBXBuildFile; fileRef = 65ED1B761B31B1510041EBD1 /* expect_string.txt */; };
		65F35E091B32F9D1006AE5A9 /* basic_system_errors.cpp in Sources */ = {isa = PBXBuildFile; fileRef = 485231171B2E918F003C72AF /* basic_system_errors.cpp */; };
		65F35E0B1B32F9E5006AE5A9 /* misc_errors.cpp in Sources */ = {isa = PBXBuildFile; fileRef = 485231151B2E914D003C72AF /* misc_errors.cpp */; };
		80ADCCE918A23DD00049D472 /* version.cpp in Sources */ = {isa = PBXBuildFile; fileRef = 80ADCCE718A23DD00049D472 /* version.cpp */; };
		80ADCCEA18A23DD00049D472 /* version.cpp in Sources */ = {isa = PBXBuildFile; fileRef = 80ADCCE718A23DD00049D472 /* version.cpp */; };
		80ADCCEB18A23DD00049D472 /* version.hpp in Headers */ = {isa = PBXBuildFile; fileRef = 80ADCCE818A23DD00049D472 /* version.hpp */; };
		80ADCCEC18A23DD00049D472 /* version.hpp in Headers */ = {isa = PBXBuildFile; fileRef = 80ADCCE818A23DD00049D472 /* version.hpp */; };
		B159627418DB14C4008B9421 /* test_only.cpp in Sources */ = {isa = PBXBuildFile; fileRef = B159626E18DB14C4008B9421 /* test_only.cpp */; };
		B159627518DB14C4008B9421 /* test_only.hpp in Headers */ = {isa = PBXBuildFile; fileRef = B159626F18DB14C4008B9421 /* test_only.hpp */; };
		B159627618DB14C4008B9421 /* unit_test.cpp in Sources */ = {isa = PBXBuildFile; fileRef = B159627018DB14C4008B9421 /* unit_test.cpp */; };
		B159627718DB14C4008B9421 /* unit_test.hpp in Headers */ = {isa = PBXBuildFile; fileRef = B159627118DB14C4008B9421 /* unit_test.hpp */; };
		B159627818DB14C4008B9421 /* wildcard.cpp in Sources */ = {isa = PBXBuildFile; fileRef = B159627218DB14C4008B9421 /* wildcard.cpp */; };
		B159627918DB14C4008B9421 /* wildcard.hpp in Headers */ = {isa = PBXBuildFile; fileRef = B159627318DB14C4008B9421 /* wildcard.hpp */; };
		B159814518CF55D400E3C5DF /* type_traits.hpp in Headers */ = {isa = PBXBuildFile; fileRef = B159814418CF55D400E3C5DF /* type_traits.hpp */; };
		B159814618CF55D400E3C5DF /* type_traits.hpp in Headers */ = {isa = PBXBuildFile; fileRef = B159814418CF55D400E3C5DF /* type_traits.hpp */; };
		B159814A18CF560000E3C5DF /* demangle.cpp in Sources */ = {isa = PBXBuildFile; fileRef = B159814718CF560000E3C5DF /* demangle.cpp */; };
		B159814B18CF560000E3C5DF /* demangle.hpp in Headers */ = {isa = PBXBuildFile; fileRef = B159814818CF560000E3C5DF /* demangle.hpp */; };
		B159814C18CF560000E3C5DF /* super_int.hpp in Headers */ = {isa = PBXBuildFile; fileRef = B159814918CF560000E3C5DF /* super_int.hpp */; };
		B6F92D3C1D46122700887B4E /* test_util_file.cpp in Sources */ = {isa = PBXBuildFile; fileRef = B6F92D3A1D4611D900887B4E /* test_util_file.cpp */; };
		B6F92D3D1D46122C00887B4E /* test_util_file.cpp in Sources */ = {isa = PBXBuildFile; fileRef = B6F92D3A1D4611D900887B4E /* test_util_file.cpp */; };
		C008FF321B67F02F0042669E /* alloc.cpp in Sources */ = {isa = PBXBuildFile; fileRef = 52F6359316B43C79006117C4 /* alloc.cpp */; };
		C008FF331B67F02F0042669E /* alloc_slab.cpp in Sources */ = {isa = PBXBuildFile; fileRef = 365CCDF1157CC37D00172BF8 /* alloc_slab.cpp */; };
		C008FF341B67F02F0042669E /* array.cpp in Sources */ = {isa = PBXBuildFile; fileRef = 365CCDFC157CC37D00172BF8 /* array.cpp */; };
		C008FF351B67F02F0042669E /* array_binary.cpp in Sources */ = {isa = PBXBuildFile; fileRef = 365CCDF4157CC37D00172BF8 /* array_binary.cpp */; };
		C008FF361B67F02F0042669E /* array_blob.cpp in Sources */ = {isa = PBXBuildFile; fileRef = 365CCDF6157CC37D00172BF8 /* array_blob.cpp */; };
		C008FF371B67F02F0042669E /* array_blobs_big.cpp in Sources */ = {isa = PBXBuildFile; fileRef = 36FDACDD17D67DDB0084E8BB /* array_blobs_big.cpp */; };
		C008FF381B67F02F0042669E /* array_integer.cpp in Sources */ = {isa = PBXBuildFile; fileRef = 65D3F7A61AA75E3400F27CBD /* array_integer.cpp */; };
		C008FF391B67F02F0042669E /* misc_errors.cpp in Sources */ = {isa = PBXBuildFile; fileRef = 485231151B2E914D003C72AF /* misc_errors.cpp */; };
		C008FF3A1B67F02F0042669E /* array_string.cpp in Sources */ = {isa = PBXBuildFile; fileRef = 365CCDFA157CC37D00172BF8 /* array_string.cpp */; };
		C008FF3B1B67F02F0042669E /* simulated_failure.cpp in Sources */ = {isa = PBXBuildFile; fileRef = C08FE2B61B45BD750037AFCE /* simulated_failure.cpp */; };
		C008FF3C1B67F02F0042669E /* array_string_long.cpp in Sources */ = {isa = PBXBuildFile; fileRef = 365CCDF8157CC37D00172BF8 /* array_string_long.cpp */; };
		C008FF3D1B67F02F0042669E /* column.cpp in Sources */ = {isa = PBXBuildFile; fileRef = 365CCE10157CC37D00172BF8 /* column.cpp */; };
		C008FF3E1B67F02F0042669E /* column_backlink.cpp in Sources */ = {isa = PBXBuildFile; fileRef = 3658CE6F1921AC6F009A7085 /* column_backlink.cpp */; };
		C008FF3F1B67F02F0042669E /* column_binary.cpp in Sources */ = {isa = PBXBuildFile; fileRef = 365CCE03157CC37D00172BF8 /* column_binary.cpp */; };
		C008FF401B67F02F0042669E /* column_link.cpp in Sources */ = {isa = PBXBuildFile; fileRef = 3F18531F19DF12A200843ECD /* column_link.cpp */; };
		C008FF411B67F02F0042669E /* column_link_base.cpp in Sources */ = {isa = PBXBuildFile; fileRef = 5285BD09197D5A830031FD44 /* column_link_base.cpp */; };
		C008FF421B67F02F0042669E /* column_linklist.cpp in Sources */ = {isa = PBXBuildFile; fileRef = 3658CE7819245BE5009A7085 /* column_linklist.cpp */; };
		C008FF431B67F02F0042669E /* column_mixed.cpp in Sources */ = {isa = PBXBuildFile; fileRef = 365CCE06157CC37D00172BF8 /* column_mixed.cpp */; };
		C008FF441B67F02F0042669E /* column_string.cpp in Sources */ = {isa = PBXBuildFile; fileRef = 365CCE0A157CC37D00172BF8 /* column_string.cpp */; };
		C008FF451B67F02F0042669E /* column_string_enum.cpp in Sources */ = {isa = PBXBuildFile; fileRef = 365CCE08157CC37D00172BF8 /* column_string_enum.cpp */; };
		C008FF461B67F02F0042669E /* column_table.cpp in Sources */ = {isa = PBXBuildFile; fileRef = 365CCE0C157CC37D00172BF8 /* column_table.cpp */; };
		C008FF471B67F02F0042669E /* commit_log.cpp in Sources */ = {isa = PBXBuildFile; fileRef = 4222F30019640C6700EC86A5 /* commit_log.cpp */; };
		C008FF481B67F02F0042669E /* descriptor.cpp in Sources */ = {isa = PBXBuildFile; fileRef = 5267884A189AB4B8009CDE7D /* descriptor.cpp */; };
		C008FF491B67F02F0042669E /* encrypted_file_mapping.cpp in Sources */ = {isa = PBXBuildFile; fileRef = 3FC68FD91A0AD3FE005F3103 /* encrypted_file_mapping.cpp */; };
		C008FF4A1B67F02F0042669E /* exceptions.cpp in Sources */ = {isa = PBXBuildFile; fileRef = 52C9B60D19B7406D00248011 /* exceptions.cpp */; };
		C008FF4B1B67F02F0042669E /* file.cpp in Sources */ = {isa = PBXBuildFile; fileRef = 52D7C46D1852A01700633748 /* file.cpp */; };
		C008FF4C1B67F02F0042669E /* file_mapper.cpp in Sources */ = {isa = PBXBuildFile; fileRef = 3F5ED50E19D08A11001FCFF4 /* file_mapper.cpp */; };
		C008FF4D1B67F02F0042669E /* group.cpp in Sources */ = {isa = PBXBuildFile; fileRef = 365CCE16157CC37D00172BF8 /* group.cpp */; };
		C008FF4E1B67F02F0042669E /* disable_sync_to_disk.cpp in Sources */ = {isa = PBXBuildFile; fileRef = 6579EEB71B4E898B004DE3D8 /* disable_sync_to_disk.cpp */; };
		C008FF4F1B67F02F0042669E /* group_shared.cpp in Sources */ = {isa = PBXBuildFile; fileRef = 365CCE7E157CCB4100172BF8 /* group_shared.cpp */; };
		C008FF501B67F02F0042669E /* bptree.cpp in Sources */ = {isa = PBXBuildFile; fileRef = F43098B01B021C04000A2333 /* bptree.cpp */; };
		C008FF511B67F02F0042669E /* group_writer.cpp in Sources */ = {isa = PBXBuildFile; fileRef = 365CCE14157CC37D00172BF8 /* group_writer.cpp */; };
		C008FF521B67F02F0042669E /* index_string.cpp in Sources */ = {isa = PBXBuildFile; fileRef = 36E67FC815A2EDDB00D131FB /* index_string.cpp */; };
		C008FF531B67F02F0042669E /* lang_bind_helper.cpp in Sources */ = {isa = PBXBuildFile; fileRef = 52113CDD16C27EF800C301FB /* lang_bind_helper.cpp */; };
		C008FF541B67F02F0042669E /* link_view.cpp in Sources */ = {isa = PBXBuildFile; fileRef = 36AA59E61937552000D691E0 /* link_view.cpp */; };
		C008FF551B67F02F0042669E /* memory_stream.cpp in Sources */ = {isa = PBXBuildFile; fileRef = 3620DEFF18B6C93C003AD498 /* memory_stream.cpp */; };
		C008FF561B67F02F0042669E /* output_stream.cpp in Sources */ = {isa = PBXBuildFile; fileRef = 3620DF0518B6CA7B003AD498 /* output_stream.cpp */; };
		C008FF571B67F02F0042669E /* interprocess_condvar.cpp in Sources */ = {isa = PBXBuildFile; fileRef = 3F1967AC1A9530AA0072FE29 /* interprocess_condvar.cpp */; };
		C008FF581B67F02F0042669E /* query.cpp in Sources */ = {isa = PBXBuildFile; fileRef = 365CCE1F157CC37D00172BF8 /* query.cpp */; };
		C008FF591B67F02F0042669E /* query_engine.cpp in Sources */ = {isa = PBXBuildFile; fileRef = F4C28BBC1A696DB500F8BB2A /* query_engine.cpp */; };
		C008FF5A1B67F02F0042669E /* realmd.cpp in Sources */ = {isa = PBXBuildFile; fileRef = 36AD7FA117FB959A00F046FC /* realmd.cpp */; };
		C008FF5B1B67F02F0042669E /* replication.cpp in Sources */ = {isa = PBXBuildFile; fileRef = 4222F2FC19640B8400EC86A5 /* replication.cpp */; };
		C008FF5C1B67F02F0042669E /* row.cpp in Sources */ = {isa = PBXBuildFile; fileRef = 522EA514192C4C4E002AD3B6 /* row.cpp */; };
		C008FF5D1B67F02F0042669E /* spec.cpp in Sources */ = {isa = PBXBuildFile; fileRef = 365CCE21157CC37D00172BF8 /* spec.cpp */; };
		C008FF5E1B67F02F0042669E /* string_buffer.cpp in Sources */ = {isa = PBXBuildFile; fileRef = 52D7C4721852A01700633748 /* string_buffer.cpp */; };
		C008FF5F1B67F02F0042669E /* basic_system_errors.cpp in Sources */ = {isa = PBXBuildFile; fileRef = 485231171B2E918F003C72AF /* basic_system_errors.cpp */; };
		C008FF601B67F02F0042669E /* table.cpp in Sources */ = {isa = PBXBuildFile; fileRef = 365CCE2B157CC37D00172BF8 /* table.cpp */; };
		C008FF611B67F02F0042669E /* table_view.cpp in Sources */ = {isa = PBXBuildFile; fileRef = 365CCE29157CC37D00172BF8 /* table_view.cpp */; };
		C008FF621B67F02F0042669E /* terminate.cpp in Sources */ = {isa = PBXBuildFile; fileRef = 52D7C4741852A01700633748 /* terminate.cpp */; };
		C008FF631B67F02F0042669E /* thread.cpp in Sources */ = {isa = PBXBuildFile; fileRef = 52D7C4761852A01700633748 /* thread.cpp */; };
		C008FF641B67F02F0042669E /* transact_log.cpp in Sources */ = {isa = PBXBuildFile; fileRef = 3F967AF81AA4C00800005C38 /* transact_log.cpp */; };
		C008FF651B67F02F0042669E /* unicode.cpp in Sources */ = {isa = PBXBuildFile; fileRef = 522EA518192C4D3C002AD3B6 /* unicode.cpp */; };
		C008FF661B67F02F0042669E /* utilities.cpp in Sources */ = {isa = PBXBuildFile; fileRef = 365CCE32157CC37D00172BF8 /* utilities.cpp */; };
		C008FF671B67F02F0042669E /* version.cpp in Sources */ = {isa = PBXBuildFile; fileRef = 80ADCCE718A23DD00049D472 /* version.cpp */; };
		C008FF681B67F02F0042669E /* views.cpp in Sources */ = {isa = PBXBuildFile; fileRef = 42F862D119BDE3460053C134 /* views.cpp */; };
		C008FF6B1B67F02F0042669E /* array.hpp in Headers */ = {isa = PBXBuildFile; fileRef = 365CCDFD157CC37D00172BF8 /* array.hpp */; };
		C008FF6C1B67F02F0042669E /* array_binary.hpp in Headers */ = {isa = PBXBuildFile; fileRef = 365CCDF5157CC37D00172BF8 /* array_binary.hpp */; };
		C008FF6D1B67F02F0042669E /* array_blob.hpp in Headers */ = {isa = PBXBuildFile; fileRef = 365CCDF7157CC37D00172BF8 /* array_blob.hpp */; };
		C008FF6E1B67F02F0042669E /* array_blobs_big.hpp in Headers */ = {isa = PBXBuildFile; fileRef = 36FDACDE17D67DDC0084E8BB /* array_blobs_big.hpp */; };
		C008FF6F1B67F02F0042669E /* array_integer.hpp in Headers */ = {isa = PBXBuildFile; fileRef = 65D3F7A01AA74E2900F27CBD /* array_integer.hpp */; };
		C008FF701B67F02F0042669E /* array_string.hpp in Headers */ = {isa = PBXBuildFile; fileRef = 365CCDFB157CC37D00172BF8 /* array_string.hpp */; };
		C008FF711B67F02F0042669E /* array_string_long.hpp in Headers */ = {isa = PBXBuildFile; fileRef = 365CCDF9157CC37D00172BF8 /* array_string_long.hpp */; };
		C008FF721B67F02F0042669E /* binary_data.hpp in Headers */ = {isa = PBXBuildFile; fileRef = 365CCDFE157CC37D00172BF8 /* binary_data.hpp */; };
		C008FF731B67F02F0042669E /* column.hpp in Headers */ = {isa = PBXBuildFile; fileRef = 365CCE11157CC37D00172BF8 /* column.hpp */; };
		C008FF741B67F02F0042669E /* column_binary.hpp in Headers */ = {isa = PBXBuildFile; fileRef = 365CCE04157CC37D00172BF8 /* column_binary.hpp */; };
		C008FF751B67F02F0042669E /* column_fwd.hpp in Headers */ = {isa = PBXBuildFile; fileRef = 365CCE05157CC37D00172BF8 /* column_fwd.hpp */; };
		C008FF761B67F02F0042669E /* column_mixed.hpp in Headers */ = {isa = PBXBuildFile; fileRef = 365CCE07157CC37D00172BF8 /* column_mixed.hpp */; };
		C008FF771B67F02F0042669E /* column_string.hpp in Headers */ = {isa = PBXBuildFile; fileRef = 365CCE0B157CC37D00172BF8 /* column_string.hpp */; };
		C008FF781B67F02F0042669E /* column_string_enum.hpp in Headers */ = {isa = PBXBuildFile; fileRef = 365CCE09157CC37D00172BF8 /* column_string_enum.hpp */; };
		C008FF791B67F02F0042669E /* column_table.hpp in Headers */ = {isa = PBXBuildFile; fileRef = 365CCE0D157CC37D00172BF8 /* column_table.hpp */; };
		C008FF7A1B67F02F0042669E /* column_tpl.hpp in Headers */ = {isa = PBXBuildFile; fileRef = 365CCE0E157CC37D00172BF8 /* column_tpl.hpp */; };
		C008FF7B1B67F02F0042669E /* column_type.hpp in Headers */ = {isa = PBXBuildFile; fileRef = 365CCE0F157CC37D00172BF8 /* column_type.hpp */; };
		C008FF7C1B67F02F0042669E /* data_type.hpp in Headers */ = {isa = PBXBuildFile; fileRef = 520588C916C1DA9D009DA6D8 /* data_type.hpp */; };
		C008FF7D1B67F02F0042669E /* olddatetime.hpp in Headers */ = {isa = PBXBuildFile; fileRef = 365CCE13157CC37D00172BF8 /* olddatetime.hpp */; };
		C008FF7E1B67F02F0042669E /* group.hpp in Headers */ = {isa = PBXBuildFile; fileRef = 365CCE17157CC37D00172BF8 /* group.hpp */; };
		C008FF7F1B67F02F0042669E /* group_shared.hpp in Headers */ = {isa = PBXBuildFile; fileRef = 365CCE7F157CCB4100172BF8 /* group_shared.hpp */; };
		C008FF801B67F02F0042669E /* group_writer.hpp in Headers */ = {isa = PBXBuildFile; fileRef = 365CCE15157CC37D00172BF8 /* group_writer.hpp */; };
		C008FF811B67F02F0042669E /* index_string.hpp in Headers */ = {isa = PBXBuildFile; fileRef = 36E67FC915A2EDDB00D131FB /* index_string.hpp */; };
		C008FF821B67F02F0042669E /* lang_bind_helper.hpp in Headers */ = {isa = PBXBuildFile; fileRef = 365CCE1A157CC37D00172BF8 /* lang_bind_helper.hpp */; };
		C008FF831B67F02F0042669E /* mixed.hpp in Headers */ = {isa = PBXBuildFile; fileRef = 365CCE1C157CC37D00172BF8 /* mixed.hpp */; };
		C008FF841B67F02F0042669E /* query.hpp in Headers */ = {isa = PBXBuildFile; fileRef = 365CCE20157CC37D00172BF8 /* query.hpp */; };
		C008FF851B67F02F0042669E /* bptree.hpp in Headers */ = {isa = PBXBuildFile; fileRef = F43098B11B021C04000A2333 /* bptree.hpp */; };
		C008FF861B67F02F0042669E /* query_conditions.hpp in Headers */ = {isa = PBXBuildFile; fileRef = 365CCE1D157CC37D00172BF8 /* query_conditions.hpp */; };
		C008FF871B67F02F0042669E /* query_engine.hpp in Headers */ = {isa = PBXBuildFile; fileRef = 365CCE1E157CC37D00172BF8 /* query_engine.hpp */; };
		C008FF881B67F02F0042669E /* realm.hpp in Headers */ = {isa = PBXBuildFile; fileRef = 365CCE77157CC3A100172BF8 /* realm.hpp */; };
		C008FF891B67F02F0042669E /* spec.hpp in Headers */ = {isa = PBXBuildFile; fileRef = 365CCE22157CC37D00172BF8 /* spec.hpp */; };
		C008FF8A1B67F02F0042669E /* table.hpp in Headers */ = {isa = PBXBuildFile; fileRef = 365CCE2C157CC37D00172BF8 /* table.hpp */; };
		C008FF8B1B67F02F0042669E /* table_accessors.hpp in Headers */ = {isa = PBXBuildFile; fileRef = 365CCE24157CC37D00172BF8 /* table_accessors.hpp */; };
		C008FF8C1B67F02F0042669E /* simulated_failure.hpp in Headers */ = {isa = PBXBuildFile; fileRef = C08FE2B71B45BD750037AFCE /* simulated_failure.hpp */; };
		C008FF8D1B67F02F0042669E /* table_basic.hpp in Headers */ = {isa = PBXBuildFile; fileRef = 365CCE25157CC37D00172BF8 /* table_basic.hpp */; };
		C008FF8E1B67F02F0042669E /* table_basic_fwd.hpp in Headers */ = {isa = PBXBuildFile; fileRef = 36A1DC9B16C3F3F40086A836 /* table_basic_fwd.hpp */; };
		C008FF8F1B67F02F0042669E /* table_macros.hpp in Headers */ = {isa = PBXBuildFile; fileRef = 365CCE26157CC37D00172BF8 /* table_macros.hpp */; };
		C008FF901B67F02F0042669E /* table_ref.hpp in Headers */ = {isa = PBXBuildFile; fileRef = 365CCE27157CC37D00172BF8 /* table_ref.hpp */; };
		C008FF911B67F02F0042669E /* table_view.hpp in Headers */ = {isa = PBXBuildFile; fileRef = 365CCE2A157CC37D00172BF8 /* table_view.hpp */; };
		C008FF921B67F02F0042669E /* table_view_basic.hpp in Headers */ = {isa = PBXBuildFile; fileRef = 365CCE28157CC37D00172BF8 /* table_view_basic.hpp */; };
		C008FF931B67F02F0042669E /* type_traits.hpp in Headers */ = {isa = PBXBuildFile; fileRef = B159814418CF55D400E3C5DF /* type_traits.hpp */; };
		C008FF941B67F02F0042669E /* utilities.hpp in Headers */ = {isa = PBXBuildFile; fileRef = 365CCE33157CC37D00172BF8 /* utilities.hpp */; };
		C008FF951B67F02F0042669E /* version.hpp in Headers */ = {isa = PBXBuildFile; fileRef = 80ADCCE818A23DD00049D472 /* version.hpp */; };
		C0552C561B45CEA4007FF3AA /* simulated_failure.cpp in Sources */ = {isa = PBXBuildFile; fileRef = C08FE2B61B45BD750037AFCE /* simulated_failure.cpp */; };
		C0552C571B45CEA8007FF3AA /* simulated_failure.hpp in Headers */ = {isa = PBXBuildFile; fileRef = C08FE2B71B45BD750037AFCE /* simulated_failure.hpp */; };
		C08FE2B81B45BD750037AFCE /* simulated_failure.cpp in Sources */ = {isa = PBXBuildFile; fileRef = C08FE2B61B45BD750037AFCE /* simulated_failure.cpp */; };
		C08FE2B91B45BD750037AFCE /* simulated_failure.hpp in Headers */ = {isa = PBXBuildFile; fileRef = C08FE2B71B45BD750037AFCE /* simulated_failure.hpp */; };
		D4AC5C2D1D5BACD600E3D29D /* version_id.hpp in Headers */ = {isa = PBXBuildFile; fileRef = D4AC5C2B1D5BACD600E3D29D /* version_id.hpp */; };
		D4AC5C2E1D5BAFD600E3D29D /* version_id.hpp in Headers */ = {isa = PBXBuildFile; fileRef = D4AC5C2B1D5BACD600E3D29D /* version_id.hpp */; };
		D4AC5C2F1D5BAFD700E3D29D /* version_id.hpp in Headers */ = {isa = PBXBuildFile; fileRef = D4AC5C2B1D5BACD600E3D29D /* version_id.hpp */; };
		F43098B21B021C04000A2333 /* bptree.cpp in Sources */ = {isa = PBXBuildFile; fileRef = F43098B01B021C04000A2333 /* bptree.cpp */; };
		F43098B31B021C04000A2333 /* bptree.cpp in Sources */ = {isa = PBXBuildFile; fileRef = F43098B01B021C04000A2333 /* bptree.cpp */; };
		F43098B41B021C04000A2333 /* bptree.hpp in Headers */ = {isa = PBXBuildFile; fileRef = F43098B11B021C04000A2333 /* bptree.hpp */; };
		F43098B51B021C04000A2333 /* bptree.hpp in Headers */ = {isa = PBXBuildFile; fileRef = F43098B11B021C04000A2333 /* bptree.hpp */; };
		F44D4CE81B381D27009ADAB9 /* input_stream.hpp in Headers */ = {isa = PBXBuildFile; fileRef = F44D4CE51B381D27009ADAB9 /* input_stream.hpp */; };
		F44D4CE91B381D27009ADAB9 /* input_stream.hpp in Headers */ = {isa = PBXBuildFile; fileRef = F44D4CE51B381D27009ADAB9 /* input_stream.hpp */; };
		F44F0AD71BB9502C000C4ABA /* priority_queue.hpp in Headers */ = {isa = PBXBuildFile; fileRef = F44F0AD61BB9502C000C4ABA /* priority_queue.hpp */; };
		F45013B41B01022800CD4A7E /* main.m in Sources */ = {isa = PBXBuildFile; fileRef = F45013B31B01022800CD4A7E /* main.m */; };
		F45013BA1B01022800CD4A7E /* ViewController.mm in Sources */ = {isa = PBXBuildFile; fileRef = F45013B91B01022800CD4A7E /* ViewController.mm */; };
		F45013BD1B01022800CD4A7E /* Main.storyboard in Resources */ = {isa = PBXBuildFile; fileRef = F45013BB1B01022800CD4A7E /* Main.storyboard */; };
		F45013BF1B01022800CD4A7E /* Images.xcassets in Resources */ = {isa = PBXBuildFile; fileRef = F45013BE1B01022800CD4A7E /* Images.xcassets */; };
		F45013C21B01022800CD4A7E /* LaunchScreen.xib in Resources */ = {isa = PBXBuildFile; fileRef = F45013C01B01022800CD4A7E /* LaunchScreen.xib */; };
		F45013D51B01024E00CD4A7E /* liblibrealm ios.a in Frameworks */ = {isa = PBXBuildFile; fileRef = 4142C9951623478700B3B902 /* liblibrealm ios.a */; };
		F45013D61B01025400CD4A7E /* libtest-utils-ios.a in Frameworks */ = {isa = PBXBuildFile; fileRef = F4D0FC521B00F4B00040956A /* libtest-utils-ios.a */; };
		F45013D81B01027F00CD4A7E /* test_all.cpp in Sources */ = {isa = PBXBuildFile; fileRef = 5219EB6F18FB030900FF9232 /* test_all.cpp */; };
		F450A3171C5FBB660008F287 /* to_string.hpp in Headers */ = {isa = PBXBuildFile; fileRef = F450A3161C5FBB660008F287 /* to_string.hpp */; };
		F4C28BBD1A696DB600F8BB2A /* query_engine.cpp in Sources */ = {isa = PBXBuildFile; fileRef = F4C28BBC1A696DB500F8BB2A /* query_engine.cpp */; };
		F4C28BBE1A696DBB00F8BB2A /* query_engine.cpp in Sources */ = {isa = PBXBuildFile; fileRef = F4C28BBC1A696DB500F8BB2A /* query_engine.cpp */; };
		F4D0FC1D1B00E0E40040956A /* librealm.a in Frameworks */ = {isa = PBXBuildFile; fileRef = 3647E0E714209E6B00D56FD7 /* librealm.a */; };
		F4D0FC1E1B00E0E40040956A /* test-util.a in Frameworks */ = {isa = PBXBuildFile; fileRef = 52D6E04E175BD9BC00B423E5 /* test-util.a */; };
		F4D0FC201B00E1020040956A /* main.cpp in Sources */ = {isa = PBXBuildFile; fileRef = F4D0FC1F1B00E1020040956A /* main.cpp */; };
		F4D0FC221B00E14F0040956A /* CoreFoundation.framework in Frameworks */ = {isa = PBXBuildFile; fileRef = 3FCA03C51A44F57A009067D0 /* CoreFoundation.framework */; };
		F4D0FC2C1B00F4010040956A /* main.m in Sources */ = {isa = PBXBuildFile; fileRef = F4D0FC2B1B00F4010040956A /* main.m */; };
		F4D0FC321B00F4010040956A /* ViewController.mm in Sources */ = {isa = PBXBuildFile; fileRef = F4D0FC311B00F4010040956A /* ViewController.mm */; };
		F4D0FC351B00F4010040956A /* Main.storyboard in Resources */ = {isa = PBXBuildFile; fileRef = F4D0FC331B00F4010040956A /* Main.storyboard */; };
		F4D0FC371B00F4010040956A /* Images.xcassets in Resources */ = {isa = PBXBuildFile; fileRef = F4D0FC361B00F4010040956A /* Images.xcassets */; };
		F4D0FC3A1B00F4010040956A /* LaunchScreen.xib in Resources */ = {isa = PBXBuildFile; fileRef = F4D0FC381B00F4010040956A /* LaunchScreen.xib */; };
		F4D0FC4D1B00F4790040956A /* liblibrealm ios.a in Frameworks */ = {isa = PBXBuildFile; fileRef = 4142C9951623478700B3B902 /* liblibrealm ios.a */; };
		F4D0FC691B00F4EC0040956A /* benchmark_results.cpp in Sources */ = {isa = PBXBuildFile; fileRef = 526F3F0518246523005217F1 /* benchmark_results.cpp */; };
		F4D0FC6A1B00F4EC0040956A /* demangle.cpp in Sources */ = {isa = PBXBuildFile; fileRef = B159814718CF560000E3C5DF /* demangle.cpp */; };
		F4D0FC6B1B00F4EC0040956A /* jsmn.cpp in Sources */ = {isa = PBXBuildFile; fileRef = 4222F2F819640A7A00EC86A5 /* jsmn.cpp */; };
		F4D0FC6C1B00F4EC0040956A /* mem.cpp in Sources */ = {isa = PBXBuildFile; fileRef = 52D6E059175BDBDD00B423E5 /* mem.cpp */; };
		F4D0FC6D1B00F4EC0040956A /* misc.cpp in Sources */ = {isa = PBXBuildFile; fileRef = 526F3F0118246508005217F1 /* misc.cpp */; };
		F4D0FC6E1B00F4EC0040956A /* random.cpp in Sources */ = {isa = PBXBuildFile; fileRef = 523AC1A918EABFE900049AEA /* random.cpp */; };
		F4D0FC6F1B00F4EC0040956A /* resource_limits.cpp in Sources */ = {isa = PBXBuildFile; fileRef = 5238B561193F5051003F1C38 /* resource_limits.cpp */; };
		F4D0FC701B00F4EC0040956A /* test_only.cpp in Sources */ = {isa = PBXBuildFile; fileRef = B159626E18DB14C4008B9421 /* test_only.cpp */; };
		F4D0FC711B00F4EC0040956A /* test_path.cpp in Sources */ = {isa = PBXBuildFile; fileRef = 524F3C9918EA346A00DEE22A /* test_path.cpp */; };
		F4D0FC721B00F4EC0040956A /* timer.cpp in Sources */ = {isa = PBXBuildFile; fileRef = 52D6E060175BDBDD00B423E5 /* timer.cpp */; };
		F4D0FC731B00F4EC0040956A /* unit_test.cpp in Sources */ = {isa = PBXBuildFile; fileRef = B159627018DB14C4008B9421 /* unit_test.cpp */; };
		F4D0FC741B00F4EC0040956A /* verified_integer.cpp in Sources */ = {isa = PBXBuildFile; fileRef = 5219EB6718FB026100FF9232 /* verified_integer.cpp */; };
		F4D0FC751B00F4EC0040956A /* verified_string.cpp in Sources */ = {isa = PBXBuildFile; fileRef = 5219EB6B18FB028300FF9232 /* verified_string.cpp */; };
		F4D0FC761B00F4EC0040956A /* wildcard.cpp in Sources */ = {isa = PBXBuildFile; fileRef = B159627218DB14C4008B9421 /* wildcard.cpp */; };
		F4D0FC771B00F4F60040956A /* libtest-utils-ios.a in Frameworks */ = {isa = PBXBuildFile; fileRef = F4D0FC521B00F4B00040956A /* libtest-utils-ios.a */; };
		F4D0FC781B00F5EC0040956A /* main.cpp in Sources */ = {isa = PBXBuildFile; fileRef = F4D0FC1F1B00E1020040956A /* main.cpp */; };
		F4D0FC791B00F62C0040956A /* output_stream.cpp in Sources */ = {isa = PBXBuildFile; fileRef = 3620DF0518B6CA7B003AD498 /* output_stream.cpp */; };
		F4D0FC7A1B00F62C0040956A /* transact_log.cpp in Sources */ = {isa = PBXBuildFile; fileRef = 3F967AF81AA4C00800005C38 /* transact_log.cpp */; };
		F4D0FC7B1B00F62C0040956A /* encrypted_file_mapping.cpp in Sources */ = {isa = PBXBuildFile; fileRef = 3FC68FD91A0AD3FE005F3103 /* encrypted_file_mapping.cpp */; };
		F4D0FC7D1B00F62C0040956A /* file_mapper.cpp in Sources */ = {isa = PBXBuildFile; fileRef = 3F5ED50E19D08A11001FCFF4 /* file_mapper.cpp */; };
		F4D0FC7E1B00F62C0040956A /* file.cpp in Sources */ = {isa = PBXBuildFile; fileRef = 52D7C46D1852A01700633748 /* file.cpp */; };
		F4D0FC7F1B00F62C0040956A /* memory_stream.cpp in Sources */ = {isa = PBXBuildFile; fileRef = 3620DEFF18B6C93C003AD498 /* memory_stream.cpp */; };
		F4D0FC801B00F62C0040956A /* interprocess_condvar.cpp in Sources */ = {isa = PBXBuildFile; fileRef = 3F1967AC1A9530AA0072FE29 /* interprocess_condvar.cpp */; };
		F4D0FC811B00F62C0040956A /* string_buffer.cpp in Sources */ = {isa = PBXBuildFile; fileRef = 52D7C4721852A01700633748 /* string_buffer.cpp */; };
		F4D0FC821B00F62C0040956A /* terminate.cpp in Sources */ = {isa = PBXBuildFile; fileRef = 52D7C4741852A01700633748 /* terminate.cpp */; };
		F4D0FC831B00F62C0040956A /* thread.cpp in Sources */ = {isa = PBXBuildFile; fileRef = 52D7C4761852A01700633748 /* thread.cpp */; };
		F4D0FC841B00F62C0040956A /* column_backlink.cpp in Sources */ = {isa = PBXBuildFile; fileRef = 3658CE6F1921AC6F009A7085 /* column_backlink.cpp */; };
		F4D0FC851B00F62C0040956A /* column_link_base.cpp in Sources */ = {isa = PBXBuildFile; fileRef = 5285BD09197D5A830031FD44 /* column_link_base.cpp */; };
		F4D0FC861B00F62C0040956A /* column_linklist.cpp in Sources */ = {isa = PBXBuildFile; fileRef = 3658CE7819245BE5009A7085 /* column_linklist.cpp */; };
		F4D0FC871B00F62C0040956A /* commit_log.cpp in Sources */ = {isa = PBXBuildFile; fileRef = 4222F30019640C6700EC86A5 /* commit_log.cpp */; };
		F4D0FC881B00F62C0040956A /* descriptor.cpp in Sources */ = {isa = PBXBuildFile; fileRef = 5267884A189AB4B8009CDE7D /* descriptor.cpp */; };
		F4D0FC891B00F62C0040956A /* exceptions.cpp in Sources */ = {isa = PBXBuildFile; fileRef = 52C9B60D19B7406D00248011 /* exceptions.cpp */; };
		F4D0FC8A1B00F62C0040956A /* link_view.cpp in Sources */ = {isa = PBXBuildFile; fileRef = 36AA59E61937552000D691E0 /* link_view.cpp */; };
		F4D0FC8B1B00F62C0040956A /* replication.cpp in Sources */ = {isa = PBXBuildFile; fileRef = 4222F2FC19640B8400EC86A5 /* replication.cpp */; };
		F4D0FC8C1B00F62C0040956A /* row.cpp in Sources */ = {isa = PBXBuildFile; fileRef = 522EA514192C4C4E002AD3B6 /* row.cpp */; };
		F4D0FC8D1B00F62C0040956A /* realmd.cpp in Sources */ = {isa = PBXBuildFile; fileRef = 36AD7FA117FB959A00F046FC /* realmd.cpp */; };
		F4D0FC8E1B00F62C0040956A /* unicode.cpp in Sources */ = {isa = PBXBuildFile; fileRef = 522EA518192C4D3C002AD3B6 /* unicode.cpp */; };
		F4D0FC8F1B00F62C0040956A /* views.cpp in Sources */ = {isa = PBXBuildFile; fileRef = 42F862D119BDE3460053C134 /* views.cpp */; };
		F4D0FC911B00FBA20040956A /* benchmark_results.hpp in Headers */ = {isa = PBXBuildFile; fileRef = 526F3F0318246519005217F1 /* benchmark_results.hpp */; };
		F4D0FC921B00FBA20040956A /* check_logic_error.hpp in Headers */ = {isa = PBXBuildFile; fileRef = 52C9B60F19B7418200248011 /* check_logic_error.hpp */; };
		F4D0FC931B00FBA20040956A /* demangle.hpp in Headers */ = {isa = PBXBuildFile; fileRef = B159814818CF560000E3C5DF /* demangle.hpp */; };
		F4D0FC941B00FBA20040956A /* jsmn.hpp in Headers */ = {isa = PBXBuildFile; fileRef = 4222F2F919640A7A00EC86A5 /* jsmn.hpp */; };
		F4D0FC951B00FBA20040956A /* mem.hpp in Headers */ = {isa = PBXBuildFile; fileRef = 52D6E05B175BDBDD00B423E5 /* mem.hpp */; };
		F4D0FC961B00FBA20040956A /* misc.hpp in Headers */ = {isa = PBXBuildFile; fileRef = 526F3EFE182464F1005217F1 /* misc.hpp */; };
		F4D0FC971B00FBA20040956A /* number_names.hpp in Headers */ = {isa = PBXBuildFile; fileRef = 52D6E05D175BDBDD00B423E5 /* number_names.hpp */; };
		F4D0FC981B00FBA20040956A /* random.hpp in Headers */ = {isa = PBXBuildFile; fileRef = 523AC1A618EABFCC00049AEA /* random.hpp */; };
		F4D0FC991B00FBA20040956A /* resource_limits.hpp in Headers */ = {isa = PBXBuildFile; fileRef = 5238B55F193F503B003F1C38 /* resource_limits.hpp */; };
		F4D0FC9A1B00FBA20040956A /* super_int.hpp in Headers */ = {isa = PBXBuildFile; fileRef = B159814918CF560000E3C5DF /* super_int.hpp */; };
		F4D0FC9B1B00FBA20040956A /* test_only.hpp in Headers */ = {isa = PBXBuildFile; fileRef = B159626F18DB14C4008B9421 /* test_only.hpp */; };
		F4D0FC9C1B00FBA20040956A /* test_path.hpp in Headers */ = {isa = PBXBuildFile; fileRef = 524F3C9C18EA347900DEE22A /* test_path.hpp */; };
		F4D0FC9D1B00FBA20040956A /* thread_wrapper.hpp in Headers */ = {isa = PBXBuildFile; fileRef = 526F3F071824652B005217F1 /* thread_wrapper.hpp */; };
		F4D0FC9E1B00FBA20040956A /* timer.hpp in Headers */ = {isa = PBXBuildFile; fileRef = 52D6E062175BDBDD00B423E5 /* timer.hpp */; };
		F4D0FC9F1B00FBA20040956A /* unit_test.hpp in Headers */ = {isa = PBXBuildFile; fileRef = B159627118DB14C4008B9421 /* unit_test.hpp */; };
		F4D0FCA01B00FBA20040956A /* verified_integer.hpp in Headers */ = {isa = PBXBuildFile; fileRef = 5219EB6818FB026100FF9232 /* verified_integer.hpp */; };
		F4D0FCA11B00FBA20040956A /* verified_string.hpp in Headers */ = {isa = PBXBuildFile; fileRef = 5219EB6C18FB028300FF9232 /* verified_string.hpp */; };
		F4D0FCA21B00FBA20040956A /* wildcard.hpp in Headers */ = {isa = PBXBuildFile; fileRef = B159627318DB14C4008B9421 /* wildcard.hpp */; };
		F4D0FCA31B00FBA20040956A /* test_all.hpp in Headers */ = {isa = PBXBuildFile; fileRef = 5219EB7018FB030900FF9232 /* test_all.hpp */; };
		F4DCAF2C1B78EE8900EEC19A /* quote.cpp in Sources */ = {isa = PBXBuildFile; fileRef = F4DCAF2A1B78EE8900EEC19A /* quote.cpp */; };
		F4DCAF2D1B78EE8900EEC19A /* quote.cpp in Sources */ = {isa = PBXBuildFile; fileRef = F4DCAF2A1B78EE8900EEC19A /* quote.cpp */; };
		F4DCAF2E1B78EE8900EEC19A /* quote.hpp in Headers */ = {isa = PBXBuildFile; fileRef = F4DCAF2B1B78EE8900EEC19A /* quote.hpp */; };
		F4DCAF2F1B78EE8900EEC19A /* quote.hpp in Headers */ = {isa = PBXBuildFile; fileRef = F4DCAF2B1B78EE8900EEC19A /* quote.hpp */; };
/* End PBXBuildFile section */

/* Begin PBXContainerItemProxy section */
		3647E2511422197F00D56FD7 /* PBXContainerItemProxy */ = {
			isa = PBXContainerItemProxy;
			containerPortal = 3611F2FC14209B7000017263 /* Project object */;
			proxyType = 1;
			remoteGlobalIDString = 3647E0E614209E6B00D56FD7;
			remoteInfo = librealm;
		};
		36AD7F7317FB94F800F046FC /* PBXContainerItemProxy */ = {
			isa = PBXContainerItemProxy;
			containerPortal = 3611F2FC14209B7000017263 /* Project object */;
			proxyType = 1;
			remoteGlobalIDString = 3647E0E614209E6B00D56FD7;
			remoteInfo = librealm;
		};
		36AD7F9F17FB955A00F046FC /* PBXContainerItemProxy */ = {
			isa = PBXContainerItemProxy;
			containerPortal = 3611F2FC14209B7000017263 /* Project object */;
			proxyType = 1;
			remoteGlobalIDString = 36AD7F7117FB94F800F046FC;
			remoteInfo = "realmd-noinst";
		};
		526F3F09182465E3005217F1 /* PBXContainerItemProxy */ = {
			isa = PBXContainerItemProxy;
			containerPortal = 3611F2FC14209B7000017263 /* Project object */;
			proxyType = 1;
			remoteGlobalIDString = 52D6E04D175BD9BC00B423E5;
			remoteInfo = "test-utils";
		};
/* End PBXContainerItemProxy section */

/* Begin PBXCopyFilesBuildPhase section */
		3647E1011420E4D800D56FD7 /* CopyFiles */ = {
			isa = PBXCopyFilesBuildPhase;
			buildActionMask = 2147483647;
			dstPath = /usr/share/man/man1/;
			dstSubfolderSpec = 0;
			files = (
			);
			runOnlyForDeploymentPostprocessing = 1;
		};
		36AD7F9A17FB94F800F046FC /* CopyFiles */ = {
			isa = PBXCopyFilesBuildPhase;
			buildActionMask = 2147483647;
			dstPath = /usr/share/man/man1/;
			dstSubfolderSpec = 0;
			files = (
			);
			runOnlyForDeploymentPostprocessing = 1;
		};
		F4D0FC141B00E0D70040956A /* CopyFiles */ = {
			isa = PBXCopyFilesBuildPhase;
			buildActionMask = 2147483647;
			dstPath = /usr/share/man/man1/;
			dstSubfolderSpec = 0;
			files = (
			);
			runOnlyForDeploymentPostprocessing = 1;
		};
		F4D0FC501B00F4B00040956A /* CopyFiles */ = {
			isa = PBXCopyFilesBuildPhase;
			buildActionMask = 2147483647;
			dstPath = "include/$(PRODUCT_NAME)";
			dstSubfolderSpec = 16;
			files = (
			);
			runOnlyForDeploymentPostprocessing = 0;
		};
/* End PBXCopyFilesBuildPhase section */

/* Begin PBXFileReference section */
		3604595114C97A4E008ACFFD /* test_column_mixed.cpp */ = {isa = PBXFileReference; fileEncoding = 4; lastKnownFileType = sourcecode.cpp.cpp; path = test_column_mixed.cpp; sourceTree = "<group>"; };
		3620DEFF18B6C93C003AD498 /* memory_stream.cpp */ = {isa = PBXFileReference; fileEncoding = 4; lastKnownFileType = sourcecode.cpp.cpp; path = memory_stream.cpp; sourceTree = "<group>"; };
		3620DF0018B6C93C003AD498 /* memory_stream.hpp */ = {isa = PBXFileReference; fileEncoding = 4; lastKnownFileType = sourcecode.cpp.h; path = memory_stream.hpp; sourceTree = "<group>"; };
		3620DF0418B6CA7B003AD498 /* destroy_guard.hpp */ = {isa = PBXFileReference; fileEncoding = 4; lastKnownFileType = sourcecode.cpp.h; path = destroy_guard.hpp; sourceTree = "<group>"; };
		3620DF0518B6CA7B003AD498 /* output_stream.cpp */ = {isa = PBXFileReference; fileEncoding = 4; lastKnownFileType = sourcecode.cpp.cpp; path = output_stream.cpp; sourceTree = "<group>"; };
		3620DF0918B6CA7B003AD498 /* output_stream.hpp */ = {isa = PBXFileReference; fileEncoding = 4; lastKnownFileType = sourcecode.cpp.h; path = output_stream.hpp; sourceTree = "<group>"; };
		3647DFF314209CE600D56FD7 /* main.cpp */ = {isa = PBXFileReference; lastKnownFileType = sourcecode.cpp.cpp; path = main.cpp; sourceTree = "<group>"; };
		3647DFF414209CE600D56FD7 /* Makefile */ = {isa = PBXFileReference; lastKnownFileType = sourcecode.make; path = Makefile; sourceTree = "<group>"; };
		3647DFFE14209CE600D56FD7 /* Makefile */ = {isa = PBXFileReference; lastKnownFileType = sourcecode.make; path = Makefile; sourceTree = "<group>"; };
		3647DFFF14209CE600D56FD7 /* shell.c */ = {isa = PBXFileReference; lastKnownFileType = sourcecode.c.c; path = shell.c; sourceTree = "<group>"; };
		3647E00014209CE600D56FD7 /* sqlite3.c */ = {isa = PBXFileReference; lastKnownFileType = sourcecode.c.c; path = sqlite3.c; sourceTree = "<group>"; };
		3647E00114209CE600D56FD7 /* sqlite3.def */ = {isa = PBXFileReference; lastKnownFileType = text; path = sqlite3.def; sourceTree = "<group>"; };
		3647E00214209CE600D56FD7 /* sqlite3.h */ = {isa = PBXFileReference; lastKnownFileType = sourcecode.c.h; path = sqlite3.h; sourceTree = "<group>"; };
		3647E00314209CE600D56FD7 /* sqlite3ext.h */ = {isa = PBXFileReference; lastKnownFileType = sourcecode.c.h; path = sqlite3ext.h; sourceTree = "<group>"; };
		3647E00414209CE600D56FD7 /* test-sqlite3.cpp */ = {isa = PBXFileReference; lastKnownFileType = sourcecode.cpp.cpp; path = "test-sqlite3.cpp"; sourceTree = "<group>"; };
		3647E00914209CE600D56FD7 /* Makefile */ = {isa = PBXFileReference; lastKnownFileType = sourcecode.make; path = Makefile; sourceTree = "<group>"; };
		3647E00A14209CE600D56FD7 /* test-stl.cpp */ = {isa = PBXFileReference; lastKnownFileType = sourcecode.cpp.cpp; path = "test-stl.cpp"; sourceTree = "<group>"; };
		3647E02114209CE600D56FD7 /* Makefile */ = {isa = PBXFileReference; lastKnownFileType = sourcecode.make; path = Makefile; sourceTree = "<group>"; };
		3647E02214209CE600D56FD7 /* test-realm.cpp */ = {isa = PBXFileReference; lastKnownFileType = sourcecode.cpp.cpp; path = "test-realm.cpp"; sourceTree = "<group>"; };
		3647E02314209CE600D56FD7 /* test-realm.vcproj */ = {isa = PBXFileReference; lastKnownFileType = text.xml; path = "test-realm.vcproj"; sourceTree = "<group>"; };
		3647E04A14209CE600D56FD7 /* test_array.cpp */ = {isa = PBXFileReference; lastKnownFileType = sourcecode.cpp.cpp; path = test_array.cpp; sourceTree = "<group>"; };
		3647E04B14209CE600D56FD7 /* test_array_string.cpp */ = {isa = PBXFileReference; lastKnownFileType = sourcecode.cpp.cpp; path = test_array_string.cpp; sourceTree = "<group>"; };
		3647E04C14209CE600D56FD7 /* test_column.cpp */ = {isa = PBXFileReference; lastKnownFileType = sourcecode.cpp.cpp; path = test_column.cpp; sourceTree = "<group>"; };
		3647E04E14209CE600D56FD7 /* test_table.cpp */ = {isa = PBXFileReference; lastKnownFileType = sourcecode.cpp.cpp; path = test_table.cpp; sourceTree = "<group>"; };
		3647E0E714209E6B00D56FD7 /* librealm.a */ = {isa = PBXFileReference; explicitFileType = archive.ar; includeInIndex = 0; path = librealm.a; sourceTree = BUILT_PRODUCTS_DIR; };
		3647E1031420E4D800D56FD7 /* realm_unit_tests */ = {isa = PBXFileReference; explicitFileType = "compiled.mach-o.executable"; includeInIndex = 0; path = realm_unit_tests; sourceTree = BUILT_PRODUCTS_DIR; };
		3658CE6C19209EDD009A7085 /* column_link.hpp */ = {isa = PBXFileReference; fileEncoding = 4; lastKnownFileType = sourcecode.cpp.h; name = column_link.hpp; path = realm/column_link.hpp; sourceTree = "<group>"; };
		3658CE6F1921AC6F009A7085 /* column_backlink.cpp */ = {isa = PBXFileReference; fileEncoding = 4; lastKnownFileType = sourcecode.cpp.cpp; name = column_backlink.cpp; path = realm/column_backlink.cpp; sourceTree = "<group>"; };
		3658CE701921AC6F009A7085 /* column_backlink.hpp */ = {isa = PBXFileReference; fileEncoding = 4; lastKnownFileType = sourcecode.cpp.h; name = column_backlink.hpp; path = realm/column_backlink.hpp; sourceTree = "<group>"; };
		3658CE731923E73F009A7085 /* test_links.cpp */ = {isa = PBXFileReference; fileEncoding = 4; lastKnownFileType = sourcecode.cpp.cpp; path = test_links.cpp; sourceTree = "<group>"; };
		3658CE7819245BE5009A7085 /* column_linklist.cpp */ = {isa = PBXFileReference; fileEncoding = 4; lastKnownFileType = sourcecode.cpp.cpp; name = column_linklist.cpp; path = realm/column_linklist.cpp; sourceTree = "<group>"; };
		3658CE7919245BE5009A7085 /* column_linklist.hpp */ = {isa = PBXFileReference; fileEncoding = 4; lastKnownFileType = sourcecode.cpp.h; name = column_linklist.hpp; path = realm/column_linklist.hpp; sourceTree = "<group>"; };
		3658CE7C19256CA1009A7085 /* column_linkbase.hpp */ = {isa = PBXFileReference; fileEncoding = 4; lastKnownFileType = sourcecode.cpp.h; name = column_linkbase.hpp; path = realm/column_linkbase.hpp; sourceTree = "<group>"; };
		365CCDF1157CC37D00172BF8 /* alloc_slab.cpp */ = {isa = PBXFileReference; fileEncoding = 4; lastKnownFileType = sourcecode.cpp.cpp; name = alloc_slab.cpp; path = realm/alloc_slab.cpp; sourceTree = "<group>"; };
		365CCDF4157CC37D00172BF8 /* array_binary.cpp */ = {isa = PBXFileReference; fileEncoding = 4; lastKnownFileType = sourcecode.cpp.cpp; name = array_binary.cpp; path = realm/array_binary.cpp; sourceTree = "<group>"; };
		365CCDF5157CC37D00172BF8 /* array_binary.hpp */ = {isa = PBXFileReference; fileEncoding = 4; lastKnownFileType = sourcecode.cpp.h; name = array_binary.hpp; path = realm/array_binary.hpp; sourceTree = "<group>"; };
		365CCDF6157CC37D00172BF8 /* array_blob.cpp */ = {isa = PBXFileReference; fileEncoding = 4; lastKnownFileType = sourcecode.cpp.cpp; name = array_blob.cpp; path = realm/array_blob.cpp; sourceTree = "<group>"; };
		365CCDF7157CC37D00172BF8 /* array_blob.hpp */ = {isa = PBXFileReference; fileEncoding = 4; lastKnownFileType = sourcecode.cpp.h; name = array_blob.hpp; path = realm/array_blob.hpp; sourceTree = "<group>"; };
		365CCDF8157CC37D00172BF8 /* array_string_long.cpp */ = {isa = PBXFileReference; fileEncoding = 4; lastKnownFileType = sourcecode.cpp.cpp; name = array_string_long.cpp; path = realm/array_string_long.cpp; sourceTree = "<group>"; };
		365CCDF9157CC37D00172BF8 /* array_string_long.hpp */ = {isa = PBXFileReference; fileEncoding = 4; lastKnownFileType = sourcecode.cpp.h; name = array_string_long.hpp; path = realm/array_string_long.hpp; sourceTree = "<group>"; };
		365CCDFA157CC37D00172BF8 /* array_string.cpp */ = {isa = PBXFileReference; fileEncoding = 4; lastKnownFileType = sourcecode.cpp.cpp; name = array_string.cpp; path = realm/array_string.cpp; sourceTree = "<group>"; };
		365CCDFB157CC37D00172BF8 /* array_string.hpp */ = {isa = PBXFileReference; fileEncoding = 4; lastKnownFileType = sourcecode.cpp.h; name = array_string.hpp; path = realm/array_string.hpp; sourceTree = "<group>"; };
		365CCDFC157CC37D00172BF8 /* array.cpp */ = {isa = PBXFileReference; fileEncoding = 4; lastKnownFileType = sourcecode.cpp.cpp; name = array.cpp; path = realm/array.cpp; sourceTree = "<group>"; };
		365CCDFD157CC37D00172BF8 /* array.hpp */ = {isa = PBXFileReference; fileEncoding = 4; lastKnownFileType = sourcecode.cpp.h; name = array.hpp; path = realm/array.hpp; sourceTree = "<group>"; };
		365CCDFE157CC37D00172BF8 /* binary_data.hpp */ = {isa = PBXFileReference; fileEncoding = 4; lastKnownFileType = sourcecode.cpp.h; name = binary_data.hpp; path = realm/binary_data.hpp; sourceTree = "<group>"; };
		365CCE03157CC37D00172BF8 /* column_binary.cpp */ = {isa = PBXFileReference; fileEncoding = 4; lastKnownFileType = sourcecode.cpp.cpp; name = column_binary.cpp; path = realm/column_binary.cpp; sourceTree = "<group>"; };
		365CCE04157CC37D00172BF8 /* column_binary.hpp */ = {isa = PBXFileReference; fileEncoding = 4; lastKnownFileType = sourcecode.cpp.h; name = column_binary.hpp; path = realm/column_binary.hpp; sourceTree = "<group>"; };
		365CCE05157CC37D00172BF8 /* column_fwd.hpp */ = {isa = PBXFileReference; fileEncoding = 4; lastKnownFileType = sourcecode.cpp.h; name = column_fwd.hpp; path = realm/column_fwd.hpp; sourceTree = "<group>"; };
		365CCE06157CC37D00172BF8 /* column_mixed.cpp */ = {isa = PBXFileReference; fileEncoding = 4; lastKnownFileType = sourcecode.cpp.cpp; name = column_mixed.cpp; path = realm/column_mixed.cpp; sourceTree = "<group>"; };
		365CCE07157CC37D00172BF8 /* column_mixed.hpp */ = {isa = PBXFileReference; fileEncoding = 4; lastKnownFileType = sourcecode.cpp.h; name = column_mixed.hpp; path = realm/column_mixed.hpp; sourceTree = "<group>"; };
		365CCE08157CC37D00172BF8 /* column_string_enum.cpp */ = {isa = PBXFileReference; fileEncoding = 4; lastKnownFileType = sourcecode.cpp.cpp; name = column_string_enum.cpp; path = realm/column_string_enum.cpp; sourceTree = "<group>"; };
		365CCE09157CC37D00172BF8 /* column_string_enum.hpp */ = {isa = PBXFileReference; fileEncoding = 4; lastKnownFileType = sourcecode.cpp.h; name = column_string_enum.hpp; path = realm/column_string_enum.hpp; sourceTree = "<group>"; };
		365CCE0A157CC37D00172BF8 /* column_string.cpp */ = {isa = PBXFileReference; fileEncoding = 4; lastKnownFileType = sourcecode.cpp.cpp; name = column_string.cpp; path = realm/column_string.cpp; sourceTree = "<group>"; };
		365CCE0B157CC37D00172BF8 /* column_string.hpp */ = {isa = PBXFileReference; fileEncoding = 4; lastKnownFileType = sourcecode.cpp.h; name = column_string.hpp; path = realm/column_string.hpp; sourceTree = "<group>"; };
		365CCE0C157CC37D00172BF8 /* column_table.cpp */ = {isa = PBXFileReference; fileEncoding = 4; lastKnownFileType = sourcecode.cpp.cpp; name = column_table.cpp; path = realm/column_table.cpp; sourceTree = "<group>"; };
		365CCE0D157CC37D00172BF8 /* column_table.hpp */ = {isa = PBXFileReference; fileEncoding = 4; lastKnownFileType = sourcecode.cpp.h; name = column_table.hpp; path = realm/column_table.hpp; sourceTree = "<group>"; };
		365CCE0E157CC37D00172BF8 /* column_tpl.hpp */ = {isa = PBXFileReference; fileEncoding = 4; lastKnownFileType = sourcecode.cpp.h; name = column_tpl.hpp; path = realm/column_tpl.hpp; sourceTree = "<group>"; };
		365CCE0F157CC37D00172BF8 /* column_type.hpp */ = {isa = PBXFileReference; fileEncoding = 4; lastKnownFileType = sourcecode.cpp.h; name = column_type.hpp; path = realm/column_type.hpp; sourceTree = "<group>"; };
		365CCE10157CC37D00172BF8 /* column.cpp */ = {isa = PBXFileReference; fileEncoding = 4; lastKnownFileType = sourcecode.cpp.cpp; name = column.cpp; path = realm/column.cpp; sourceTree = "<group>"; };
		365CCE11157CC37D00172BF8 /* column.hpp */ = {isa = PBXFileReference; fileEncoding = 4; lastKnownFileType = sourcecode.cpp.h; name = column.hpp; path = realm/column.hpp; sourceTree = "<group>"; };
		365CCE13157CC37D00172BF8 /* olddatetime.hpp */ = {isa = PBXFileReference; fileEncoding = 4; lastKnownFileType = sourcecode.cpp.h; name = olddatetime.hpp; path = realm/olddatetime.hpp; sourceTree = "<group>"; };
		365CCE14157CC37D00172BF8 /* group_writer.cpp */ = {isa = PBXFileReference; fileEncoding = 4; lastKnownFileType = sourcecode.cpp.cpp; name = group_writer.cpp; path = realm/group_writer.cpp; sourceTree = "<group>"; };
		365CCE15157CC37D00172BF8 /* group_writer.hpp */ = {isa = PBXFileReference; fileEncoding = 4; lastKnownFileType = sourcecode.cpp.h; name = group_writer.hpp; path = realm/group_writer.hpp; sourceTree = "<group>"; };
		365CCE16157CC37D00172BF8 /* group.cpp */ = {isa = PBXFileReference; fileEncoding = 4; lastKnownFileType = sourcecode.cpp.cpp; name = group.cpp; path = realm/group.cpp; sourceTree = "<group>"; };
		365CCE17157CC37D00172BF8 /* group.hpp */ = {isa = PBXFileReference; fileEncoding = 4; lastKnownFileType = sourcecode.cpp.h; name = group.hpp; path = realm/group.hpp; sourceTree = "<group>"; };
		365CCE1A157CC37D00172BF8 /* lang_bind_helper.hpp */ = {isa = PBXFileReference; fileEncoding = 4; lastKnownFileType = sourcecode.cpp.h; name = lang_bind_helper.hpp; path = realm/lang_bind_helper.hpp; sourceTree = "<group>"; };
		365CCE1C157CC37D00172BF8 /* mixed.hpp */ = {isa = PBXFileReference; fileEncoding = 4; lastKnownFileType = sourcecode.cpp.h; name = mixed.hpp; path = realm/mixed.hpp; sourceTree = "<group>"; };
		365CCE1D157CC37D00172BF8 /* query_conditions.hpp */ = {isa = PBXFileReference; fileEncoding = 4; lastKnownFileType = sourcecode.cpp.h; name = query_conditions.hpp; path = realm/query_conditions.hpp; sourceTree = "<group>"; };
		365CCE1E157CC37D00172BF8 /* query_engine.hpp */ = {isa = PBXFileReference; fileEncoding = 4; lastKnownFileType = sourcecode.cpp.h; name = query_engine.hpp; path = realm/query_engine.hpp; sourceTree = "<group>"; };
		365CCE1F157CC37D00172BF8 /* query.cpp */ = {isa = PBXFileReference; fileEncoding = 4; lastKnownFileType = sourcecode.cpp.cpp; name = query.cpp; path = realm/query.cpp; sourceTree = "<group>"; };
		365CCE20157CC37D00172BF8 /* query.hpp */ = {isa = PBXFileReference; fileEncoding = 4; lastKnownFileType = sourcecode.cpp.h; name = query.hpp; path = realm/query.hpp; sourceTree = "<group>"; };
		365CCE21157CC37D00172BF8 /* spec.cpp */ = {isa = PBXFileReference; fileEncoding = 4; lastKnownFileType = sourcecode.cpp.cpp; name = spec.cpp; path = realm/spec.cpp; sourceTree = "<group>"; };
		365CCE22157CC37D00172BF8 /* spec.hpp */ = {isa = PBXFileReference; fileEncoding = 4; lastKnownFileType = sourcecode.cpp.h; name = spec.hpp; path = realm/spec.hpp; sourceTree = "<group>"; };
		365CCE24157CC37D00172BF8 /* table_accessors.hpp */ = {isa = PBXFileReference; fileEncoding = 4; lastKnownFileType = sourcecode.cpp.h; name = table_accessors.hpp; path = realm/table_accessors.hpp; sourceTree = "<group>"; };
		365CCE25157CC37D00172BF8 /* table_basic.hpp */ = {isa = PBXFileReference; fileEncoding = 4; lastKnownFileType = sourcecode.cpp.h; name = table_basic.hpp; path = realm/table_basic.hpp; sourceTree = "<group>"; };
		365CCE26157CC37D00172BF8 /* table_macros.hpp */ = {isa = PBXFileReference; fileEncoding = 4; lastKnownFileType = sourcecode.cpp.h; name = table_macros.hpp; path = realm/table_macros.hpp; sourceTree = "<group>"; };
		365CCE27157CC37D00172BF8 /* table_ref.hpp */ = {isa = PBXFileReference; fileEncoding = 4; lastKnownFileType = sourcecode.cpp.h; name = table_ref.hpp; path = realm/table_ref.hpp; sourceTree = "<group>"; };
		365CCE28157CC37D00172BF8 /* table_view_basic.hpp */ = {isa = PBXFileReference; fileEncoding = 4; lastKnownFileType = sourcecode.cpp.h; name = table_view_basic.hpp; path = realm/table_view_basic.hpp; sourceTree = "<group>"; };
		365CCE29157CC37D00172BF8 /* table_view.cpp */ = {isa = PBXFileReference; fileEncoding = 4; lastKnownFileType = sourcecode.cpp.cpp; name = table_view.cpp; path = realm/table_view.cpp; sourceTree = "<group>"; };
		365CCE2A157CC37D00172BF8 /* table_view.hpp */ = {isa = PBXFileReference; fileEncoding = 4; lastKnownFileType = sourcecode.cpp.h; name = table_view.hpp; path = realm/table_view.hpp; sourceTree = "<group>"; };
		365CCE2B157CC37D00172BF8 /* table.cpp */ = {isa = PBXFileReference; fileEncoding = 4; lastKnownFileType = sourcecode.cpp.cpp; name = table.cpp; path = realm/table.cpp; sourceTree = "<group>"; };
		365CCE2C157CC37D00172BF8 /* table.hpp */ = {isa = PBXFileReference; fileEncoding = 4; lastKnownFileType = sourcecode.cpp.h; name = table.hpp; path = realm/table.hpp; sourceTree = "<group>"; };
		365CCE32157CC37D00172BF8 /* utilities.cpp */ = {isa = PBXFileReference; fileEncoding = 4; lastKnownFileType = sourcecode.cpp.cpp; name = utilities.cpp; path = realm/utilities.cpp; sourceTree = "<group>"; };
		365CCE33157CC37D00172BF8 /* utilities.hpp */ = {isa = PBXFileReference; fileEncoding = 4; lastKnownFileType = sourcecode.cpp.h; name = utilities.hpp; path = realm/utilities.hpp; sourceTree = "<group>"; };
		365CCE77157CC3A100172BF8 /* realm.hpp */ = {isa = PBXFileReference; fileEncoding = 4; lastKnownFileType = sourcecode.cpp.h; path = realm.hpp; sourceTree = "<group>"; };
		365CCE7E157CCB4100172BF8 /* group_shared.cpp */ = {isa = PBXFileReference; fileEncoding = 4; lastKnownFileType = sourcecode.cpp.cpp; name = group_shared.cpp; path = realm/group_shared.cpp; sourceTree = "<group>"; };
		365CCE7F157CCB4100172BF8 /* group_shared.hpp */ = {isa = PBXFileReference; fileEncoding = 4; lastKnownFileType = sourcecode.cpp.h; name = group_shared.hpp; path = realm/group_shared.hpp; sourceTree = "<group>"; };
		365CCE83157CCB5200172BF8 /* test_shared.cpp */ = {isa = PBXFileReference; fileEncoding = 4; lastKnownFileType = sourcecode.cpp.cpp; path = test_shared.cpp; sourceTree = "<group>"; };
		368063361445AD9200283774 /* test_group.cpp */ = {isa = PBXFileReference; fileEncoding = 4; lastKnownFileType = sourcecode.cpp.cpp; path = test_group.cpp; sourceTree = "<group>"; };
		368063391446D12A00283774 /* test_alloc.cpp */ = {isa = PBXFileReference; fileEncoding = 4; lastKnownFileType = sourcecode.cpp.cpp; path = test_alloc.cpp; sourceTree = "<group>"; };
		36A1DC9B16C3F3F40086A836 /* table_basic_fwd.hpp */ = {isa = PBXFileReference; fileEncoding = 4; lastKnownFileType = sourcecode.cpp.h; name = table_basic_fwd.hpp; path = realm/table_basic_fwd.hpp; sourceTree = "<group>"; };
		36AA59E61937552000D691E0 /* link_view.cpp */ = {isa = PBXFileReference; fileEncoding = 4; lastKnownFileType = sourcecode.cpp.cpp; name = link_view.cpp; path = realm/link_view.cpp; sourceTree = "<group>"; };
		36AA59E71937552000D691E0 /* link_view.hpp */ = {isa = PBXFileReference; fileEncoding = 4; lastKnownFileType = sourcecode.cpp.h; name = link_view.hpp; path = realm/link_view.hpp; sourceTree = "<group>"; };
		36AB350C17E78DA900EC5744 /* string_data.hpp */ = {isa = PBXFileReference; fileEncoding = 4; lastKnownFileType = sourcecode.cpp.h; name = string_data.hpp; path = realm/string_data.hpp; sourceTree = "<group>"; };
		36AD7F9E17FB94F800F046FC /* realmd-dbg-noinst */ = {isa = PBXFileReference; explicitFileType = "compiled.mach-o.executable"; includeInIndex = 0; path = "realmd-dbg-noinst"; sourceTree = BUILT_PRODUCTS_DIR; };
		36AD7FA117FB959A00F046FC /* realmd.cpp */ = {isa = PBXFileReference; fileEncoding = 4; lastKnownFileType = sourcecode.cpp.cpp; name = realmd.cpp; path = realm/realmd.cpp; sourceTree = "<group>"; };
		36E608901459F11200CCC3E8 /* test_array_blob.cpp */ = {isa = PBXFileReference; fileEncoding = 4; lastKnownFileType = sourcecode.cpp.cpp; path = test_array_blob.cpp; sourceTree = "<group>"; };
		36E60896145A99D800CCC3E8 /* test_array_string_long.cpp */ = {isa = PBXFileReference; fileEncoding = 4; lastKnownFileType = sourcecode.cpp.cpp; path = test_array_string_long.cpp; sourceTree = "<group>"; };
		36E60898145AB43600CCC3E8 /* test_column_string.cpp */ = {isa = PBXFileReference; fileEncoding = 4; lastKnownFileType = sourcecode.cpp.cpp; path = test_column_string.cpp; sourceTree = "<group>"; };
		36E6089E145AE7DD00CCC3E8 /* test_array_binary.cpp */ = {isa = PBXFileReference; fileEncoding = 4; lastKnownFileType = sourcecode.cpp.cpp; path = test_array_binary.cpp; sourceTree = "<group>"; };
		36E608A4145B006E00CCC3E8 /* test_column_binary.cpp */ = {isa = PBXFileReference; fileEncoding = 4; lastKnownFileType = sourcecode.cpp.cpp; path = test_column_binary.cpp; sourceTree = "<group>"; };
		36E67FC815A2EDDB00D131FB /* index_string.cpp */ = {isa = PBXFileReference; fileEncoding = 4; lastKnownFileType = sourcecode.cpp.cpp; name = index_string.cpp; path = realm/index_string.cpp; sourceTree = "<group>"; };
		36E67FC915A2EDDB00D131FB /* index_string.hpp */ = {isa = PBXFileReference; fileEncoding = 4; lastKnownFileType = sourcecode.cpp.h; name = index_string.hpp; path = realm/index_string.hpp; sourceTree = "<group>"; };
		36E67FCD15A2EDFB00D131FB /* test_index_string.cpp */ = {isa = PBXFileReference; fileEncoding = 4; lastKnownFileType = sourcecode.cpp.cpp; path = test_index_string.cpp; sourceTree = "<group>"; };
		36EE6CBE17F0F97300BA9635 /* alloc_slab.hpp */ = {isa = PBXFileReference; fileEncoding = 4; lastKnownFileType = sourcecode.cpp.h; name = alloc_slab.hpp; path = realm/alloc_slab.hpp; sourceTree = "<group>"; };
		36EE6CBF17F0F97300BA9635 /* alloc.hpp */ = {isa = PBXFileReference; fileEncoding = 4; lastKnownFileType = sourcecode.cpp.h; name = alloc.hpp; path = realm/alloc.hpp; sourceTree = "<group>"; };
		36EE6CC017F0F97300BA9635 /* column_mixed_tpl.hpp */ = {isa = PBXFileReference; fileEncoding = 4; lastKnownFileType = sourcecode.cpp.h; name = column_mixed_tpl.hpp; path = realm/column_mixed_tpl.hpp; sourceTree = "<group>"; };
		36EE6CC417F0F9CB00BA9635 /* exceptions.hpp */ = {isa = PBXFileReference; fileEncoding = 4; lastKnownFileType = sourcecode.cpp.h; name = exceptions.hpp; path = realm/exceptions.hpp; sourceTree = "<group>"; };
		36F38237170D000300C95BCD /* array_basic_tpl.hpp */ = {isa = PBXFileReference; fileEncoding = 4; lastKnownFileType = sourcecode.cpp.h; name = array_basic_tpl.hpp; path = realm/array_basic_tpl.hpp; sourceTree = "<group>"; };
		36F38238170D000300C95BCD /* array_basic.hpp */ = {isa = PBXFileReference; fileEncoding = 4; lastKnownFileType = sourcecode.cpp.h; name = array_basic.hpp; path = realm/array_basic.hpp; sourceTree = "<group>"; };
		36FD6F3414BDC61A009E0003 /* test_query.cpp */ = {isa = PBXFileReference; fileEncoding = 4; lastKnownFileType = sourcecode.cpp.cpp; path = test_query.cpp; sourceTree = "<group>"; };
		36FD6F3514BDC61A009E0003 /* test_table_view.cpp */ = {isa = PBXFileReference; fileEncoding = 4; lastKnownFileType = sourcecode.cpp.cpp; path = test_table_view.cpp; sourceTree = "<group>"; };
		36FDACDB17D67CBC0084E8BB /* test_array_blobs_big.cpp */ = {isa = PBXFileReference; fileEncoding = 4; lastKnownFileType = sourcecode.cpp.cpp; path = test_array_blobs_big.cpp; sourceTree = "<group>"; };
		36FDACDD17D67DDB0084E8BB /* array_blobs_big.cpp */ = {isa = PBXFileReference; fileEncoding = 4; lastKnownFileType = sourcecode.cpp.cpp; name = array_blobs_big.cpp; path = realm/array_blobs_big.cpp; sourceTree = "<group>"; };
		36FDACDE17D67DDC0084E8BB /* array_blobs_big.hpp */ = {isa = PBXFileReference; fileEncoding = 4; lastKnownFileType = sourcecode.cpp.h; name = array_blobs_big.hpp; path = realm/array_blobs_big.hpp; sourceTree = "<group>"; };
		3F18531F19DF12A200843ECD /* column_link.cpp */ = {isa = PBXFileReference; fileEncoding = 4; lastKnownFileType = sourcecode.cpp.cpp; name = column_link.cpp; path = realm/column_link.cpp; sourceTree = "<group>"; };
		3F1967AB1A9530AA0072FE29 /* interprocess_condvar.hpp */ = {isa = PBXFileReference; fileEncoding = 4; lastKnownFileType = sourcecode.cpp.h; path = interprocess_condvar.hpp; sourceTree = "<group>"; };
		3F1967AC1A9530AA0072FE29 /* interprocess_condvar.cpp */ = {isa = PBXFileReference; fileEncoding = 4; lastKnownFileType = sourcecode.cpp.cpp; path = interprocess_condvar.cpp; sourceTree = "<group>"; };
		3F5ED50E19D08A11001FCFF4 /* file_mapper.cpp */ = {isa = PBXFileReference; fileEncoding = 4; lastKnownFileType = sourcecode.cpp.cpp; path = file_mapper.cpp; sourceTree = "<group>"; };
		3F5ED50F19D08A11001FCFF4 /* file_mapper.hpp */ = {isa = PBXFileReference; fileEncoding = 4; lastKnownFileType = sourcecode.cpp.h; path = file_mapper.hpp; sourceTree = "<group>"; };
		3F5ED51219D9D4D1001FCFF4 /* test_basic_utils.cpp */ = {isa = PBXFileReference; fileEncoding = 4; lastKnownFileType = sourcecode.cpp.cpp; path = test_basic_utils.cpp; sourceTree = "<group>"; };
		3F5ED51319D9D4D1001FCFF4 /* test_link_query_view.cpp */ = {isa = PBXFileReference; fileEncoding = 4; lastKnownFileType = sourcecode.cpp.cpp; path = test_link_query_view.cpp; sourceTree = "<group>"; };
		3F967AF81AA4C00800005C38 /* transact_log.cpp */ = {isa = PBXFileReference; fileEncoding = 4; lastKnownFileType = sourcecode.cpp.cpp; path = transact_log.cpp; sourceTree = "<group>"; };
		3F967AF91AA4C00800005C38 /* transact_log.hpp */ = {isa = PBXFileReference; fileEncoding = 4; lastKnownFileType = sourcecode.cpp.h; path = transact_log.hpp; sourceTree = "<group>"; };
		3FA0DBCA1A0BF28C003548DC /* test_encrypted_file_mapping.cpp */ = {isa = PBXFileReference; fileEncoding = 4; lastKnownFileType = sourcecode.cpp.cpp; path = test_encrypted_file_mapping.cpp; sourceTree = "<group>"; };
		3FB4D04A1D4FBA7E0005F96E /* interprocess_mutex.cpp */ = {isa = PBXFileReference; fileEncoding = 4; lastKnownFileType = sourcecode.cpp.cpp; path = interprocess_mutex.cpp; sourceTree = "<group>"; };
		3FC68FD81A0AD3BF005F3103 /* encrypted_file_mapping.hpp */ = {isa = PBXFileReference; lastKnownFileType = sourcecode.cpp.h; path = encrypted_file_mapping.hpp; sourceTree = "<group>"; };
		3FC68FD91A0AD3FE005F3103 /* encrypted_file_mapping.cpp */ = {isa = PBXFileReference; fileEncoding = 4; lastKnownFileType = sourcecode.cpp.cpp; path = encrypted_file_mapping.cpp; sourceTree = "<group>"; };
		3FCA03C51A44F57A009067D0 /* CoreFoundation.framework */ = {isa = PBXFileReference; lastKnownFileType = wrapper.framework; name = CoreFoundation.framework; path = System/Library/Frameworks/CoreFoundation.framework; sourceTree = SDKROOT; };
		3FE557F61A150F2100A18CCB /* errno.hpp */ = {isa = PBXFileReference; fileEncoding = 4; lastKnownFileType = sourcecode.cpp.h; path = errno.hpp; sourceTree = "<group>"; };
		3FE830C01D1083B2004CFE68 /* to_string.cpp */ = {isa = PBXFileReference; fileEncoding = 4; lastKnownFileType = sourcecode.cpp.cpp; path = to_string.cpp; sourceTree = "<group>"; };
		4142C9951623478700B3B902 /* liblibrealm ios.a */ = {isa = PBXFileReference; explicitFileType = archive.ar; includeInIndex = 0; path = "liblibrealm ios.a"; sourceTree = BUILT_PRODUCTS_DIR; };
		4222F2F619640A4100EC86A5 /* test_json.cpp */ = {isa = PBXFileReference; fileEncoding = 4; lastKnownFileType = sourcecode.cpp.cpp; path = test_json.cpp; sourceTree = "<group>"; };
		4222F2F819640A7A00EC86A5 /* jsmn.cpp */ = {isa = PBXFileReference; fileEncoding = 4; lastKnownFileType = sourcecode.cpp.cpp; path = jsmn.cpp; sourceTree = "<group>"; };
		4222F2F919640A7A00EC86A5 /* jsmn.hpp */ = {isa = PBXFileReference; fileEncoding = 4; lastKnownFileType = sourcecode.cpp.h; path = jsmn.hpp; sourceTree = "<group>"; };
		4222F2FC19640B8400EC86A5 /* replication.cpp */ = {isa = PBXFileReference; fileEncoding = 4; lastKnownFileType = sourcecode.cpp.cpp; name = replication.cpp; path = realm/replication.cpp; sourceTree = "<group>"; };
		4222F2FD19640B8400EC86A5 /* replication.hpp */ = {isa = PBXFileReference; fileEncoding = 4; lastKnownFileType = sourcecode.cpp.h; name = replication.hpp; path = realm/replication.hpp; sourceTree = "<group>"; };
		4222F30019640C6700EC86A5 /* commit_log.cpp */ = {isa = PBXFileReference; fileEncoding = 4; lastKnownFileType = sourcecode.cpp.cpp; name = commit_log.cpp; path = realm/commit_log.cpp; sourceTree = "<group>"; };
		4222F30119640C6700EC86A5 /* commit_log.hpp */ = {isa = PBXFileReference; fileEncoding = 4; lastKnownFileType = sourcecode.cpp.h; name = commit_log.hpp; path = realm/commit_log.hpp; sourceTree = "<group>"; };
		425ED13219BDC371006C0DAE /* shared_ptr.hpp */ = {isa = PBXFileReference; fileEncoding = 4; lastKnownFileType = sourcecode.cpp.h; path = shared_ptr.hpp; sourceTree = "<group>"; };
		42F862D119BDE3460053C134 /* views.cpp */ = {isa = PBXFileReference; fileEncoding = 4; lastKnownFileType = sourcecode.cpp.cpp; name = views.cpp; path = realm/views.cpp; sourceTree = "<group>"; };
		42F862D219BDE3460053C134 /* views.hpp */ = {isa = PBXFileReference; fileEncoding = 4; lastKnownFileType = sourcecode.cpp.h; name = views.hpp; path = realm/views.hpp; sourceTree = "<group>"; };
		484814A51C172F390007CDD7 /* fuzz_group.cpp */ = {isa = PBXFileReference; fileEncoding = 4; lastKnownFileType = sourcecode.cpp.cpp; path = fuzz_group.cpp; sourceTree = "<group>"; };
		485231131B2E9118003C72AF /* misc_errors.hpp */ = {isa = PBXFileReference; fileEncoding = 4; lastKnownFileType = sourcecode.cpp.h; path = misc_errors.hpp; sourceTree = "<group>"; };
		485231151B2E914D003C72AF /* misc_errors.cpp */ = {isa = PBXFileReference; fileEncoding = 4; lastKnownFileType = sourcecode.cpp.cpp; path = misc_errors.cpp; sourceTree = "<group>"; };
		485231171B2E918F003C72AF /* basic_system_errors.cpp */ = {isa = PBXFileReference; fileEncoding = 4; lastKnownFileType = sourcecode.cpp.cpp; path = basic_system_errors.cpp; sourceTree = "<group>"; };
		485231191B2E91A4003C72AF /* basic_system_errors.hpp */ = {isa = PBXFileReference; fileEncoding = 4; lastKnownFileType = sourcecode.cpp.h; path = basic_system_errors.hpp; sourceTree = "<group>"; };
		485231211B2E9484003C72AF /* history.hpp */ = {isa = PBXFileReference; fileEncoding = 4; lastKnownFileType = sourcecode.cpp.h; name = history.hpp; path = realm/history.hpp; sourceTree = "<group>"; };
		48A0482C1C7F79C4000FFD12 /* history.cpp */ = {isa = PBXFileReference; fileEncoding = 4; lastKnownFileType = sourcecode.cpp.cpp; name = history.cpp; path = realm/history.cpp; sourceTree = "<group>"; };
		48A048301C7F7A55000FFD12 /* continuous_transactions_history.hpp */ = {isa = PBXFileReference; fileEncoding = 4; lastKnownFileType = sourcecode.cpp.h; path = continuous_transactions_history.hpp; sourceTree = "<group>"; };
		48A048341C7F7A6B000FFD12 /* continuous_transactions_history.cpp */ = {isa = PBXFileReference; fileEncoding = 4; lastKnownFileType = sourcecode.cpp.cpp; path = continuous_transactions_history.cpp; sourceTree = "<group>"; };
		48B1D2371C749D750066A961 /* crypt_key.hpp */ = {isa = PBXFileReference; fileEncoding = 4; lastKnownFileType = sourcecode.cpp.h; path = crypt_key.hpp; sourceTree = "<group>"; };
		48B1D2391C749D850066A961 /* crypt_key.cpp */ = {isa = PBXFileReference; fileEncoding = 4; lastKnownFileType = sourcecode.cpp.cpp; path = crypt_key.cpp; sourceTree = "<group>"; };
		4B07BA961D64860100A6D7E0 /* test_destructor_thread_safety.cpp */ = {isa = PBXFileReference; lastKnownFileType = sourcecode.cpp.cpp; path = test_destructor_thread_safety.cpp; sourceTree = "<group>"; };
		4B3B03B51D1817D400E86FA2 /* test_impl_simulated_failure.cpp */ = {isa = PBXFileReference; fileEncoding = 4; lastKnownFileType = sourcecode.cpp.cpp; path = test_impl_simulated_failure.cpp; sourceTree = "<group>"; };
		4B3B03C11D182BC400E86FA2 /* importer.cpp */ = {isa = PBXFileReference; fileEncoding = 4; lastKnownFileType = sourcecode.cpp.cpp; name = importer.cpp; path = realm/importer.cpp; sourceTree = "<group>"; };
		4B3B03C21D182BC400E86FA2 /* importer.hpp */ = {isa = PBXFileReference; fileEncoding = 4; lastKnownFileType = sourcecode.cpp.h; name = importer.hpp; path = realm/importer.hpp; sourceTree = "<group>"; };
		4BE251761D6B0282009121FB /* group_shared_options.hpp */ = {isa = PBXFileReference; fileEncoding = 4; lastKnownFileType = sourcecode.cpp.h; name = group_shared_options.hpp; path = realm/group_shared_options.hpp; sourceTree = "<group>"; };
		520588C916C1DA9D009DA6D8 /* data_type.hpp */ = {isa = PBXFileReference; lastKnownFileType = sourcecode.cpp.h; name = data_type.hpp; path = realm/data_type.hpp; sourceTree = "<group>"; };
		52113CDD16C27EF800C301FB /* lang_bind_helper.cpp */ = {isa = PBXFileReference; lastKnownFileType = sourcecode.cpp.cpp; name = lang_bind_helper.cpp; path = realm/lang_bind_helper.cpp; sourceTree = "<group>"; };
		5219EB6718FB026100FF9232 /* verified_integer.cpp */ = {isa = PBXFileReference; fileEncoding = 4; lastKnownFileType = sourcecode.cpp.cpp; path = verified_integer.cpp; sourceTree = "<group>"; };
		5219EB6818FB026100FF9232 /* verified_integer.hpp */ = {isa = PBXFileReference; fileEncoding = 4; lastKnownFileType = sourcecode.cpp.h; path = verified_integer.hpp; sourceTree = "<group>"; };
		5219EB6B18FB028300FF9232 /* verified_string.cpp */ = {isa = PBXFileReference; fileEncoding = 4; lastKnownFileType = sourcecode.cpp.cpp; path = verified_string.cpp; sourceTree = "<group>"; };
		5219EB6C18FB028300FF9232 /* verified_string.hpp */ = {isa = PBXFileReference; fileEncoding = 4; lastKnownFileType = sourcecode.cpp.h; path = verified_string.hpp; sourceTree = "<group>"; };
		5219EB6F18FB030900FF9232 /* test_all.cpp */ = {isa = PBXFileReference; fileEncoding = 4; lastKnownFileType = sourcecode.cpp.cpp; path = test_all.cpp; sourceTree = "<group>"; };
		5219EB7018FB030900FF9232 /* test_all.hpp */ = {isa = PBXFileReference; fileEncoding = 4; lastKnownFileType = sourcecode.cpp.h; path = test_all.hpp; sourceTree = "<group>"; };
		522EA514192C4C4E002AD3B6 /* row.cpp */ = {isa = PBXFileReference; fileEncoding = 4; lastKnownFileType = sourcecode.cpp.cpp; name = row.cpp; path = realm/row.cpp; sourceTree = "<group>"; };
		522EA516192C4CA0002AD3B6 /* row.hpp */ = {isa = PBXFileReference; fileEncoding = 4; lastKnownFileType = sourcecode.cpp.h; name = row.hpp; path = realm/row.hpp; sourceTree = "<group>"; };
		522EA518192C4D3C002AD3B6 /* unicode.cpp */ = {isa = PBXFileReference; fileEncoding = 4; lastKnownFileType = sourcecode.cpp.cpp; name = unicode.cpp; path = realm/unicode.cpp; sourceTree = "<group>"; };
		522EA51A192C4D4B002AD3B6 /* unicode.hpp */ = {isa = PBXFileReference; fileEncoding = 4; lastKnownFileType = sourcecode.cpp.h; name = unicode.hpp; path = realm/unicode.hpp; sourceTree = "<group>"; };
		523239F41800EF33006E9F13 /* test_binary_data.cpp */ = {isa = PBXFileReference; fileEncoding = 4; lastKnownFileType = sourcecode.cpp.cpp; path = test_binary_data.cpp; sourceTree = "<group>"; };
		523239F71800EF33006E9F13 /* test_replication.cpp */ = {isa = PBXFileReference; fileEncoding = 4; lastKnownFileType = sourcecode.cpp.cpp; path = test_replication.cpp; sourceTree = "<group>"; };
		5238B55F193F503B003F1C38 /* resource_limits.hpp */ = {isa = PBXFileReference; fileEncoding = 4; lastKnownFileType = sourcecode.cpp.h; path = resource_limits.hpp; sourceTree = "<group>"; };
		5238B561193F5051003F1C38 /* resource_limits.cpp */ = {isa = PBXFileReference; fileEncoding = 4; lastKnownFileType = sourcecode.cpp.cpp; path = resource_limits.cpp; sourceTree = "<group>"; };
		523AC1A618EABFCC00049AEA /* random.hpp */ = {isa = PBXFileReference; fileEncoding = 4; lastKnownFileType = sourcecode.cpp.h; path = random.hpp; sourceTree = "<group>"; };
		523AC1A918EABFE900049AEA /* random.cpp */ = {isa = PBXFileReference; fileEncoding = 4; lastKnownFileType = sourcecode.cpp.cpp; path = random.cpp; sourceTree = "<group>"; };
		524F3C9918EA346A00DEE22A /* test_path.cpp */ = {isa = PBXFileReference; fileEncoding = 4; lastKnownFileType = sourcecode.cpp.cpp; path = test_path.cpp; sourceTree = "<group>"; };
		524F3C9C18EA347900DEE22A /* test_path.hpp */ = {isa = PBXFileReference; fileEncoding = 4; lastKnownFileType = sourcecode.cpp.h; path = test_path.hpp; sourceTree = "<group>"; };
		5263C6DE17D2D28C00A99AA4 /* test_thread.cpp */ = {isa = PBXFileReference; fileEncoding = 4; lastKnownFileType = sourcecode.cpp.cpp; path = test_thread.cpp; sourceTree = "<group>"; };
		5267884A189AB4B8009CDE7D /* descriptor.cpp */ = {isa = PBXFileReference; fileEncoding = 4; lastKnownFileType = sourcecode.cpp.cpp; name = descriptor.cpp; path = realm/descriptor.cpp; sourceTree = "<group>"; };
		5267884D189AB4D7009CDE7D /* descriptor.hpp */ = {isa = PBXFileReference; fileEncoding = 4; lastKnownFileType = sourcecode.cpp.h; name = descriptor.hpp; path = realm/descriptor.hpp; sourceTree = "<group>"; };
		5267884F189AB4EA009CDE7D /* descriptor_fwd.hpp */ = {isa = PBXFileReference; fileEncoding = 4; lastKnownFileType = sourcecode.cpp.h; name = descriptor_fwd.hpp; path = realm/descriptor_fwd.hpp; sourceTree = "<group>"; };
		52678851189AB590009CDE7D /* test_descriptor.cpp */ = {isa = PBXFileReference; fileEncoding = 4; lastKnownFileType = sourcecode.cpp.cpp; path = test_descriptor.cpp; sourceTree = "<group>"; };
		526F3EFE182464F1005217F1 /* misc.hpp */ = {isa = PBXFileReference; fileEncoding = 4; lastKnownFileType = sourcecode.cpp.h; path = misc.hpp; sourceTree = "<group>"; };
		526F3F0118246508005217F1 /* misc.cpp */ = {isa = PBXFileReference; fileEncoding = 4; lastKnownFileType = sourcecode.cpp.cpp; path = misc.cpp; sourceTree = "<group>"; };
		526F3F0318246519005217F1 /* benchmark_results.hpp */ = {isa = PBXFileReference; fileEncoding = 4; lastKnownFileType = sourcecode.cpp.h; path = benchmark_results.hpp; sourceTree = "<group>"; };
		526F3F0518246523005217F1 /* benchmark_results.cpp */ = {isa = PBXFileReference; fileEncoding = 4; lastKnownFileType = sourcecode.cpp.cpp; path = benchmark_results.cpp; sourceTree = "<group>"; };
		526F3F071824652B005217F1 /* thread_wrapper.hpp */ = {isa = PBXFileReference; fileEncoding = 4; lastKnownFileType = sourcecode.cpp.h; path = thread_wrapper.hpp; sourceTree = "<group>"; };
		52807FB118E737E300A22716 /* test_self.cpp */ = {isa = PBXFileReference; fileEncoding = 4; lastKnownFileType = sourcecode.cpp.cpp; path = test_self.cpp; sourceTree = "<group>"; };
		52807FB418E73A1900A22716 /* test_destroy_guard.cpp */ = {isa = PBXFileReference; fileEncoding = 4; lastKnownFileType = sourcecode.cpp.cpp; path = test_destroy_guard.cpp; sourceTree = "<group>"; };
		52807FB618E73A4700A22716 /* test_file_locks.cpp */ = {isa = PBXFileReference; fileEncoding = 4; lastKnownFileType = sourcecode.cpp.cpp; path = test_file_locks.cpp; sourceTree = "<group>"; };
		5285BD09197D5A830031FD44 /* column_link_base.cpp */ = {isa = PBXFileReference; fileEncoding = 4; lastKnownFileType = sourcecode.cpp.cpp; name = column_link_base.cpp; path = realm/column_link_base.cpp; sourceTree = "<group>"; };
		52A32B3617D4E7FE00DD22CC /* test_array_float.cpp */ = {isa = PBXFileReference; fileEncoding = 4; lastKnownFileType = sourcecode.cpp.cpp; path = test_array_float.cpp; sourceTree = "<group>"; };
		52A32B3B17D4E83500DD22CC /* test_column_float.cpp */ = {isa = PBXFileReference; fileEncoding = 4; lastKnownFileType = sourcecode.cpp.cpp; path = test_column_float.cpp; sourceTree = "<group>"; };
		52A32B3D17D4E84700DD22CC /* test_file.cpp */ = {isa = PBXFileReference; fileEncoding = 4; lastKnownFileType = sourcecode.cpp.cpp; path = test_file.cpp; sourceTree = "<group>"; };
		52A32B3F17D4E85A00DD22CC /* test_lang_bind_helper.cpp */ = {isa = PBXFileReference; fileEncoding = 4; lastKnownFileType = sourcecode.cpp.cpp; path = test_lang_bind_helper.cpp; sourceTree = "<group>"; };
		52A32B4117D4E86A00DD22CC /* test_string_data.cpp */ = {isa = PBXFileReference; fileEncoding = 4; lastKnownFileType = sourcecode.cpp.cpp; path = test_string_data.cpp; sourceTree = "<group>"; };
		52A32B4317D4E87800DD22CC /* test_transactions_lasse.cpp */ = {isa = PBXFileReference; fileEncoding = 4; lastKnownFileType = sourcecode.cpp.cpp; path = test_transactions_lasse.cpp; sourceTree = "<group>"; };
		52A32B4517D4E88400DD22CC /* test_transactions.cpp */ = {isa = PBXFileReference; fileEncoding = 4; lastKnownFileType = sourcecode.cpp.cpp; path = test_transactions.cpp; sourceTree = "<group>"; };
		52A32B4717D4E89100DD22CC /* test_utf8.cpp */ = {isa = PBXFileReference; fileEncoding = 4; lastKnownFileType = sourcecode.cpp.cpp; path = test_utf8.cpp; sourceTree = "<group>"; };
		52C9B60D19B7406D00248011 /* exceptions.cpp */ = {isa = PBXFileReference; fileEncoding = 4; lastKnownFileType = sourcecode.cpp.cpp; name = exceptions.cpp; path = realm/exceptions.cpp; sourceTree = "<group>"; };
		52C9B60F19B7418200248011 /* check_logic_error.hpp */ = {isa = PBXFileReference; fileEncoding = 4; lastKnownFileType = sourcecode.cpp.h; path = check_logic_error.hpp; sourceTree = "<group>"; };
		52D6E04E175BD9BC00B423E5 /* test-util.a */ = {isa = PBXFileReference; explicitFileType = archive.ar; includeInIndex = 0; path = "test-util.a"; sourceTree = BUILT_PRODUCTS_DIR; };
		52D6E058175BDBDD00B423E5 /* Makefile */ = {isa = PBXFileReference; fileEncoding = 4; lastKnownFileType = sourcecode.make; path = Makefile; sourceTree = "<group>"; };
		52D6E059175BDBDD00B423E5 /* mem.cpp */ = {isa = PBXFileReference; fileEncoding = 4; lastKnownFileType = sourcecode.cpp.cpp; path = mem.cpp; sourceTree = "<group>"; };
		52D6E05B175BDBDD00B423E5 /* mem.hpp */ = {isa = PBXFileReference; fileEncoding = 4; lastKnownFileType = sourcecode.cpp.h; path = mem.hpp; sourceTree = "<group>"; };
		52D6E05D175BDBDD00B423E5 /* number_names.hpp */ = {isa = PBXFileReference; fileEncoding = 4; lastKnownFileType = sourcecode.cpp.h; path = number_names.hpp; sourceTree = "<group>"; };
		52D6E060175BDBDD00B423E5 /* timer.cpp */ = {isa = PBXFileReference; fileEncoding = 4; lastKnownFileType = sourcecode.cpp.cpp; path = timer.cpp; sourceTree = "<group>"; };
		52D6E062175BDBDD00B423E5 /* timer.hpp */ = {isa = PBXFileReference; fileEncoding = 4; lastKnownFileType = sourcecode.cpp.h; path = timer.hpp; sourceTree = "<group>"; };
		52D7C4671852A01700633748 /* assert.hpp */ = {isa = PBXFileReference; fileEncoding = 4; lastKnownFileType = sourcecode.cpp.h; path = assert.hpp; sourceTree = "<group>"; };
		52D7C4691852A01700633748 /* bind_ptr.hpp */ = {isa = PBXFileReference; fileEncoding = 4; lastKnownFileType = sourcecode.cpp.h; path = bind_ptr.hpp; sourceTree = "<group>"; };
		52D7C46A1852A01700633748 /* buffer.hpp */ = {isa = PBXFileReference; fileEncoding = 4; lastKnownFileType = sourcecode.cpp.h; path = buffer.hpp; sourceTree = "<group>"; };
		52D7C46B1852A01700633748 /* config.sh */ = {isa = PBXFileReference; fileEncoding = 4; lastKnownFileType = text.script.sh; path = config.sh; sourceTree = "<group>"; };
		52D7C46C1852A01700633748 /* features.h */ = {isa = PBXFileReference; fileEncoding = 4; lastKnownFileType = sourcecode.c.h; path = features.h; sourceTree = "<group>"; };
		52D7C46D1852A01700633748 /* file.cpp */ = {isa = PBXFileReference; fileEncoding = 4; lastKnownFileType = sourcecode.cpp.cpp; path = file.cpp; sourceTree = "<group>"; };
		52D7C46E1852A01700633748 /* file.hpp */ = {isa = PBXFileReference; fileEncoding = 4; lastKnownFileType = sourcecode.cpp.h; path = file.hpp; sourceTree = "<group>"; };
		52D7C46F1852A01700633748 /* logger.hpp */ = {isa = PBXFileReference; fileEncoding = 4; lastKnownFileType = sourcecode.cpp.h; path = logger.hpp; sourceTree = "<group>"; };
		52D7C4701852A01700633748 /* meta.hpp */ = {isa = PBXFileReference; fileEncoding = 4; lastKnownFileType = sourcecode.cpp.h; path = meta.hpp; sourceTree = "<group>"; };
		52D7C4711852A01700633748 /* safe_int_ops.hpp */ = {isa = PBXFileReference; fileEncoding = 4; lastKnownFileType = sourcecode.cpp.h; path = safe_int_ops.hpp; sourceTree = "<group>"; };
		52D7C4721852A01700633748 /* string_buffer.cpp */ = {isa = PBXFileReference; fileEncoding = 4; lastKnownFileType = sourcecode.cpp.cpp; path = string_buffer.cpp; sourceTree = "<group>"; };
		52D7C4731852A01700633748 /* string_buffer.hpp */ = {isa = PBXFileReference; fileEncoding = 4; lastKnownFileType = sourcecode.cpp.h; path = string_buffer.hpp; sourceTree = "<group>"; };
		52D7C4741852A01700633748 /* terminate.cpp */ = {isa = PBXFileReference; fileEncoding = 4; lastKnownFileType = sourcecode.cpp.cpp; path = terminate.cpp; sourceTree = "<group>"; };
		52D7C4751852A01700633748 /* terminate.hpp */ = {isa = PBXFileReference; fileEncoding = 4; lastKnownFileType = sourcecode.cpp.h; path = terminate.hpp; sourceTree = "<group>"; };
		52D7C4761852A01700633748 /* thread.cpp */ = {isa = PBXFileReference; fileEncoding = 4; lastKnownFileType = sourcecode.cpp.cpp; path = thread.cpp; sourceTree = "<group>"; };
		52D7C4771852A01700633748 /* thread.hpp */ = {isa = PBXFileReference; fileEncoding = 4; lastKnownFileType = sourcecode.cpp.h; path = thread.hpp; sourceTree = "<group>"; };
		52D7C4781852A01700633748 /* tuple.hpp */ = {isa = PBXFileReference; fileEncoding = 4; lastKnownFileType = sourcecode.cpp.h; path = tuple.hpp; sourceTree = "<group>"; };
		52D7C4791852A01700633748 /* type_list.hpp */ = {isa = PBXFileReference; fileEncoding = 4; lastKnownFileType = sourcecode.cpp.h; path = type_list.hpp; sourceTree = "<group>"; };
		52D7C47C1852A01700633748 /* utf8.hpp */ = {isa = PBXFileReference; fileEncoding = 4; lastKnownFileType = sourcecode.cpp.h; path = utf8.hpp; sourceTree = "<group>"; };
		52F2E0E217D5F92F00415958 /* test_column_large.cpp */ = {isa = PBXFileReference; fileEncoding = 4; lastKnownFileType = sourcecode.cpp.cpp; name = test_column_large.cpp; path = large_tests/test_column_large.cpp; sourceTree = "<group>"; };
		52F2E0E417D5F93D00415958 /* test_strings.cpp */ = {isa = PBXFileReference; fileEncoding = 4; lastKnownFileType = sourcecode.cpp.cpp; name = test_strings.cpp; path = large_tests/test_strings.cpp; sourceTree = "<group>"; };
		52F6359316B43C79006117C4 /* alloc.cpp */ = {isa = PBXFileReference; lastKnownFileType = sourcecode.cpp.cpp; name = alloc.cpp; path = realm/alloc.cpp; sourceTree = "<group>"; };
		5D3205831C880F4B00864053 /* call_with_tuple.hpp */ = {isa = PBXFileReference; fileEncoding = 4; lastKnownFileType = sourcecode.cpp.h; path = call_with_tuple.hpp; sourceTree = "<group>"; };
		5D3205851C880F4B00864053 /* miscellaneous.hpp */ = {isa = PBXFileReference; fileEncoding = 4; lastKnownFileType = sourcecode.cpp.h; path = miscellaneous.hpp; sourceTree = "<group>"; };
		5D32058B1C880FFF00864053 /* realm_nmmintrin.h */ = {isa = PBXFileReference; fileEncoding = 4; lastKnownFileType = sourcecode.c.h; name = realm_nmmintrin.h; path = realm/realm_nmmintrin.h; sourceTree = "<group>"; };
		5D32058C1C880FFF00864053 /* handover_defs.hpp */ = {isa = PBXFileReference; fileEncoding = 4; lastKnownFileType = sourcecode.cpp.h; name = handover_defs.hpp; path = realm/handover_defs.hpp; sourceTree = "<group>"; };
		5D32058D1C880FFF00864053 /* link_view_fwd.hpp */ = {isa = PBXFileReference; fileEncoding = 4; lastKnownFileType = sourcecode.cpp.h; name = link_view_fwd.hpp; path = realm/link_view_fwd.hpp; sourceTree = "<group>"; };
		5D86403A1CFE841400CA3CE4 /* interprocess_mutex.hpp */ = {isa = PBXFileReference; fileEncoding = 4; lastKnownFileType = sourcecode.cpp.h; path = interprocess_mutex.hpp; sourceTree = "<group>"; };
		5D8640481CFE85EA00CA3CE4 /* cf_ptr.hpp */ = {isa = PBXFileReference; fileEncoding = 4; lastKnownFileType = sourcecode.cpp.h; path = cf_ptr.hpp; sourceTree = "<group>"; };
		5D8EC9911BBB67C000447FF8 /* owned_data.hpp */ = {isa = PBXFileReference; fileEncoding = 4; lastKnownFileType = sourcecode.cpp.h; name = owned_data.hpp; path = realm/owned_data.hpp; sourceTree = "<group>"; };
		5DC597311B854C960020D712 /* column_type_traits.hpp */ = {isa = PBXFileReference; fileEncoding = 4; lastKnownFileType = sourcecode.cpp.h; name = column_type_traits.hpp; path = realm/column_type_traits.hpp; sourceTree = "<group>"; };
		65033A741C7DD3B80019E9F2 /* column_timestamp.cpp */ = {isa = PBXFileReference; fileEncoding = 4; lastKnownFileType = sourcecode.cpp.cpp; name = column_timestamp.cpp; path = realm/column_timestamp.cpp; sourceTree = "<group>"; };
		65033A751C7DD3B80019E9F2 /* column_timestamp.hpp */ = {isa = PBXFileReference; fileEncoding = 4; lastKnownFileType = sourcecode.cpp.h; name = column_timestamp.hpp; path = realm/column_timestamp.hpp; sourceTree = "<group>"; };
		65033A7C1C7DD5180019E9F2 /* test_column_timestamp.cpp */ = {isa = PBXFileReference; fileEncoding = 4; lastKnownFileType = sourcecode.cpp.cpp; path = test_column_timestamp.cpp; sourceTree = "<group>"; };
		650853091CC6C4DC0020F9BB /* timestamp.hpp */ = {isa = PBXFileReference; fileEncoding = 4; lastKnownFileType = sourcecode.cpp.h; name = timestamp.hpp; path = realm/timestamp.hpp; sourceTree = "<group>"; };
		650FBA3C1C84954C00F8771B /* null.hpp */ = {isa = PBXFileReference; fileEncoding = 4; lastKnownFileType = sourcecode.cpp.h; name = null.hpp; path = realm/null.hpp; sourceTree = "<group>"; };
		651AEE9D1B31945F0048C8EE /* test_upgrade_database_4_1.realm */ = {isa = PBXFileReference; lastKnownFileType = file; path = test_upgrade_database_4_1.realm; sourceTree = "<group>"; };
		651AEE9E1B31945F0048C8EE /* test_upgrade_database_4_2.realm */ = {isa = PBXFileReference; lastKnownFileType = file; path = test_upgrade_database_4_2.realm; sourceTree = "<group>"; };
		651AEE9F1B31945F0048C8EE /* test_upgrade_database_4_3.realm */ = {isa = PBXFileReference; lastKnownFileType = file; path = test_upgrade_database_4_3.realm; sourceTree = "<group>"; };
		651AEEA01B31945F0048C8EE /* test_upgrade_database_1000_1.realm */ = {isa = PBXFileReference; lastKnownFileType = file; path = test_upgrade_database_1000_1.realm; sourceTree = "<group>"; };
		651AEEA11B31945F0048C8EE /* test_upgrade_database_1000_2.realm */ = {isa = PBXFileReference; lastKnownFileType = file; path = test_upgrade_database_1000_2.realm; sourceTree = "<group>"; };
		651AEEA21B31945F0048C8EE /* test_upgrade_database_1000_3.realm */ = {isa = PBXFileReference; lastKnownFileType = file; path = test_upgrade_database_1000_3.realm; sourceTree = "<group>"; };
		651D389B1D25440A006DBCC5 /* test_util_logger.cpp */ = {isa = PBXFileReference; fileEncoding = 4; lastKnownFileType = sourcecode.cpp.cpp; path = test_util_logger.cpp; sourceTree = "<group>"; };
		651D389C1D25440A006DBCC5 /* test_util_scope_exit.cpp */ = {isa = PBXFileReference; fileEncoding = 4; lastKnownFileType = sourcecode.cpp.cpp; path = test_util_scope_exit.cpp; sourceTree = "<group>"; };
		6546AB4A1BDE41E700F74CF1 /* query_expression.hpp */ = {isa = PBXFileReference; fileEncoding = 4; lastKnownFileType = sourcecode.cpp.h; name = query_expression.hpp; path = realm/query_expression.hpp; sourceTree = "<group>"; };
		6579EEB71B4E898B004DE3D8 /* disable_sync_to_disk.cpp */ = {isa = PBXFileReference; lastKnownFileType = sourcecode.cpp.cpp; name = disable_sync_to_disk.cpp; path = realm/disable_sync_to_disk.cpp; sourceTree = "<group>"; };
		6579EEB81B4E898B004DE3D8 /* disable_sync_to_disk.hpp */ = {isa = PBXFileReference; lastKnownFileType = sourcecode.cpp.h; name = disable_sync_to_disk.hpp; path = realm/disable_sync_to_disk.hpp; sourceTree = "<group>"; };
		659A0F391CD3276B00A7E878 /* test_upgrade_database_4_4_to_5_datetime1.realm */ = {isa = PBXFileReference; lastKnownFileType = file; path = test_upgrade_database_4_4_to_5_datetime1.realm; sourceTree = "<group>"; };
		659A0F3A1CD3276B00A7E878 /* test_upgrade_database_1000_4_to_5_datetime1.realm */ = {isa = PBXFileReference; lastKnownFileType = file; path = test_upgrade_database_1000_4_to_5_datetime1.realm; sourceTree = "<group>"; };
		65BB22FF1AD80E870097170F /* test_upgrade_database.cpp */ = {isa = PBXFileReference; lastKnownFileType = sourcecode.cpp.cpp; path = test_upgrade_database.cpp; sourceTree = "<group>"; };
		65BC7FA01B4D63E70070E98D /* test_upgrade_database_4_4.realm */ = {isa = PBXFileReference; lastKnownFileType = file; path = test_upgrade_database_4_4.realm; sourceTree = "<group>"; };
		65BC7FA11B4D63E70070E98D /* test_upgrade_database_1000_4.realm */ = {isa = PBXFileReference; lastKnownFileType = file; path = test_upgrade_database_1000_4.realm; sourceTree = "<group>"; };
		65D3F7A01AA74E2900F27CBD /* array_integer.hpp */ = {isa = PBXFileReference; lastKnownFileType = sourcecode.cpp.h; name = array_integer.hpp; path = realm/array_integer.hpp; sourceTree = "<group>"; };
		65D3F7A31AA74EA000F27CBD /* array_writer.hpp */ = {isa = PBXFileReference; lastKnownFileType = sourcecode.cpp.h; path = array_writer.hpp; sourceTree = "<group>"; };
		65D3F7A41AA7549100F27CBD /* test_array_integer.cpp */ = {isa = PBXFileReference; lastKnownFileType = sourcecode.cpp.cpp; path = test_array_integer.cpp; sourceTree = "<group>"; };
		65D3F7A61AA75E3400F27CBD /* array_integer.cpp */ = {isa = PBXFileReference; lastKnownFileType = sourcecode.cpp.cpp; name = array_integer.cpp; path = realm/array_integer.cpp; sourceTree = "<group>"; };
		65ED1B521B31AD3D0041EBD1 /* expect_json.json */ = {isa = PBXFileReference; lastKnownFileType = text.json; path = expect_json.json; sourceTree = "<group>"; };
		65ED1B541B31AE3C0041EBD1 /* expected_json_linklist1_1.json */ = {isa = PBXFileReference; fileEncoding = 4; lastKnownFileType = text.json; path = expected_json_linklist1_1.json; sourceTree = "<group>"; };
		65ED1B551B31AE3C0041EBD1 /* expected_json_linklist1_2.json */ = {isa = PBXFileReference; fileEncoding = 4; lastKnownFileType = text.json; path = expected_json_linklist1_2.json; sourceTree = "<group>"; };
		65ED1B561B31AE3C0041EBD1 /* expected_json_linklist1_3.json */ = {isa = PBXFileReference; fileEncoding = 4; lastKnownFileType = text.json; path = expected_json_linklist1_3.json; sourceTree = "<group>"; };
		65ED1B571B31AE3C0041EBD1 /* expected_json_linklist1_4.json */ = {isa = PBXFileReference; fileEncoding = 4; lastKnownFileType = text.json; path = expected_json_linklist1_4.json; sourceTree = "<group>"; };
		65ED1B581B31AE3C0041EBD1 /* expected_json_linklist1_5.json */ = {isa = PBXFileReference; fileEncoding = 4; lastKnownFileType = text.json; path = expected_json_linklist1_5.json; sourceTree = "<group>"; };
		65ED1B591B31AE3C0041EBD1 /* expected_json_linklist1_6.json */ = {isa = PBXFileReference; fileEncoding = 4; lastKnownFileType = text.json; path = expected_json_linklist1_6.json; sourceTree = "<group>"; };
		65ED1B601B31AE9D0041EBD1 /* expected_json_linklist_cycle1.json */ = {isa = PBXFileReference; fileEncoding = 4; lastKnownFileType = text.json; path = expected_json_linklist_cycle1.json; sourceTree = "<group>"; };
		65ED1B611B31AE9D0041EBD1 /* expected_json_linklist_cycle2.json */ = {isa = PBXFileReference; fileEncoding = 4; lastKnownFileType = text.json; path = expected_json_linklist_cycle2.json; sourceTree = "<group>"; };
		65ED1B621B31AE9D0041EBD1 /* expected_json_linklist_cycle3.json */ = {isa = PBXFileReference; fileEncoding = 4; lastKnownFileType = text.json; path = expected_json_linklist_cycle3.json; sourceTree = "<group>"; };
		65ED1B631B31AE9D0041EBD1 /* expected_json_linklist_cycle4.json */ = {isa = PBXFileReference; fileEncoding = 4; lastKnownFileType = text.json; path = expected_json_linklist_cycle4.json; sourceTree = "<group>"; };
		65ED1B641B31AE9D0041EBD1 /* expected_json_linklist_cycle5.json */ = {isa = PBXFileReference; fileEncoding = 4; lastKnownFileType = text.json; path = expected_json_linklist_cycle5.json; sourceTree = "<group>"; };
		65ED1B651B31AE9D0041EBD1 /* expected_json_linklist_cycle6.json */ = {isa = PBXFileReference; fileEncoding = 4; lastKnownFileType = text.json; path = expected_json_linklist_cycle6.json; sourceTree = "<group>"; };
		65ED1B6C1B31AEFC0041EBD1 /* expected_json_link_cycles1.json */ = {isa = PBXFileReference; fileEncoding = 4; lastKnownFileType = text.json; path = expected_json_link_cycles1.json; sourceTree = "<group>"; };
		65ED1B6D1B31AEFC0041EBD1 /* expected_json_link_cycles2.json */ = {isa = PBXFileReference; fileEncoding = 4; lastKnownFileType = text.json; path = expected_json_link_cycles2.json; sourceTree = "<group>"; };
		65ED1B6E1B31AEFC0041EBD1 /* expected_json_link_cycles3.json */ = {isa = PBXFileReference; fileEncoding = 4; lastKnownFileType = text.json; path = expected_json_link_cycles3.json; sourceTree = "<group>"; };
		65ED1B6F1B31AEFC0041EBD1 /* expected_json_link_cycles4.json */ = {isa = PBXFileReference; fileEncoding = 4; lastKnownFileType = text.json; path = expected_json_link_cycles4.json; sourceTree = "<group>"; };
		65ED1B701B31AEFC0041EBD1 /* expected_json_link_cycles5.json */ = {isa = PBXFileReference; fileEncoding = 4; lastKnownFileType = text.json; path = expected_json_link_cycles5.json; sourceTree = "<group>"; };
		65ED1B761B31B1510041EBD1 /* expect_string.txt */ = {isa = PBXFileReference; fileEncoding = 4; lastKnownFileType = text; path = expect_string.txt; sourceTree = "<group>"; };
		65F35E0D1B32FBDC006AE5A9 /* optional.hpp */ = {isa = PBXFileReference; lastKnownFileType = sourcecode.cpp.h; path = optional.hpp; sourceTree = "<group>"; };
		65F35E0E1B32FC42006AE5A9 /* test_optional.cpp */ = {isa = PBXFileReference; lastKnownFileType = sourcecode.cpp.cpp; path = test_optional.cpp; sourceTree = "<group>"; };
		65F666E91BFD012900749FA2 /* test_priority_queue.cpp */ = {isa = PBXFileReference; fileEncoding = 4; lastKnownFileType = sourcecode.cpp.cpp; path = test_priority_queue.cpp; sourceTree = "<group>"; };
		65F666EA1BFD012900749FA2 /* test_util_error.cpp */ = {isa = PBXFileReference; fileEncoding = 4; lastKnownFileType = sourcecode.cpp.cpp; path = test_util_error.cpp; sourceTree = "<group>"; };
		65F666EB1BFD012900749FA2 /* test_util_inspect.cpp */ = {isa = PBXFileReference; fileEncoding = 4; lastKnownFileType = sourcecode.cpp.cpp; path = test_util_inspect.cpp; sourceTree = "<group>"; };
		65F666EC1BFD012900749FA2 /* test_util_stringbuffer.cpp */ = {isa = PBXFileReference; fileEncoding = 4; lastKnownFileType = sourcecode.cpp.cpp; path = test_util_stringbuffer.cpp; sourceTree = "<group>"; };
		65F666FD1BFD01DC00749FA2 /* aes_cryptor.hpp */ = {isa = PBXFileReference; fileEncoding = 4; lastKnownFileType = sourcecode.cpp.h; path = aes_cryptor.hpp; sourceTree = "<group>"; };
		65F666FE1BFD01DC00749FA2 /* hex_dump.hpp */ = {isa = PBXFileReference; fileEncoding = 4; lastKnownFileType = sourcecode.cpp.h; path = hex_dump.hpp; sourceTree = "<group>"; };
		65F666FF1BFD01DC00749FA2 /* inspect.hpp */ = {isa = PBXFileReference; fileEncoding = 4; lastKnownFileType = sourcecode.cpp.h; path = inspect.hpp; sourceTree = "<group>"; };
		65F667001BFD01DC00749FA2 /* scope_exit.hpp */ = {isa = PBXFileReference; fileEncoding = 4; lastKnownFileType = sourcecode.cpp.h; path = scope_exit.hpp; sourceTree = "<group>"; };
		65F667241BFD096900749FA2 /* sequential_getter.hpp */ = {isa = PBXFileReference; fileEncoding = 4; lastKnownFileType = sourcecode.cpp.h; path = sequential_getter.hpp; sourceTree = "<group>"; };
		65F667261BFD09AC00749FA2 /* test_types.hpp */ = {isa = PBXFileReference; fileEncoding = 4; lastKnownFileType = sourcecode.cpp.h; path = test_types.hpp; sourceTree = "<group>"; };
		80ADCCE718A23DD00049D472 /* version.cpp */ = {isa = PBXFileReference; fileEncoding = 4; lastKnownFileType = sourcecode.cpp.cpp; name = version.cpp; path = realm/version.cpp; sourceTree = "<group>"; };
		80ADCCE818A23DD00049D472 /* version.hpp */ = {isa = PBXFileReference; fileEncoding = 4; lastKnownFileType = sourcecode.cpp.h; name = version.hpp; path = realm/version.hpp; sourceTree = "<group>"; };
		80ADCCED18A23E2D0049D472 /* test_version.cpp */ = {isa = PBXFileReference; fileEncoding = 4; lastKnownFileType = sourcecode.cpp.cpp; path = test_version.cpp; sourceTree = "<group>"; };
		B159626E18DB14C4008B9421 /* test_only.cpp */ = {isa = PBXFileReference; fileEncoding = 4; lastKnownFileType = sourcecode.cpp.cpp; path = test_only.cpp; sourceTree = "<group>"; };
		B159626F18DB14C4008B9421 /* test_only.hpp */ = {isa = PBXFileReference; fileEncoding = 4; lastKnownFileType = sourcecode.cpp.h; path = test_only.hpp; sourceTree = "<group>"; };
		B159627018DB14C4008B9421 /* unit_test.cpp */ = {isa = PBXFileReference; fileEncoding = 4; lastKnownFileType = sourcecode.cpp.cpp; path = unit_test.cpp; sourceTree = "<group>"; };
		B159627118DB14C4008B9421 /* unit_test.hpp */ = {isa = PBXFileReference; fileEncoding = 4; lastKnownFileType = sourcecode.cpp.h; path = unit_test.hpp; sourceTree = "<group>"; };
		B159627218DB14C4008B9421 /* wildcard.cpp */ = {isa = PBXFileReference; fileEncoding = 4; lastKnownFileType = sourcecode.cpp.cpp; path = wildcard.cpp; sourceTree = "<group>"; };
		B159627318DB14C4008B9421 /* wildcard.hpp */ = {isa = PBXFileReference; fileEncoding = 4; lastKnownFileType = sourcecode.cpp.h; path = wildcard.hpp; sourceTree = "<group>"; };
		B159814418CF55D400E3C5DF /* type_traits.hpp */ = {isa = PBXFileReference; fileEncoding = 4; lastKnownFileType = sourcecode.cpp.h; path = type_traits.hpp; sourceTree = "<group>"; };
		B159814718CF560000E3C5DF /* demangle.cpp */ = {isa = PBXFileReference; fileEncoding = 4; lastKnownFileType = sourcecode.cpp.cpp; path = demangle.cpp; sourceTree = "<group>"; };
		B159814818CF560000E3C5DF /* demangle.hpp */ = {isa = PBXFileReference; fileEncoding = 4; lastKnownFileType = sourcecode.cpp.h; path = demangle.hpp; sourceTree = "<group>"; };
		B159814918CF560000E3C5DF /* super_int.hpp */ = {isa = PBXFileReference; fileEncoding = 4; lastKnownFileType = sourcecode.cpp.h; path = super_int.hpp; sourceTree = "<group>"; };
		B159814D18CF562600E3C5DF /* test_safe_int_ops.cpp */ = {isa = PBXFileReference; fileEncoding = 4; lastKnownFileType = sourcecode.cpp.cpp; path = test_safe_int_ops.cpp; sourceTree = "<group>"; };
		B647249B1D225C87006AB240 /* test_util_type_list.cpp */ = {isa = PBXFileReference; fileEncoding = 4; lastKnownFileType = sourcecode.cpp.cpp; path = test_util_type_list.cpp; sourceTree = "<group>"; };
		B67A2D381D1D5C1F00F0A0E7 /* test_util_to_string.cpp */ = {isa = PBXFileReference; fileEncoding = 4; lastKnownFileType = sourcecode.cpp.cpp; path = test_util_to_string.cpp; sourceTree = "<group>"; };
		B6F92D3A1D4611D900887B4E /* test_util_file.cpp */ = {isa = PBXFileReference; fileEncoding = 4; lastKnownFileType = sourcecode.cpp.cpp; path = test_util_file.cpp; sourceTree = "<group>"; };
		C008FF991B67F02F0042669E /* liblibrealm watchos.a */ = {isa = PBXFileReference; explicitFileType = archive.ar; includeInIndex = 0; path = "liblibrealm watchos.a"; sourceTree = BUILT_PRODUCTS_DIR; };
		C08FE2B61B45BD750037AFCE /* simulated_failure.cpp */ = {isa = PBXFileReference; fileEncoding = 4; lastKnownFileType = sourcecode.cpp.cpp; path = simulated_failure.cpp; sourceTree = "<group>"; };
		C08FE2B71B45BD750037AFCE /* simulated_failure.hpp */ = {isa = PBXFileReference; fileEncoding = 4; lastKnownFileType = sourcecode.cpp.h; path = simulated_failure.hpp; sourceTree = "<group>"; };
		D4AC5C2B1D5BACD600E3D29D /* version_id.hpp */ = {isa = PBXFileReference; fileEncoding = 4; lastKnownFileType = sourcecode.cpp.h; name = version_id.hpp; path = realm/version_id.hpp; sourceTree = "<group>"; };
		F43098B01B021C04000A2333 /* bptree.cpp */ = {isa = PBXFileReference; fileEncoding = 4; lastKnownFileType = sourcecode.cpp.cpp; name = bptree.cpp; path = realm/bptree.cpp; sourceTree = "<group>"; };
		F43098B11B021C04000A2333 /* bptree.hpp */ = {isa = PBXFileReference; fileEncoding = 4; lastKnownFileType = sourcecode.cpp.h; name = bptree.hpp; path = realm/bptree.hpp; sourceTree = "<group>"; };
		F44D4CE51B381D27009ADAB9 /* input_stream.hpp */ = {isa = PBXFileReference; fileEncoding = 4; lastKnownFileType = sourcecode.cpp.h; path = input_stream.hpp; sourceTree = "<group>"; };
		F44F0AD61BB9502C000C4ABA /* priority_queue.hpp */ = {isa = PBXFileReference; fileEncoding = 4; lastKnownFileType = sourcecode.cpp.h; path = priority_queue.hpp; sourceTree = "<group>"; };
		F45013AF1B01022800CD4A7E /* unit-tests-ios.app */ = {isa = PBXFileReference; explicitFileType = wrapper.application; includeInIndex = 0; path = "unit-tests-ios.app"; sourceTree = BUILT_PRODUCTS_DIR; };
		F45013B21B01022800CD4A7E /* Info.plist */ = {isa = PBXFileReference; lastKnownFileType = text.plist.xml; path = Info.plist; sourceTree = "<group>"; };
		F45013B31B01022800CD4A7E /* main.m */ = {isa = PBXFileReference; lastKnownFileType = sourcecode.c.objc; path = main.m; sourceTree = "<group>"; };
		F45013B81B01022800CD4A7E /* ViewController.h */ = {isa = PBXFileReference; lastKnownFileType = sourcecode.c.h; path = ViewController.h; sourceTree = "<group>"; };
		F45013B91B01022800CD4A7E /* ViewController.mm */ = {isa = PBXFileReference; lastKnownFileType = sourcecode.cpp.objcpp; path = ViewController.mm; sourceTree = "<group>"; };
		F45013BC1B01022800CD4A7E /* Base */ = {isa = PBXFileReference; lastKnownFileType = file.storyboard; name = Base; path = Base.lproj/Main.storyboard; sourceTree = "<group>"; };
		F45013BE1B01022800CD4A7E /* Images.xcassets */ = {isa = PBXFileReference; lastKnownFileType = folder.assetcatalog; path = Images.xcassets; sourceTree = "<group>"; };
		F45013C11B01022800CD4A7E /* Base */ = {isa = PBXFileReference; lastKnownFileType = file.xib; name = Base; path = Base.lproj/LaunchScreen.xib; sourceTree = "<group>"; };
		F450A3161C5FBB660008F287 /* to_string.hpp */ = {isa = PBXFileReference; fileEncoding = 4; lastKnownFileType = sourcecode.cpp.h; path = to_string.hpp; sourceTree = "<group>"; };
		F4C28BBC1A696DB500F8BB2A /* query_engine.cpp */ = {isa = PBXFileReference; fileEncoding = 4; lastKnownFileType = sourcecode.cpp.cpp; name = query_engine.cpp; path = realm/query_engine.cpp; sourceTree = "<group>"; };
		F4D0FC161B00E0D70040956A /* benchmark-common-tasks */ = {isa = PBXFileReference; explicitFileType = "compiled.mach-o.executable"; includeInIndex = 0; path = "benchmark-common-tasks"; sourceTree = BUILT_PRODUCTS_DIR; };
		F4D0FC1F1B00E1020040956A /* main.cpp */ = {isa = PBXFileReference; lastKnownFileType = sourcecode.cpp.cpp; path = main.cpp; sourceTree = "<group>"; };
		F4D0FC271B00F4010040956A /* benchmark-common-tasks-ios.app */ = {isa = PBXFileReference; explicitFileType = wrapper.application; includeInIndex = 0; path = "benchmark-common-tasks-ios.app"; sourceTree = BUILT_PRODUCTS_DIR; };
		F4D0FC2A1B00F4010040956A /* Info.plist */ = {isa = PBXFileReference; lastKnownFileType = text.plist.xml; path = Info.plist; sourceTree = "<group>"; };
		F4D0FC2B1B00F4010040956A /* main.m */ = {isa = PBXFileReference; lastKnownFileType = sourcecode.c.objc; path = main.m; sourceTree = "<group>"; };
		F4D0FC301B00F4010040956A /* ViewController.h */ = {isa = PBXFileReference; lastKnownFileType = sourcecode.c.h; path = ViewController.h; sourceTree = "<group>"; };
		F4D0FC311B00F4010040956A /* ViewController.mm */ = {isa = PBXFileReference; lastKnownFileType = sourcecode.cpp.objcpp; path = ViewController.mm; sourceTree = "<group>"; };
		F4D0FC341B00F4010040956A /* Base */ = {isa = PBXFileReference; lastKnownFileType = file.storyboard; name = Base; path = Base.lproj/Main.storyboard; sourceTree = "<group>"; };
		F4D0FC361B00F4010040956A /* Images.xcassets */ = {isa = PBXFileReference; lastKnownFileType = folder.assetcatalog; path = Images.xcassets; sourceTree = "<group>"; };
		F4D0FC391B00F4010040956A /* Base */ = {isa = PBXFileReference; lastKnownFileType = file.xib; name = Base; path = Base.lproj/LaunchScreen.xib; sourceTree = "<group>"; };
		F4D0FC521B00F4B00040956A /* libtest-utils-ios.a */ = {isa = PBXFileReference; explicitFileType = archive.ar; includeInIndex = 0; path = "libtest-utils-ios.a"; sourceTree = BUILT_PRODUCTS_DIR; };
		F4DCAF2A1B78EE8900EEC19A /* quote.cpp */ = {isa = PBXFileReference; fileEncoding = 4; lastKnownFileType = sourcecode.cpp.cpp; path = quote.cpp; sourceTree = "<group>"; };
		F4DCAF2B1B78EE8900EEC19A /* quote.hpp */ = {isa = PBXFileReference; fileEncoding = 4; lastKnownFileType = sourcecode.cpp.h; path = quote.hpp; sourceTree = "<group>"; };
/* End PBXFileReference section */

/* Begin PBXFrameworksBuildPhase section */
		3647E0E414209E6B00D56FD7 /* Frameworks */ = {
			isa = PBXFrameworksBuildPhase;
			buildActionMask = 2147483647;
			files = (
			);
			runOnlyForDeploymentPostprocessing = 0;
		};
		3647E1001420E4D800D56FD7 /* Frameworks */ = {
			isa = PBXFrameworksBuildPhase;
			buildActionMask = 2147483647;
			files = (
				3FCA03C61A44F57A009067D0 /* CoreFoundation.framework in Frameworks */,
				3626F56B14A228850097F17B /* librealm.a in Frameworks */,
				526F3F0B18246B33005217F1 /* test-util.a in Frameworks */,
			);
			runOnlyForDeploymentPostprocessing = 0;
		};
		36AD7F9717FB94F800F046FC /* Frameworks */ = {
			isa = PBXFrameworksBuildPhase;
			buildActionMask = 2147483647;
			files = (
				3FCA03C71A44F5B3009067D0 /* CoreFoundation.framework in Frameworks */,
				36AD7F9917FB94F800F046FC /* librealm.a in Frameworks */,
			);
			runOnlyForDeploymentPostprocessing = 0;
		};
		4142C9581623478700B3B902 /* Frameworks */ = {
			isa = PBXFrameworksBuildPhase;
			buildActionMask = 2147483647;
			files = (
			);
			runOnlyForDeploymentPostprocessing = 0;
		};
		52D6E04B175BD9BC00B423E5 /* Frameworks */ = {
			isa = PBXFrameworksBuildPhase;
			buildActionMask = 2147483647;
			files = (
			);
			runOnlyForDeploymentPostprocessing = 0;
		};
		C008FF691B67F02F0042669E /* Frameworks */ = {
			isa = PBXFrameworksBuildPhase;
			buildActionMask = 2147483647;
			files = (
			);
			runOnlyForDeploymentPostprocessing = 0;
		};
		F45013AC1B01022800CD4A7E /* Frameworks */ = {
			isa = PBXFrameworksBuildPhase;
			buildActionMask = 2147483647;
			files = (
				F45013D51B01024E00CD4A7E /* liblibrealm ios.a in Frameworks */,
				F45013D61B01025400CD4A7E /* libtest-utils-ios.a in Frameworks */,
			);
			runOnlyForDeploymentPostprocessing = 0;
		};
		F4D0FC131B00E0D70040956A /* Frameworks */ = {
			isa = PBXFrameworksBuildPhase;
			buildActionMask = 2147483647;
			files = (
				F4D0FC221B00E14F0040956A /* CoreFoundation.framework in Frameworks */,
				F4D0FC1D1B00E0E40040956A /* librealm.a in Frameworks */,
				F4D0FC1E1B00E0E40040956A /* test-util.a in Frameworks */,
			);
			runOnlyForDeploymentPostprocessing = 0;
		};
		F4D0FC241B00F4010040956A /* Frameworks */ = {
			isa = PBXFrameworksBuildPhase;
			buildActionMask = 2147483647;
			files = (
				F4D0FC4D1B00F4790040956A /* liblibrealm ios.a in Frameworks */,
				F4D0FC771B00F4F60040956A /* libtest-utils-ios.a in Frameworks */,
			);
			runOnlyForDeploymentPostprocessing = 0;
		};
		F4D0FC4F1B00F4B00040956A /* Frameworks */ = {
			isa = PBXFrameworksBuildPhase;
			buildActionMask = 2147483647;
			files = (
			);
			runOnlyForDeploymentPostprocessing = 0;
		};
/* End PBXFrameworksBuildPhase section */

/* Begin PBXGroup section */
		3611F2FA14209B7000017263 = {
			isa = PBXGroup;
			children = (
				3647E0E814209E6B00D56FD7 /* Products */,
				3647DEEA14209C1200D56FD7 /* src */,
				3647DFF214209CE600D56FD7 /* test */,
				651AEEAA1B319F810048C8EE /* test_files */,
			);
			sourceTree = "<group>";
		};
		3620DF0318B6CA7B003AD498 /* impl */ = {
			isa = PBXGroup;
			children = (
				65D3F7A31AA74EA000F27CBD /* array_writer.hpp */,
				48A048341C7F7A6B000FFD12 /* continuous_transactions_history.cpp */,
				48A048301C7F7A55000FFD12 /* continuous_transactions_history.hpp */,
				3620DF0418B6CA7B003AD498 /* destroy_guard.hpp */,
				F44D4CE51B381D27009ADAB9 /* input_stream.hpp */,
				3620DF0518B6CA7B003AD498 /* output_stream.cpp */,
				3620DF0918B6CA7B003AD498 /* output_stream.hpp */,
				65F667241BFD096900749FA2 /* sequential_getter.hpp */,
				C08FE2B61B45BD750037AFCE /* simulated_failure.cpp */,
				C08FE2B71B45BD750037AFCE /* simulated_failure.hpp */,
				3F967AF81AA4C00800005C38 /* transact_log.cpp */,
				3F967AF91AA4C00800005C38 /* transact_log.hpp */,
			);
			name = impl;
			path = realm/impl;
			sourceTree = "<group>";
		};
		3647DEEA14209C1200D56FD7 /* src */ = {
			isa = PBXGroup;
			children = (
				3620DF0318B6CA7B003AD498 /* impl */,
				52D7C4661852A01700633748 /* util */,
				52F6359316B43C79006117C4 /* alloc.cpp */,
				36EE6CBF17F0F97300BA9635 /* alloc.hpp */,
				365CCDF1157CC37D00172BF8 /* alloc_slab.cpp */,
				36EE6CBE17F0F97300BA9635 /* alloc_slab.hpp */,
				365CCDFC157CC37D00172BF8 /* array.cpp */,
				365CCDFD157CC37D00172BF8 /* array.hpp */,
				36F38238170D000300C95BCD /* array_basic.hpp */,
				36F38237170D000300C95BCD /* array_basic_tpl.hpp */,
				365CCDF4157CC37D00172BF8 /* array_binary.cpp */,
				365CCDF5157CC37D00172BF8 /* array_binary.hpp */,
				365CCDF6157CC37D00172BF8 /* array_blob.cpp */,
				365CCDF7157CC37D00172BF8 /* array_blob.hpp */,
				36FDACDD17D67DDB0084E8BB /* array_blobs_big.cpp */,
				36FDACDE17D67DDC0084E8BB /* array_blobs_big.hpp */,
				65D3F7A61AA75E3400F27CBD /* array_integer.cpp */,
				65D3F7A01AA74E2900F27CBD /* array_integer.hpp */,
				365CCDFA157CC37D00172BF8 /* array_string.cpp */,
				365CCDFB157CC37D00172BF8 /* array_string.hpp */,
				365CCDF8157CC37D00172BF8 /* array_string_long.cpp */,
				365CCDF9157CC37D00172BF8 /* array_string_long.hpp */,
				365CCDFE157CC37D00172BF8 /* binary_data.hpp */,
				F43098B01B021C04000A2333 /* bptree.cpp */,
				F43098B11B021C04000A2333 /* bptree.hpp */,
				365CCE10157CC37D00172BF8 /* column.cpp */,
				365CCE11157CC37D00172BF8 /* column.hpp */,
				3658CE6F1921AC6F009A7085 /* column_backlink.cpp */,
				3658CE701921AC6F009A7085 /* column_backlink.hpp */,
				365CCE03157CC37D00172BF8 /* column_binary.cpp */,
				365CCE04157CC37D00172BF8 /* column_binary.hpp */,
				365CCE05157CC37D00172BF8 /* column_fwd.hpp */,
				3F18531F19DF12A200843ECD /* column_link.cpp */,
				3658CE6C19209EDD009A7085 /* column_link.hpp */,
				5285BD09197D5A830031FD44 /* column_link_base.cpp */,
				3658CE7C19256CA1009A7085 /* column_linkbase.hpp */,
				3658CE7819245BE5009A7085 /* column_linklist.cpp */,
				3658CE7919245BE5009A7085 /* column_linklist.hpp */,
				365CCE06157CC37D00172BF8 /* column_mixed.cpp */,
				365CCE07157CC37D00172BF8 /* column_mixed.hpp */,
				36EE6CC017F0F97300BA9635 /* column_mixed_tpl.hpp */,
				365CCE0A157CC37D00172BF8 /* column_string.cpp */,
				365CCE0B157CC37D00172BF8 /* column_string.hpp */,
				365CCE08157CC37D00172BF8 /* column_string_enum.cpp */,
				365CCE09157CC37D00172BF8 /* column_string_enum.hpp */,
				365CCE0C157CC37D00172BF8 /* column_table.cpp */,
				365CCE0D157CC37D00172BF8 /* column_table.hpp */,
				65033A741C7DD3B80019E9F2 /* column_timestamp.cpp */,
				65033A751C7DD3B80019E9F2 /* column_timestamp.hpp */,
				365CCE0E157CC37D00172BF8 /* column_tpl.hpp */,
				365CCE0F157CC37D00172BF8 /* column_type.hpp */,
				5DC597311B854C960020D712 /* column_type_traits.hpp */,
				4222F30019640C6700EC86A5 /* commit_log.cpp */,
				4222F30119640C6700EC86A5 /* commit_log.hpp */,
				520588C916C1DA9D009DA6D8 /* data_type.hpp */,
				5267884A189AB4B8009CDE7D /* descriptor.cpp */,
				5267884D189AB4D7009CDE7D /* descriptor.hpp */,
				5267884F189AB4EA009CDE7D /* descriptor_fwd.hpp */,
				6579EEB71B4E898B004DE3D8 /* disable_sync_to_disk.cpp */,
				6579EEB81B4E898B004DE3D8 /* disable_sync_to_disk.hpp */,
				52C9B60D19B7406D00248011 /* exceptions.cpp */,
				36EE6CC417F0F9CB00BA9635 /* exceptions.hpp */,
				365CCE16157CC37D00172BF8 /* group.cpp */,
				365CCE17157CC37D00172BF8 /* group.hpp */,
				365CCE7E157CCB4100172BF8 /* group_shared.cpp */,
				365CCE7F157CCB4100172BF8 /* group_shared.hpp */,
				4BE251761D6B0282009121FB /* group_shared_options.hpp */,
				365CCE14157CC37D00172BF8 /* group_writer.cpp */,
				365CCE15157CC37D00172BF8 /* group_writer.hpp */,
				5D32058C1C880FFF00864053 /* handover_defs.hpp */,
				48A0482C1C7F79C4000FFD12 /* history.cpp */,
				485231211B2E9484003C72AF /* history.hpp */,
				4B3B03C11D182BC400E86FA2 /* importer.cpp */,
				4B3B03C21D182BC400E86FA2 /* importer.hpp */,
				36E67FC815A2EDDB00D131FB /* index_string.cpp */,
				36E67FC915A2EDDB00D131FB /* index_string.hpp */,
				52113CDD16C27EF800C301FB /* lang_bind_helper.cpp */,
				365CCE1A157CC37D00172BF8 /* lang_bind_helper.hpp */,
				36AA59E61937552000D691E0 /* link_view.cpp */,
				36AA59E71937552000D691E0 /* link_view.hpp */,
				5D32058D1C880FFF00864053 /* link_view_fwd.hpp */,
				365CCE1C157CC37D00172BF8 /* mixed.hpp */,
				650FBA3C1C84954C00F8771B /* null.hpp */,
				365CCE13157CC37D00172BF8 /* olddatetime.hpp */,
				5D8EC9911BBB67C000447FF8 /* owned_data.hpp */,
				365CCE1F157CC37D00172BF8 /* query.cpp */,
				365CCE20157CC37D00172BF8 /* query.hpp */,
				365CCE1D157CC37D00172BF8 /* query_conditions.hpp */,
				F4C28BBC1A696DB500F8BB2A /* query_engine.cpp */,
				365CCE1E157CC37D00172BF8 /* query_engine.hpp */,
				6546AB4A1BDE41E700F74CF1 /* query_expression.hpp */,
				365CCE77157CC3A100172BF8 /* realm.hpp */,
				5D32058B1C880FFF00864053 /* realm_nmmintrin.h */,
				36AD7FA117FB959A00F046FC /* realmd.cpp */,
				4222F2FC19640B8400EC86A5 /* replication.cpp */,
				4222F2FD19640B8400EC86A5 /* replication.hpp */,
				522EA514192C4C4E002AD3B6 /* row.cpp */,
				522EA516192C4CA0002AD3B6 /* row.hpp */,
				365CCE21157CC37D00172BF8 /* spec.cpp */,
				365CCE22157CC37D00172BF8 /* spec.hpp */,
				36AB350C17E78DA900EC5744 /* string_data.hpp */,
				365CCE2B157CC37D00172BF8 /* table.cpp */,
				365CCE2C157CC37D00172BF8 /* table.hpp */,
				365CCE24157CC37D00172BF8 /* table_accessors.hpp */,
				365CCE25157CC37D00172BF8 /* table_basic.hpp */,
				36A1DC9B16C3F3F40086A836 /* table_basic_fwd.hpp */,
				365CCE26157CC37D00172BF8 /* table_macros.hpp */,
				365CCE27157CC37D00172BF8 /* table_ref.hpp */,
				365CCE29157CC37D00172BF8 /* table_view.cpp */,
				365CCE2A157CC37D00172BF8 /* table_view.hpp */,
				365CCE28157CC37D00172BF8 /* table_view_basic.hpp */,
				650853091CC6C4DC0020F9BB /* timestamp.hpp */,
				522EA518192C4D3C002AD3B6 /* unicode.cpp */,
				522EA51A192C4D4B002AD3B6 /* unicode.hpp */,
				365CCE32157CC37D00172BF8 /* utilities.cpp */,
				365CCE33157CC37D00172BF8 /* utilities.hpp */,
				80ADCCE718A23DD00049D472 /* version.cpp */,
				80ADCCE818A23DD00049D472 /* version.hpp */,
				D4AC5C2B1D5BACD600E3D29D /* version_id.hpp */,
				42F862D119BDE3460053C134 /* views.cpp */,
				42F862D219BDE3460053C134 /* views.hpp */,
			);
			path = src;
			sourceTree = "<group>";
		};
		3647DFF214209CE600D56FD7 /* test */ = {
			isa = PBXGroup;
			children = (
				F4D0FC211B00E1090040956A /* benchmark-common-tasks */,
				F4D0FC281B00F4010040956A /* benchmark-common-tasks-ios */,
				52F2E0E017D5F8F500415958 /* large_tests */,
				3647DFF414209CE600D56FD7 /* Makefile */,
				3647E00E14209CE600D56FD7 /* test-realm */,
				3647DFFD14209CE600D56FD7 /* test-sqlite3 */,
				3647E00814209CE600D56FD7 /* test-stl */,
				F45013B01B01022800CD4A7E /* unit-tests-ios */,
				52D6E056175BDBDD00B423E5 /* util */,
				3FCA03C51A44F57A009067D0 /* CoreFoundation.framework */,
				484814A51C172F390007CDD7 /* fuzz_group.cpp */,
				3647DFF314209CE600D56FD7 /* main.cpp */,
				5219EB6F18FB030900FF9232 /* test_all.cpp */,
				5219EB7018FB030900FF9232 /* test_all.hpp */,
				368063391446D12A00283774 /* test_alloc.cpp */,
				3647E04A14209CE600D56FD7 /* test_array.cpp */,
				36E6089E145AE7DD00CCC3E8 /* test_array_binary.cpp */,
				36E608901459F11200CCC3E8 /* test_array_blob.cpp */,
				36FDACDB17D67CBC0084E8BB /* test_array_blobs_big.cpp */,
				52A32B3617D4E7FE00DD22CC /* test_array_float.cpp */,
				65D3F7A41AA7549100F27CBD /* test_array_integer.cpp */,
				3647E04B14209CE600D56FD7 /* test_array_string.cpp */,
				36E60896145A99D800CCC3E8 /* test_array_string_long.cpp */,
				3F5ED51219D9D4D1001FCFF4 /* test_basic_utils.cpp */,
				523239F41800EF33006E9F13 /* test_binary_data.cpp */,
				3647E04C14209CE600D56FD7 /* test_column.cpp */,
				36E608A4145B006E00CCC3E8 /* test_column_binary.cpp */,
				52A32B3B17D4E83500DD22CC /* test_column_float.cpp */,
				3604595114C97A4E008ACFFD /* test_column_mixed.cpp */,
				36E60898145AB43600CCC3E8 /* test_column_string.cpp */,
				65033A7C1C7DD5180019E9F2 /* test_column_timestamp.cpp */,
				52678851189AB590009CDE7D /* test_descriptor.cpp */,
				52807FB418E73A1900A22716 /* test_destroy_guard.cpp */,
				4B07BA961D64860100A6D7E0 /* test_destructor_thread_safety.cpp */,
				3FA0DBCA1A0BF28C003548DC /* test_encrypted_file_mapping.cpp */,
				52A32B3D17D4E84700DD22CC /* test_file.cpp */,
				52807FB618E73A4700A22716 /* test_file_locks.cpp */,
				368063361445AD9200283774 /* test_group.cpp */,
				4B3B03B51D1817D400E86FA2 /* test_impl_simulated_failure.cpp */,
				36E67FCD15A2EDFB00D131FB /* test_index_string.cpp */,
				4222F2F619640A4100EC86A5 /* test_json.cpp */,
				52A32B3F17D4E85A00DD22CC /* test_lang_bind_helper.cpp */,
				3F5ED51319D9D4D1001FCFF4 /* test_link_query_view.cpp */,
				3658CE731923E73F009A7085 /* test_links.cpp */,
				65F35E0E1B32FC42006AE5A9 /* test_optional.cpp */,
				65F666E91BFD012900749FA2 /* test_priority_queue.cpp */,
				36FD6F3414BDC61A009E0003 /* test_query.cpp */,
				523239F71800EF33006E9F13 /* test_replication.cpp */,
				B159814D18CF562600E3C5DF /* test_safe_int_ops.cpp */,
				52807FB118E737E300A22716 /* test_self.cpp */,
				365CCE83157CCB5200172BF8 /* test_shared.cpp */,
				52A32B4117D4E86A00DD22CC /* test_string_data.cpp */,
				3647E04E14209CE600D56FD7 /* test_table.cpp */,
				36FD6F3514BDC61A009E0003 /* test_table_view.cpp */,
				5263C6DE17D2D28C00A99AA4 /* test_thread.cpp */,
				52A32B4517D4E88400DD22CC /* test_transactions.cpp */,
				52A32B4317D4E87800DD22CC /* test_transactions_lasse.cpp */,
				65BB22FF1AD80E870097170F /* test_upgrade_database.cpp */,
				52A32B4717D4E89100DD22CC /* test_utf8.cpp */,
				65F666EA1BFD012900749FA2 /* test_util_error.cpp */,
				B6F92D3A1D4611D900887B4E /* test_util_file.cpp */,
				65F666EB1BFD012900749FA2 /* test_util_inspect.cpp */,
				651D389B1D25440A006DBCC5 /* test_util_logger.cpp */,
				651D389C1D25440A006DBCC5 /* test_util_scope_exit.cpp */,
				65F666EC1BFD012900749FA2 /* test_util_stringbuffer.cpp */,
				B67A2D381D1D5C1F00F0A0E7 /* test_util_to_string.cpp */,
				B647249B1D225C87006AB240 /* test_util_type_list.cpp */,
				80ADCCED18A23E2D0049D472 /* test_version.cpp */,
			);
			path = test;
			sourceTree = "<group>";
		};
		3647DFFD14209CE600D56FD7 /* test-sqlite3 */ = {
			isa = PBXGroup;
			children = (
				3647DFFE14209CE600D56FD7 /* Makefile */,
				3647DFFF14209CE600D56FD7 /* shell.c */,
				3647E00014209CE600D56FD7 /* sqlite3.c */,
				3647E00114209CE600D56FD7 /* sqlite3.def */,
				3647E00214209CE600D56FD7 /* sqlite3.h */,
				3647E00314209CE600D56FD7 /* sqlite3ext.h */,
				3647E00414209CE600D56FD7 /* test-sqlite3.cpp */,
			);
			path = "test-sqlite3";
			sourceTree = "<group>";
		};
		3647E00814209CE600D56FD7 /* test-stl */ = {
			isa = PBXGroup;
			children = (
				3647E00914209CE600D56FD7 /* Makefile */,
				3647E00A14209CE600D56FD7 /* test-stl.cpp */,
			);
			path = "test-stl";
			sourceTree = "<group>";
		};
		3647E00E14209CE600D56FD7 /* test-realm */ = {
			isa = PBXGroup;
			children = (
				3647E02114209CE600D56FD7 /* Makefile */,
				3647E02214209CE600D56FD7 /* test-realm.cpp */,
				3647E02314209CE600D56FD7 /* test-realm.vcproj */,
			);
			path = "test-realm";
			sourceTree = "<group>";
		};
		3647E0E814209E6B00D56FD7 /* Products */ = {
			isa = PBXGroup;
			children = (
				F4D0FC161B00E0D70040956A /* benchmark-common-tasks */,
				3647E1031420E4D800D56FD7 /* realm_unit_tests */,
				36AD7F9E17FB94F800F046FC /* realmd-dbg-noinst */,
				F4D0FC271B00F4010040956A /* benchmark-common-tasks-ios.app */,
				4142C9951623478700B3B902 /* liblibrealm ios.a */,
				C008FF991B67F02F0042669E /* liblibrealm watchos.a */,
				3647E0E714209E6B00D56FD7 /* librealm.a */,
				F4D0FC521B00F4B00040956A /* libtest-utils-ios.a */,
				52D6E04E175BD9BC00B423E5 /* test-util.a */,
				F45013AF1B01022800CD4A7E /* unit-tests-ios.app */,
			);
			name = Products;
			sourceTree = "<group>";
		};
		52D6E056175BDBDD00B423E5 /* util */ = {
			isa = PBXGroup;
			children = (
				52D6E058175BDBDD00B423E5 /* Makefile */,
				526F3F0518246523005217F1 /* benchmark_results.cpp */,
				526F3F0318246519005217F1 /* benchmark_results.hpp */,
				52C9B60F19B7418200248011 /* check_logic_error.hpp */,
				48B1D2391C749D850066A961 /* crypt_key.cpp */,
				48B1D2371C749D750066A961 /* crypt_key.hpp */,
				B159814718CF560000E3C5DF /* demangle.cpp */,
				B159814818CF560000E3C5DF /* demangle.hpp */,
				4222F2F819640A7A00EC86A5 /* jsmn.cpp */,
				4222F2F919640A7A00EC86A5 /* jsmn.hpp */,
				52D6E059175BDBDD00B423E5 /* mem.cpp */,
				52D6E05B175BDBDD00B423E5 /* mem.hpp */,
				526F3F0118246508005217F1 /* misc.cpp */,
				526F3EFE182464F1005217F1 /* misc.hpp */,
				52D6E05D175BDBDD00B423E5 /* number_names.hpp */,
				F4DCAF2A1B78EE8900EEC19A /* quote.cpp */,
				F4DCAF2B1B78EE8900EEC19A /* quote.hpp */,
				523AC1A918EABFE900049AEA /* random.cpp */,
				523AC1A618EABFCC00049AEA /* random.hpp */,
				5238B561193F5051003F1C38 /* resource_limits.cpp */,
				5238B55F193F503B003F1C38 /* resource_limits.hpp */,
				B159814918CF560000E3C5DF /* super_int.hpp */,
				B159626E18DB14C4008B9421 /* test_only.cpp */,
				B159626F18DB14C4008B9421 /* test_only.hpp */,
				524F3C9918EA346A00DEE22A /* test_path.cpp */,
				524F3C9C18EA347900DEE22A /* test_path.hpp */,
				65F667261BFD09AC00749FA2 /* test_types.hpp */,
				526F3F071824652B005217F1 /* thread_wrapper.hpp */,
				52D6E060175BDBDD00B423E5 /* timer.cpp */,
				52D6E062175BDBDD00B423E5 /* timer.hpp */,
				B159627018DB14C4008B9421 /* unit_test.cpp */,
				B159627118DB14C4008B9421 /* unit_test.hpp */,
				5219EB6718FB026100FF9232 /* verified_integer.cpp */,
				5219EB6818FB026100FF9232 /* verified_integer.hpp */,
				5219EB6B18FB028300FF9232 /* verified_string.cpp */,
				5219EB6C18FB028300FF9232 /* verified_string.hpp */,
				B159627218DB14C4008B9421 /* wildcard.cpp */,
				B159627318DB14C4008B9421 /* wildcard.hpp */,
			);
			path = util;
			sourceTree = "<group>";
		};
		52D7C4661852A01700633748 /* util */ = {
			isa = PBXGroup;
			children = (
				65F666FD1BFD01DC00749FA2 /* aes_cryptor.hpp */,
				52D7C4671852A01700633748 /* assert.hpp */,
				485231171B2E918F003C72AF /* basic_system_errors.cpp */,
				485231191B2E91A4003C72AF /* basic_system_errors.hpp */,
				52D7C4691852A01700633748 /* bind_ptr.hpp */,
				52D7C46A1852A01700633748 /* buffer.hpp */,
				5D3205831C880F4B00864053 /* call_with_tuple.hpp */,
				5D8640481CFE85EA00CA3CE4 /* cf_ptr.hpp */,
				52D7C46B1852A01700633748 /* config.sh */,
				3FC68FD91A0AD3FE005F3103 /* encrypted_file_mapping.cpp */,
				3FC68FD81A0AD3BF005F3103 /* encrypted_file_mapping.hpp */,
				3FE557F61A150F2100A18CCB /* errno.hpp */,
				52D7C46C1852A01700633748 /* features.h */,
				52D7C46D1852A01700633748 /* file.cpp */,
				52D7C46E1852A01700633748 /* file.hpp */,
				3F5ED50E19D08A11001FCFF4 /* file_mapper.cpp */,
				3F5ED50F19D08A11001FCFF4 /* file_mapper.hpp */,
				65F666FE1BFD01DC00749FA2 /* hex_dump.hpp */,
				65F666FF1BFD01DC00749FA2 /* inspect.hpp */,
				3F1967AC1A9530AA0072FE29 /* interprocess_condvar.cpp */,
				3F1967AB1A9530AA0072FE29 /* interprocess_condvar.hpp */,
				3FB4D04A1D4FBA7E0005F96E /* interprocess_mutex.cpp */,
				5D86403A1CFE841400CA3CE4 /* interprocess_mutex.hpp */,
				52D7C46F1852A01700633748 /* logger.hpp */,
				3620DEFF18B6C93C003AD498 /* memory_stream.cpp */,
				3620DF0018B6C93C003AD498 /* memory_stream.hpp */,
				52D7C4701852A01700633748 /* meta.hpp */,
				485231151B2E914D003C72AF /* misc_errors.cpp */,
				485231131B2E9118003C72AF /* misc_errors.hpp */,
				5D3205851C880F4B00864053 /* miscellaneous.hpp */,
				65F35E0D1B32FBDC006AE5A9 /* optional.hpp */,
				F44F0AD61BB9502C000C4ABA /* priority_queue.hpp */,
				52D7C4711852A01700633748 /* safe_int_ops.hpp */,
				65F667001BFD01DC00749FA2 /* scope_exit.hpp */,
				425ED13219BDC371006C0DAE /* shared_ptr.hpp */,
				52D7C4721852A01700633748 /* string_buffer.cpp */,
				52D7C4731852A01700633748 /* string_buffer.hpp */,
				52D7C4741852A01700633748 /* terminate.cpp */,
				52D7C4751852A01700633748 /* terminate.hpp */,
				52D7C4761852A01700633748 /* thread.cpp */,
				52D7C4771852A01700633748 /* thread.hpp */,
				3FE830C01D1083B2004CFE68 /* to_string.cpp */,
				F450A3161C5FBB660008F287 /* to_string.hpp */,
				52D7C4781852A01700633748 /* tuple.hpp */,
				52D7C4791852A01700633748 /* type_list.hpp */,
				B159814418CF55D400E3C5DF /* type_traits.hpp */,
				52D7C47C1852A01700633748 /* utf8.hpp */,
			);
			name = util;
			path = realm/util;
			sourceTree = "<group>";
		};
		52F2E0E017D5F8F500415958 /* large_tests */ = {
			isa = PBXGroup;
			children = (
				52F2E0E217D5F92F00415958 /* test_column_large.cpp */,
				52F2E0E417D5F93D00415958 /* test_strings.cpp */,
			);
			name = large_tests;
			sourceTree = "<group>";
		};
		651AEEAA1B319F810048C8EE /* test_files */ = {
			isa = PBXGroup;
			children = (
				65ED1B521B31AD3D0041EBD1 /* expect_json.json */,
				65ED1B761B31B1510041EBD1 /* expect_string.txt */,
				65ED1B6C1B31AEFC0041EBD1 /* expected_json_link_cycles1.json */,
				65ED1B6D1B31AEFC0041EBD1 /* expected_json_link_cycles2.json */,
				65ED1B6E1B31AEFC0041EBD1 /* expected_json_link_cycles3.json */,
				65ED1B6F1B31AEFC0041EBD1 /* expected_json_link_cycles4.json */,
				65ED1B701B31AEFC0041EBD1 /* expected_json_link_cycles5.json */,
				65ED1B541B31AE3C0041EBD1 /* expected_json_linklist1_1.json */,
				65ED1B551B31AE3C0041EBD1 /* expected_json_linklist1_2.json */,
				65ED1B561B31AE3C0041EBD1 /* expected_json_linklist1_3.json */,
				65ED1B571B31AE3C0041EBD1 /* expected_json_linklist1_4.json */,
				65ED1B581B31AE3C0041EBD1 /* expected_json_linklist1_5.json */,
				65ED1B591B31AE3C0041EBD1 /* expected_json_linklist1_6.json */,
				65ED1B601B31AE9D0041EBD1 /* expected_json_linklist_cycle1.json */,
				65ED1B611B31AE9D0041EBD1 /* expected_json_linklist_cycle2.json */,
				65ED1B621B31AE9D0041EBD1 /* expected_json_linklist_cycle3.json */,
				65ED1B631B31AE9D0041EBD1 /* expected_json_linklist_cycle4.json */,
				65ED1B641B31AE9D0041EBD1 /* expected_json_linklist_cycle5.json */,
				65ED1B651B31AE9D0041EBD1 /* expected_json_linklist_cycle6.json */,
				651AEEA01B31945F0048C8EE /* test_upgrade_database_1000_1.realm */,
				651AEEA11B31945F0048C8EE /* test_upgrade_database_1000_2.realm */,
				651AEEA21B31945F0048C8EE /* test_upgrade_database_1000_3.realm */,
				65BC7FA11B4D63E70070E98D /* test_upgrade_database_1000_4.realm */,
				659A0F3A1CD3276B00A7E878 /* test_upgrade_database_1000_4_to_5_datetime1.realm */,
				651AEE9D1B31945F0048C8EE /* test_upgrade_database_4_1.realm */,
				651AEE9E1B31945F0048C8EE /* test_upgrade_database_4_2.realm */,
				651AEE9F1B31945F0048C8EE /* test_upgrade_database_4_3.realm */,
				65BC7FA01B4D63E70070E98D /* test_upgrade_database_4_4.realm */,
				659A0F391CD3276B00A7E878 /* test_upgrade_database_4_4_to_5_datetime1.realm */,
			);
			name = test_files;
			path = test;
			sourceTree = "<group>";
		};
		F45013B01B01022800CD4A7E /* unit-tests-ios */ = {
			isa = PBXGroup;
			children = (
				F45013B11B01022800CD4A7E /* Supporting Files */,
				F45013BE1B01022800CD4A7E /* Images.xcassets */,
				F45013C01B01022800CD4A7E /* LaunchScreen.xib */,
				F45013B31B01022800CD4A7E /* main.m */,
				F45013BB1B01022800CD4A7E /* Main.storyboard */,
				F45013B81B01022800CD4A7E /* ViewController.h */,
				F45013B91B01022800CD4A7E /* ViewController.mm */,
			);
			path = "unit-tests-ios";
			sourceTree = "<group>";
		};
		F45013B11B01022800CD4A7E /* Supporting Files */ = {
			isa = PBXGroup;
			children = (
				F45013B21B01022800CD4A7E /* Info.plist */,
			);
			name = "Supporting Files";
			sourceTree = "<group>";
		};
		F4D0FC211B00E1090040956A /* benchmark-common-tasks */ = {
			isa = PBXGroup;
			children = (
				F4D0FC1F1B00E1020040956A /* main.cpp */,
			);
			path = "benchmark-common-tasks";
			sourceTree = "<group>";
		};
		F4D0FC281B00F4010040956A /* benchmark-common-tasks-ios */ = {
			isa = PBXGroup;
			children = (
				F4D0FC291B00F4010040956A /* Supporting Files */,
				F4D0FC361B00F4010040956A /* Images.xcassets */,
				F4D0FC381B00F4010040956A /* LaunchScreen.xib */,
				F4D0FC2B1B00F4010040956A /* main.m */,
				F4D0FC331B00F4010040956A /* Main.storyboard */,
				F4D0FC301B00F4010040956A /* ViewController.h */,
				F4D0FC311B00F4010040956A /* ViewController.mm */,
			);
			path = "benchmark-common-tasks-ios";
			sourceTree = "<group>";
		};
		F4D0FC291B00F4010040956A /* Supporting Files */ = {
			isa = PBXGroup;
			children = (
				F4D0FC2A1B00F4010040956A /* Info.plist */,
			);
			name = "Supporting Files";
			sourceTree = "<group>";
		};
/* End PBXGroup section */

/* Begin PBXHeadersBuildPhase section */
		3647E0E514209E6B00D56FD7 /* Headers */ = {
			isa = PBXHeadersBuildPhase;
			buildActionMask = 2147483647;
			files = (
				36EE6CC217F0F97400BA9635 /* alloc.hpp in Headers */,
				36EE6CC117F0F97400BA9635 /* alloc_slab.hpp in Headers */,
				365CCE40157CC37D00172BF8 /* array.hpp in Headers */,
				36F3823A170D000300C95BCD /* array_basic.hpp in Headers */,
				36F38239170D000300C95BCD /* array_basic_tpl.hpp in Headers */,
				365CCE38157CC37D00172BF8 /* array_binary.hpp in Headers */,
				365CCE3A157CC37D00172BF8 /* array_blob.hpp in Headers */,
				36FDACE017D67DDD0084E8BB /* array_blobs_big.hpp in Headers */,
				65D3F7A91AA75E7200F27CBD /* array_integer.hpp in Headers */,
				365CCE3E157CC37D00172BF8 /* array_string.hpp in Headers */,
				365CCE3C157CC37D00172BF8 /* array_string_long.hpp in Headers */,
				52D7C47D1852A01700633748 /* assert.hpp in Headers */,
				4852311A1B2E91A4003C72AF /* basic_system_errors.hpp in Headers */,
				365CCE41157CC37D00172BF8 /* binary_data.hpp in Headers */,
				52D7C47F1852A01700633748 /* bind_ptr.hpp in Headers */,
				F43098B41B021C04000A2333 /* bptree.hpp in Headers */,
				52D7C4801852A01700633748 /* buffer.hpp in Headers */,
				5D3205871C880F4B00864053 /* call_with_tuple.hpp in Headers */,
				5D8640491CFE85EA00CA3CE4 /* cf_ptr.hpp in Headers */,
				365CCE54157CC37D00172BF8 /* column.hpp in Headers */,
				3658CE721921AC6F009A7085 /* column_backlink.hpp in Headers */,
				365CCE47157CC37D00172BF8 /* column_binary.hpp in Headers */,
				365CCE48157CC37D00172BF8 /* column_fwd.hpp in Headers */,
				3658CE6E19209EDD009A7085 /* column_link.hpp in Headers */,
				3658CE7D19256CA1009A7085 /* column_linkbase.hpp in Headers */,
				3658CE7B19245BE5009A7085 /* column_linklist.hpp in Headers */,
				365CCE4A157CC37D00172BF8 /* column_mixed.hpp in Headers */,
				36EE6CC317F0F97400BA9635 /* column_mixed_tpl.hpp in Headers */,
				365CCE4E157CC37D00172BF8 /* column_string.hpp in Headers */,
				365CCE4C157CC37D00172BF8 /* column_string_enum.hpp in Headers */,
				365CCE50157CC37D00172BF8 /* column_table.hpp in Headers */,
				65033A771C7DD3B80019E9F2 /* column_timestamp.hpp in Headers */,
				365CCE51157CC37D00172BF8 /* column_tpl.hpp in Headers */,
				365CCE52157CC37D00172BF8 /* column_type.hpp in Headers */,
				5DC597321B854C960020D712 /* column_type_traits.hpp in Headers */,
				4222F30319640C6700EC86A5 /* commit_log.hpp in Headers */,
				48A048311C7F7A55000FFD12 /* continuous_transactions_history.hpp in Headers */,
				36A1DC9216C3F3470086A836 /* data_type.hpp in Headers */,
				5267884E189AB4D7009CDE7D /* descriptor.hpp in Headers */,
				52678850189AB4EA009CDE7D /* descriptor_fwd.hpp in Headers */,
				3620DF0D18B6CA7B003AD498 /* destroy_guard.hpp in Headers */,
				3FE557F81A150F2100A18CCB /* errno.hpp in Headers */,
				36EE6CC517F0F9CB00BA9635 /* exceptions.hpp in Headers */,
				52D7C4811852A01700633748 /* features.h in Headers */,
				52D7C4831852A01700633748 /* file.hpp in Headers */,
				3F5ED51119D08A11001FCFF4 /* file_mapper.hpp in Headers */,
				365CCE5A157CC37D00172BF8 /* group.hpp in Headers */,
				365CCE81157CCB4100172BF8 /* group_shared.hpp in Headers */,
				4BE251771D6B0282009121FB /* group_shared_options.hpp in Headers */,
				365CCE58157CC37D00172BF8 /* group_writer.hpp in Headers */,
				5D32058F1C880FFF00864053 /* handover_defs.hpp in Headers */,
				36E67FCB15A2EDDB00D131FB /* index_string.hpp in Headers */,
				F44D4CE81B381D27009ADAB9 /* input_stream.hpp in Headers */,
				3F1967AE1A9530AA0072FE29 /* interprocess_condvar.hpp in Headers */,
				5D86403D1CFE841400CA3CE4 /* interprocess_mutex.hpp in Headers */,
				365CCE5D157CC37D00172BF8 /* lang_bind_helper.hpp in Headers */,
				36AA59E91937552000D691E0 /* link_view.hpp in Headers */,
				5D3205901C880FFF00864053 /* link_view_fwd.hpp in Headers */,
				52D7C4841852A01700633748 /* logger.hpp in Headers */,
				52D6E067175BDBDD00B423E5 /* mem.hpp in Headers */,
				3620DF0218B6C93C003AD498 /* memory_stream.hpp in Headers */,
				52D7C4851852A01700633748 /* meta.hpp in Headers */,
				485231141B2E9118003C72AF /* misc_errors.hpp in Headers */,
				5D3205891C880F4B00864053 /* miscellaneous.hpp in Headers */,
				365CCE5F157CC37D00172BF8 /* mixed.hpp in Headers */,
				650FBA3D1C84954C00F8771B /* null.hpp in Headers */,
				52D6E069175BDBDD00B423E5 /* number_names.hpp in Headers */,
				365CCE56157CC37D00172BF8 /* olddatetime.hpp in Headers */,
				3620DF1218B6CA7B003AD498 /* output_stream.hpp in Headers */,
				5D8EC9921BBB67C000447FF8 /* owned_data.hpp in Headers */,
				F44F0AD71BB9502C000C4ABA /* priority_queue.hpp in Headers */,
				365CCE63157CC37D00172BF8 /* query.hpp in Headers */,
				365CCE60157CC37D00172BF8 /* query_conditions.hpp in Headers */,
				365CCE61157CC37D00172BF8 /* query_engine.hpp in Headers */,
				365CCE78157CC3A100172BF8 /* realm.hpp in Headers */,
				5D32058E1C880FFF00864053 /* realm_nmmintrin.h in Headers */,
				4222F2FF19640B8400EC86A5 /* replication.hpp in Headers */,
				522EA517192C4CA0002AD3B6 /* row.hpp in Headers */,
				52D7C4861852A01700633748 /* safe_int_ops.hpp in Headers */,
				425ED13319BDC371006C0DAE /* shared_ptr.hpp in Headers */,
				C08FE2B91B45BD750037AFCE /* simulated_failure.hpp in Headers */,
				365CCE65157CC37D00172BF8 /* spec.hpp in Headers */,
				52D7C4881852A01700633748 /* string_buffer.hpp in Headers */,
				36AB350D17E78DA900EC5744 /* string_data.hpp in Headers */,
				365CCE6F157CC37D00172BF8 /* table.hpp in Headers */,
				365CCE67157CC37D00172BF8 /* table_accessors.hpp in Headers */,
				365CCE68157CC37D00172BF8 /* table_basic.hpp in Headers */,
				36A1DC9C16C3F3F40086A836 /* table_basic_fwd.hpp in Headers */,
				365CCE69157CC37D00172BF8 /* table_macros.hpp in Headers */,
				365CCE6A157CC37D00172BF8 /* table_ref.hpp in Headers */,
				365CCE6D157CC37D00172BF8 /* table_view.hpp in Headers */,
				365CCE6B157CC37D00172BF8 /* table_view_basic.hpp in Headers */,
				52D7C48A1852A01700633748 /* terminate.hpp in Headers */,
				52D7C48C1852A01700633748 /* thread.hpp in Headers */,
				52D6E06D175BDBDD00B423E5 /* timer.hpp in Headers */,
				6508530A1CC6C4DC0020F9BB /* timestamp.hpp in Headers */,
				F450A3171C5FBB660008F287 /* to_string.hpp in Headers */,
				3F967AFB1AA4C00800005C38 /* transact_log.hpp in Headers */,
				52D7C48D1852A01700633748 /* tuple.hpp in Headers */,
				52D7C48E1852A01700633748 /* type_list.hpp in Headers */,
				B159814518CF55D400E3C5DF /* type_traits.hpp in Headers */,
				522EA51B192C4D4B002AD3B6 /* unicode.hpp in Headers */,
				52D7C4911852A01700633748 /* utf8.hpp in Headers */,
				365CCE76157CC37D00172BF8 /* utilities.hpp in Headers */,
				80ADCCEB18A23DD00049D472 /* version.hpp in Headers */,
				D4AC5C2D1D5BACD600E3D29D /* version_id.hpp in Headers */,
				42F862D419BDE3460053C134 /* views.hpp in Headers */,
			);
			runOnlyForDeploymentPostprocessing = 0;
		};
		4142C9591623478700B3B902 /* Headers */ = {
			isa = PBXHeadersBuildPhase;
			buildActionMask = 2147483647;
			files = (
				4142C9601623478700B3B902 /* array.hpp in Headers */,
				4142C95C1623478700B3B902 /* array_binary.hpp in Headers */,
				4142C95D1623478700B3B902 /* array_blob.hpp in Headers */,
				36FDACE217D67DF10084E8BB /* array_blobs_big.hpp in Headers */,
				65D3F7AA1AA75E7200F27CBD /* array_integer.hpp in Headers */,
				4142C95F1623478700B3B902 /* array_string.hpp in Headers */,
				4142C95E1623478700B3B902 /* array_string_long.hpp in Headers */,
				4142C9611623478700B3B902 /* binary_data.hpp in Headers */,
				F43098B51B021C04000A2333 /* bptree.hpp in Headers */,
				4142C96D1623478700B3B902 /* column.hpp in Headers */,
				4142C9651623478700B3B902 /* column_binary.hpp in Headers */,
				4142C9661623478700B3B902 /* column_fwd.hpp in Headers */,
				4142C9671623478700B3B902 /* column_mixed.hpp in Headers */,
				4142C9691623478700B3B902 /* column_string.hpp in Headers */,
				4142C9681623478700B3B902 /* column_string_enum.hpp in Headers */,
				4142C96A1623478700B3B902 /* column_table.hpp in Headers */,
				65033A791C7DD3F30019E9F2 /* column_timestamp.hpp in Headers */,
				4142C96B1623478700B3B902 /* column_tpl.hpp in Headers */,
				4142C96C1623478700B3B902 /* column_type.hpp in Headers */,
				5DC597331B854CB90020D712 /* column_type_traits.hpp in Headers */,
				48A048321C7F7A55000FFD12 /* continuous_transactions_history.hpp in Headers */,
				520588CA16C1DA9D009DA6D8 /* data_type.hpp in Headers */,
				4142C9711623478700B3B902 /* group.hpp in Headers */,
				4142C9871623478700B3B902 /* group_shared.hpp in Headers */,
				4142C9701623478700B3B902 /* group_writer.hpp in Headers */,
				4142C9881623478700B3B902 /* index_string.hpp in Headers */,
				F44D4CE91B381D27009ADAB9 /* input_stream.hpp in Headers */,
				D4AC5C2E1D5BAFD600E3D29D /* version_id.hpp in Headers */,
				4142C9731623478700B3B902 /* lang_bind_helper.hpp in Headers */,
				4142C9751623478700B3B902 /* mixed.hpp in Headers */,
				4142C96F1623478700B3B902 /* olddatetime.hpp in Headers */,
				4142C9781623478700B3B902 /* query.hpp in Headers */,
				4142C9761623478700B3B902 /* query_conditions.hpp in Headers */,
				4142C9771623478700B3B902 /* query_engine.hpp in Headers */,
				4142C9861623478700B3B902 /* realm.hpp in Headers */,
				C0552C571B45CEA8007FF3AA /* simulated_failure.hpp in Headers */,
				4142C9791623478700B3B902 /* spec.hpp in Headers */,
				4142C9801623478700B3B902 /* table.hpp in Headers */,
				4142C97A1623478700B3B902 /* table_accessors.hpp in Headers */,
				4142C97B1623478700B3B902 /* table_basic.hpp in Headers */,
				36A1DC9D16C3F3F40086A836 /* table_basic_fwd.hpp in Headers */,
				4142C97C1623478700B3B902 /* table_macros.hpp in Headers */,
				4142C97D1623478700B3B902 /* table_ref.hpp in Headers */,
				4142C97F1623478700B3B902 /* table_view.hpp in Headers */,
				4142C97E1623478700B3B902 /* table_view_basic.hpp in Headers */,
				6508530B1CC6C6150020F9BB /* timestamp.hpp in Headers */,
				B159814618CF55D400E3C5DF /* type_traits.hpp in Headers */,
				4142C9851623478700B3B902 /* utilities.hpp in Headers */,
				80ADCCEC18A23DD00049D472 /* version.hpp in Headers */,
			);
			runOnlyForDeploymentPostprocessing = 0;
		};
		52D6E04C175BD9BC00B423E5 /* Headers */ = {
			isa = PBXHeadersBuildPhase;
			buildActionMask = 2147483647;
			files = (
				526F3F0418246519005217F1 /* benchmark_results.hpp in Headers */,
				52C9B61019B7418200248011 /* check_logic_error.hpp in Headers */,
				48B1D2381C749D750066A961 /* crypt_key.hpp in Headers */,
				B159814B18CF560000E3C5DF /* demangle.hpp in Headers */,
				4222F2FB19640A7A00EC86A5 /* jsmn.hpp in Headers */,
				526F3EFF182464F1005217F1 /* misc.hpp in Headers */,
				F4DCAF2E1B78EE8900EEC19A /* quote.hpp in Headers */,
				523AC1A718EABFCC00049AEA /* random.hpp in Headers */,
				5238B560193F503B003F1C38 /* resource_limits.hpp in Headers */,
				B159814C18CF560000E3C5DF /* super_int.hpp in Headers */,
				B159627518DB14C4008B9421 /* test_only.hpp in Headers */,
				524F3C9D18EA347900DEE22A /* test_path.hpp in Headers */,
				526F3F081824652B005217F1 /* thread_wrapper.hpp in Headers */,
				B159627718DB14C4008B9421 /* unit_test.hpp in Headers */,
				5219EB6A18FB026100FF9232 /* verified_integer.hpp in Headers */,
				5219EB6E18FB028300FF9232 /* verified_string.hpp in Headers */,
				B159627918DB14C4008B9421 /* wildcard.hpp in Headers */,
			);
			runOnlyForDeploymentPostprocessing = 0;
		};
		C008FF6A1B67F02F0042669E /* Headers */ = {
			isa = PBXHeadersBuildPhase;
			buildActionMask = 2147483647;
			files = (
				C008FF6B1B67F02F0042669E /* array.hpp in Headers */,
				C008FF6C1B67F02F0042669E /* array_binary.hpp in Headers */,
				C008FF6D1B67F02F0042669E /* array_blob.hpp in Headers */,
				C008FF6E1B67F02F0042669E /* array_blobs_big.hpp in Headers */,
				C008FF6F1B67F02F0042669E /* array_integer.hpp in Headers */,
				C008FF701B67F02F0042669E /* array_string.hpp in Headers */,
				C008FF711B67F02F0042669E /* array_string_long.hpp in Headers */,
				C008FF721B67F02F0042669E /* binary_data.hpp in Headers */,
				C008FF851B67F02F0042669E /* bptree.hpp in Headers */,
				C008FF731B67F02F0042669E /* column.hpp in Headers */,
				C008FF741B67F02F0042669E /* column_binary.hpp in Headers */,
				C008FF751B67F02F0042669E /* column_fwd.hpp in Headers */,
				C008FF761B67F02F0042669E /* column_mixed.hpp in Headers */,
				C008FF771B67F02F0042669E /* column_string.hpp in Headers */,
				C008FF781B67F02F0042669E /* column_string_enum.hpp in Headers */,
				C008FF791B67F02F0042669E /* column_table.hpp in Headers */,
				65033A7B1C7DD3F40019E9F2 /* column_timestamp.hpp in Headers */,
				C008FF7A1B67F02F0042669E /* column_tpl.hpp in Headers */,
				C008FF7B1B67F02F0042669E /* column_type.hpp in Headers */,
				5DC597341B854CBA0020D712 /* column_type_traits.hpp in Headers */,
				48A048331C7F7A55000FFD12 /* continuous_transactions_history.hpp in Headers */,
				C008FF7C1B67F02F0042669E /* data_type.hpp in Headers */,
				D4AC5C2F1D5BAFD700E3D29D /* version_id.hpp in Headers */,
				C008FF7E1B67F02F0042669E /* group.hpp in Headers */,
				C008FF7F1B67F02F0042669E /* group_shared.hpp in Headers */,
				C008FF801B67F02F0042669E /* group_writer.hpp in Headers */,
				C008FF811B67F02F0042669E /* index_string.hpp in Headers */,
				C008FF821B67F02F0042669E /* lang_bind_helper.hpp in Headers */,
				C008FF831B67F02F0042669E /* mixed.hpp in Headers */,
				C008FF7D1B67F02F0042669E /* olddatetime.hpp in Headers */,
				C008FF841B67F02F0042669E /* query.hpp in Headers */,
				C008FF861B67F02F0042669E /* query_conditions.hpp in Headers */,
				C008FF871B67F02F0042669E /* query_engine.hpp in Headers */,
				C008FF881B67F02F0042669E /* realm.hpp in Headers */,
				C008FF8C1B67F02F0042669E /* simulated_failure.hpp in Headers */,
				C008FF891B67F02F0042669E /* spec.hpp in Headers */,
				C008FF8A1B67F02F0042669E /* table.hpp in Headers */,
				C008FF8B1B67F02F0042669E /* table_accessors.hpp in Headers */,
				C008FF8D1B67F02F0042669E /* table_basic.hpp in Headers */,
				C008FF8E1B67F02F0042669E /* table_basic_fwd.hpp in Headers */,
				C008FF8F1B67F02F0042669E /* table_macros.hpp in Headers */,
				C008FF901B67F02F0042669E /* table_ref.hpp in Headers */,
				C008FF911B67F02F0042669E /* table_view.hpp in Headers */,
				C008FF921B67F02F0042669E /* table_view_basic.hpp in Headers */,
				6508530C1CC6C6150020F9BB /* timestamp.hpp in Headers */,
				C008FF931B67F02F0042669E /* type_traits.hpp in Headers */,
				C008FF941B67F02F0042669E /* utilities.hpp in Headers */,
				C008FF951B67F02F0042669E /* version.hpp in Headers */,
			);
			runOnlyForDeploymentPostprocessing = 0;
		};
		F4D0FC901B00FB870040956A /* Headers */ = {
			isa = PBXHeadersBuildPhase;
			buildActionMask = 2147483647;
			files = (
				F4D0FC911B00FBA20040956A /* benchmark_results.hpp in Headers */,
				F4D0FC921B00FBA20040956A /* check_logic_error.hpp in Headers */,
				F4D0FC931B00FBA20040956A /* demangle.hpp in Headers */,
				F4D0FC941B00FBA20040956A /* jsmn.hpp in Headers */,
				F4D0FC951B00FBA20040956A /* mem.hpp in Headers */,
				F4D0FC961B00FBA20040956A /* misc.hpp in Headers */,
				F4D0FC971B00FBA20040956A /* number_names.hpp in Headers */,
				F4DCAF2F1B78EE8900EEC19A /* quote.hpp in Headers */,
				F4D0FC981B00FBA20040956A /* random.hpp in Headers */,
				F4D0FC991B00FBA20040956A /* resource_limits.hpp in Headers */,
				F4D0FC9A1B00FBA20040956A /* super_int.hpp in Headers */,
				F4D0FCA31B00FBA20040956A /* test_all.hpp in Headers */,
				F4D0FC9B1B00FBA20040956A /* test_only.hpp in Headers */,
				F4D0FC9C1B00FBA20040956A /* test_path.hpp in Headers */,
				F4D0FC9D1B00FBA20040956A /* thread_wrapper.hpp in Headers */,
				F4D0FC9E1B00FBA20040956A /* timer.hpp in Headers */,
				F4D0FC9F1B00FBA20040956A /* unit_test.hpp in Headers */,
				F4D0FCA01B00FBA20040956A /* verified_integer.hpp in Headers */,
				F4D0FCA11B00FBA20040956A /* verified_string.hpp in Headers */,
				F4D0FCA21B00FBA20040956A /* wildcard.hpp in Headers */,
			);
			runOnlyForDeploymentPostprocessing = 0;
		};
/* End PBXHeadersBuildPhase section */

/* Begin PBXNativeTarget section */
		3647E0E614209E6B00D56FD7 /* librealm */ = {
			isa = PBXNativeTarget;
			buildConfigurationList = 3647E0E914209E6B00D56FD7 /* Build configuration list for PBXNativeTarget "librealm" */;
			buildPhases = (
				3647E0E314209E6B00D56FD7 /* Sources */,
				3647E0E414209E6B00D56FD7 /* Frameworks */,
				3647E0E514209E6B00D56FD7 /* Headers */,
			);
			buildRules = (
			);
			dependencies = (
			);
			name = librealm;
			productName = librealm;
			productReference = 3647E0E714209E6B00D56FD7 /* librealm.a */;
			productType = "com.apple.product-type.library.static";
		};
		3647E1021420E4D800D56FD7 /* realm_unit_tests */ = {
			isa = PBXNativeTarget;
			buildConfigurationList = 3647E10A1420E4D800D56FD7 /* Build configuration list for PBXNativeTarget "realm_unit_tests" */;
			buildPhases = (
				3647E0FF1420E4D800D56FD7 /* Sources */,
				3647E1011420E4D800D56FD7 /* CopyFiles */,
				4222F3041964103400EC86A5 /* Copy JSON files */,
				3647E1001420E4D800D56FD7 /* Frameworks */,
			);
			buildRules = (
			);
			dependencies = (
				526F3F0A182465E3005217F1 /* PBXTargetDependency */,
				3647E2521422197F00D56FD7 /* PBXTargetDependency */,
				36AD7FA017FB955A00F046FC /* PBXTargetDependency */,
			);
			name = realm_unit_tests;
			productName = realm_test;
			productReference = 3647E1031420E4D800D56FD7 /* realm_unit_tests */;
			productType = "com.apple.product-type.tool";
		};
		36AD7F7117FB94F800F046FC /* realmd-noinst */ = {
			isa = PBXNativeTarget;
			buildConfigurationList = 36AD7F9B17FB94F800F046FC /* Build configuration list for PBXNativeTarget "realmd-noinst" */;
			buildPhases = (
				36AD7F7417FB94F800F046FC /* Sources */,
				36AD7F9717FB94F800F046FC /* Frameworks */,
				36AD7F9A17FB94F800F046FC /* CopyFiles */,
			);
			buildRules = (
			);
			dependencies = (
				36AD7F7217FB94F800F046FC /* PBXTargetDependency */,
			);
			name = "realmd-noinst";
			productName = realm_test;
			productReference = 36AD7F9E17FB94F800F046FC /* realmd-dbg-noinst */;
			productType = "com.apple.product-type.tool";
		};
		4142C9391623478700B3B902 /* librealm ios */ = {
			isa = PBXNativeTarget;
			buildConfigurationList = 4142C9921623478700B3B902 /* Build configuration list for PBXNativeTarget "librealm ios" */;
			buildPhases = (
				4142C93A1623478700B3B902 /* Sources */,
				4142C9581623478700B3B902 /* Frameworks */,
				4142C9591623478700B3B902 /* Headers */,
			);
			buildRules = (
			);
			dependencies = (
			);
			name = "librealm ios";
			productName = librealm;
			productReference = 4142C9951623478700B3B902 /* liblibrealm ios.a */;
			productType = "com.apple.product-type.library.static";
		};
		52D6E04D175BD9BC00B423E5 /* test-utils */ = {
			isa = PBXNativeTarget;
			buildConfigurationList = 52D6E051175BD9BC00B423E5 /* Build configuration list for PBXNativeTarget "test-utils" */;
			buildPhases = (
				52D6E04A175BD9BC00B423E5 /* Sources */,
				52D6E04B175BD9BC00B423E5 /* Frameworks */,
				52D6E04C175BD9BC00B423E5 /* Headers */,
			);
			buildRules = (
			);
			dependencies = (
			);
			name = "test-utils";
			productName = "test-utils";
			productReference = 52D6E04E175BD9BC00B423E5 /* test-util.a */;
			productType = "com.apple.product-type.library.static";
		};
		C008FF2F1B67F02F0042669E /* librealm watchos */ = {
			isa = PBXNativeTarget;
			buildConfigurationList = C008FF961B67F02F0042669E /* Build configuration list for PBXNativeTarget "librealm watchos" */;
			buildPhases = (
				C008FF301B67F02F0042669E /* Sources */,
				C008FF691B67F02F0042669E /* Frameworks */,
				C008FF6A1B67F02F0042669E /* Headers */,
			);
			buildRules = (
			);
			dependencies = (
			);
			name = "librealm watchos";
			productName = librealm;
			productReference = C008FF991B67F02F0042669E /* liblibrealm watchos.a */;
			productType = "com.apple.product-type.library.static";
		};
		F45013AE1B01022800CD4A7E /* unit-tests-ios */ = {
			isa = PBXNativeTarget;
			buildConfigurationList = F45013CF1B01022800CD4A7E /* Build configuration list for PBXNativeTarget "unit-tests-ios" */;
			buildPhases = (
				F45013AB1B01022800CD4A7E /* Sources */,
				F45013AC1B01022800CD4A7E /* Frameworks */,
				F45013AD1B01022800CD4A7E /* Resources */,
			);
			buildRules = (
			);
			dependencies = (
			);
			name = "unit-tests-ios";
			productName = "unit-tests-ios";
			productReference = F45013AF1B01022800CD4A7E /* unit-tests-ios.app */;
			productType = "com.apple.product-type.application";
		};
		F4D0FC151B00E0D70040956A /* benchmark-common-tasks */ = {
			isa = PBXNativeTarget;
			buildConfigurationList = F4D0FC1C1B00E0D70040956A /* Build configuration list for PBXNativeTarget "benchmark-common-tasks" */;
			buildPhases = (
				F4D0FC121B00E0D70040956A /* Sources */,
				F4D0FC131B00E0D70040956A /* Frameworks */,
				F4D0FC141B00E0D70040956A /* CopyFiles */,
			);
			buildRules = (
			);
			dependencies = (
			);
			name = "benchmark-common-tasks";
			productName = "benchmark-common-tasks";
			productReference = F4D0FC161B00E0D70040956A /* benchmark-common-tasks */;
			productType = "com.apple.product-type.tool";
		};
		F4D0FC261B00F4010040956A /* benchmark-common-tasks-ios */ = {
			isa = PBXNativeTarget;
			buildConfigurationList = F4D0FC4B1B00F4010040956A /* Build configuration list for PBXNativeTarget "benchmark-common-tasks-ios" */;
			buildPhases = (
				F4D0FC231B00F4010040956A /* Sources */,
				F4D0FC241B00F4010040956A /* Frameworks */,
				F4D0FC251B00F4010040956A /* Resources */,
			);
			buildRules = (
			);
			dependencies = (
			);
			name = "benchmark-common-tasks-ios";
			productName = "benchmark-common-tasks-ios";
			productReference = F4D0FC271B00F4010040956A /* benchmark-common-tasks-ios.app */;
			productType = "com.apple.product-type.application";
		};
		F4D0FC511B00F4B00040956A /* test-utils-ios */ = {
			isa = PBXNativeTarget;
			buildConfigurationList = F4D0FC631B00F4B00040956A /* Build configuration list for PBXNativeTarget "test-utils-ios" */;
			buildPhases = (
				F4D0FC4E1B00F4B00040956A /* Sources */,
				F4D0FC901B00FB870040956A /* Headers */,
				F4D0FC4F1B00F4B00040956A /* Frameworks */,
				F4D0FC501B00F4B00040956A /* CopyFiles */,
			);
			buildRules = (
			);
			dependencies = (
			);
			name = "test-utils-ios";
			productName = "test-utils-ios";
			productReference = F4D0FC521B00F4B00040956A /* libtest-utils-ios.a */;
			productType = "com.apple.product-type.library.static";
		};
/* End PBXNativeTarget section */

/* Begin PBXProject section */
		3611F2FC14209B7000017263 /* Project object */ = {
			isa = PBXProject;
			attributes = {
				LastUpgradeCheck = 0710;
				ORGANIZATIONNAME = Realm;
				TargetAttributes = {
					F45013AE1B01022800CD4A7E = {
						CreatedOnToolsVersion = 6.3.1;
					};
					F4D0FC151B00E0D70040956A = {
						CreatedOnToolsVersion = 6.3.1;
					};
					F4D0FC261B00F4010040956A = {
						CreatedOnToolsVersion = 6.3.1;
					};
					F4D0FC511B00F4B00040956A = {
						CreatedOnToolsVersion = 6.3.1;
					};
				};
			};
			buildConfigurationList = 3611F2FF14209B7000017263 /* Build configuration list for PBXProject "realm" */;
			compatibilityVersion = "Xcode 3.2";
			developmentRegion = English;
			hasScannedForEncodings = 0;
			knownRegions = (
				en,
				Base,
			);
			mainGroup = 3611F2FA14209B7000017263;
			productRefGroup = 3647E0E814209E6B00D56FD7 /* Products */;
			projectDirPath = "";
			projectRoot = "";
			targets = (
				3647E0E614209E6B00D56FD7 /* librealm */,
				3647E1021420E4D800D56FD7 /* realm_unit_tests */,
				4142C9391623478700B3B902 /* librealm ios */,
				C008FF2F1B67F02F0042669E /* librealm watchos */,
				52D6E04D175BD9BC00B423E5 /* test-utils */,
				36AD7F7117FB94F800F046FC /* realmd-noinst */,
				F4D0FC151B00E0D70040956A /* benchmark-common-tasks */,
				F4D0FC261B00F4010040956A /* benchmark-common-tasks-ios */,
				F4D0FC511B00F4B00040956A /* test-utils-ios */,
				F45013AE1B01022800CD4A7E /* unit-tests-ios */,
			);
		};
/* End PBXProject section */

/* Begin PBXResourcesBuildPhase section */
		F45013AD1B01022800CD4A7E /* Resources */ = {
			isa = PBXResourcesBuildPhase;
			buildActionMask = 2147483647;
			files = (
				65ED1B531B31AD480041EBD1 /* expect_json.json in Resources */,
				65ED1B771B31B17C0041EBD1 /* expect_string.txt in Resources */,
				65ED1B711B31AF090041EBD1 /* expected_json_link_cycles1.json in Resources */,
				65ED1B721B31AF090041EBD1 /* expected_json_link_cycles2.json in Resources */,
				65ED1B731B31AF090041EBD1 /* expected_json_link_cycles3.json in Resources */,
				65ED1B741B31AF090041EBD1 /* expected_json_link_cycles4.json in Resources */,
				65ED1B751B31AF090041EBD1 /* expected_json_link_cycles5.json in Resources */,
				65ED1B5A1B31AE590041EBD1 /* expected_json_linklist1_1.json in Resources */,
				65ED1B5B1B31AE590041EBD1 /* expected_json_linklist1_2.json in Resources */,
				65ED1B5C1B31AE590041EBD1 /* expected_json_linklist1_3.json in Resources */,
				65ED1B5D1B31AE590041EBD1 /* expected_json_linklist1_4.json in Resources */,
				65ED1B5E1B31AE590041EBD1 /* expected_json_linklist1_5.json in Resources */,
				65ED1B5F1B31AE590041EBD1 /* expected_json_linklist1_6.json in Resources */,
				65ED1B661B31AEBA0041EBD1 /* expected_json_linklist_cycle1.json in Resources */,
				65ED1B671B31AEBA0041EBD1 /* expected_json_linklist_cycle2.json in Resources */,
				65ED1B681B31AEBA0041EBD1 /* expected_json_linklist_cycle3.json in Resources */,
				65ED1B691B31AEBA0041EBD1 /* expected_json_linklist_cycle4.json in Resources */,
				65ED1B6A1B31AEBA0041EBD1 /* expected_json_linklist_cycle5.json in Resources */,
				65ED1B6B1B31AEBA0041EBD1 /* expected_json_linklist_cycle6.json in Resources */,
				F45013BF1B01022800CD4A7E /* Images.xcassets in Resources */,
				F45013C21B01022800CD4A7E /* LaunchScreen.xib in Resources */,
				F45013BD1B01022800CD4A7E /* Main.storyboard in Resources */,
				651AEEA61B31945F0048C8EE /* test_upgrade_database_1000_1.realm in Resources */,
				651AEEA71B31945F0048C8EE /* test_upgrade_database_1000_2.realm in Resources */,
				651AEEA81B31945F0048C8EE /* test_upgrade_database_1000_3.realm in Resources */,
				6589FF2E1B4D6806001B6239 /* test_upgrade_database_1000_4.realm in Resources */,
				659A0F3C1CD327C500A7E878 /* test_upgrade_database_1000_4_to_5_datetime1.realm in Resources */,
				651AEEA31B31945F0048C8EE /* test_upgrade_database_4_1.realm in Resources */,
				651AEEA41B31945F0048C8EE /* test_upgrade_database_4_2.realm in Resources */,
				651AEEA51B31945F0048C8EE /* test_upgrade_database_4_3.realm in Resources */,
				6589FF2D1B4D6806001B6239 /* test_upgrade_database_4_4.realm in Resources */,
				659A0F3B1CD327C100A7E878 /* test_upgrade_database_4_4_to_5_datetime1.realm in Resources */,
			);
			runOnlyForDeploymentPostprocessing = 0;
		};
		F4D0FC251B00F4010040956A /* Resources */ = {
			isa = PBXResourcesBuildPhase;
			buildActionMask = 2147483647;
			files = (
				F4D0FC371B00F4010040956A /* Images.xcassets in Resources */,
				F4D0FC3A1B00F4010040956A /* LaunchScreen.xib in Resources */,
				F4D0FC351B00F4010040956A /* Main.storyboard in Resources */,
			);
			runOnlyForDeploymentPostprocessing = 0;
		};
/* End PBXResourcesBuildPhase section */

/* Begin PBXShellScriptBuildPhase section */
		4222F3041964103400EC86A5 /* Copy JSON files */ = {
			isa = PBXShellScriptBuildPhase;
			buildActionMask = 2147483647;
			files = (
			);
			inputPaths = (
			);
			name = "Copy JSON files";
			outputPaths = (
			);
			runOnlyForDeploymentPostprocessing = 0;
			shellPath = /bin/sh;
			shellScript = "cp -a ${PROJECT_DIR}/test/*.json ${BUILD_DIR}/${CONFIGURATION}\ncp -a ${PROJECT_DIR}/test/expect_string.txt ${BUILD_DIR}/${CONFIGURATION}";
		};
/* End PBXShellScriptBuildPhase section */

/* Begin PBXSourcesBuildPhase section */
		3647E0E314209E6B00D56FD7 /* Sources */ = {
			isa = PBXSourcesBuildPhase;
			buildActionMask = 2147483647;
			files = (
				36A1DC9116C3F2F30086A836 /* alloc.cpp in Sources */,
				365CCE34157CC37D00172BF8 /* alloc_slab.cpp in Sources */,
				365CCE3F157CC37D00172BF8 /* array.cpp in Sources */,
				365CCE37157CC37D00172BF8 /* array_binary.cpp in Sources */,
				365CCE39157CC37D00172BF8 /* array_blob.cpp in Sources */,
				36FDACDF17D67DDD0084E8BB /* array_blobs_big.cpp in Sources */,
				65D3F7A71AA75E3A00F27CBD /* array_integer.cpp in Sources */,
				365CCE3D157CC37D00172BF8 /* array_string.cpp in Sources */,
				365CCE3B157CC37D00172BF8 /* array_string_long.cpp in Sources */,
				485231181B2E918F003C72AF /* basic_system_errors.cpp in Sources */,
				F43098B21B021C04000A2333 /* bptree.cpp in Sources */,
				365CCE53157CC37D00172BF8 /* column.cpp in Sources */,
				3658CE711921AC6F009A7085 /* column_backlink.cpp in Sources */,
				365CCE46157CC37D00172BF8 /* column_binary.cpp in Sources */,
				3FF6A2A21A02B1FD0074A601 /* column_link.cpp in Sources */,
				5285BD0A197D5A830031FD44 /* column_link_base.cpp in Sources */,
				3658CE7A19245BE5009A7085 /* column_linklist.cpp in Sources */,
				365CCE49157CC37D00172BF8 /* column_mixed.cpp in Sources */,
				365CCE4D157CC37D00172BF8 /* column_string.cpp in Sources */,
				365CCE4B157CC37D00172BF8 /* column_string_enum.cpp in Sources */,
				365CCE4F157CC37D00172BF8 /* column_table.cpp in Sources */,
				65033A761C7DD3B80019E9F2 /* column_timestamp.cpp in Sources */,
				4222F30219640C6700EC86A5 /* commit_log.cpp in Sources */,
				48A048351C7F7A6B000FFD12 /* continuous_transactions_history.cpp in Sources */,
				5267884B189AB4B8009CDE7D /* descriptor.cpp in Sources */,
				6579EEB91B4E89B6004DE3D8 /* disable_sync_to_disk.cpp in Sources */,
				3FC68FDA1A0AD3FE005F3103 /* encrypted_file_mapping.cpp in Sources */,
				52C9B60E19B7406D00248011 /* exceptions.cpp in Sources */,
				52D7C4821852A01700633748 /* file.cpp in Sources */,
				3F5ED51019D08A11001FCFF4 /* file_mapper.cpp in Sources */,
				365CCE59157CC37D00172BF8 /* group.cpp in Sources */,
				365CCE80157CCB4100172BF8 /* group_shared.cpp in Sources */,
				365CCE57157CC37D00172BF8 /* group_writer.cpp in Sources */,
				48A0482D1C7F79C4000FFD12 /* history.cpp in Sources */,
				36E67FCA15A2EDDB00D131FB /* index_string.cpp in Sources */,
				3F1967AF1A9530AA0072FE29 /* interprocess_condvar.cpp in Sources */,
				3FB4D04B1D4FBA7E0005F96E /* interprocess_mutex.cpp in Sources */,
				36A1DC9316C3F34B0086A836 /* lang_bind_helper.cpp in Sources */,
				36AA59E81937552000D691E0 /* link_view.cpp in Sources */,
				3620DF0118B6C93C003AD498 /* memory_stream.cpp in Sources */,
				485231161B2E914D003C72AF /* misc_errors.cpp in Sources */,
				3620DF0E18B6CA7B003AD498 /* output_stream.cpp in Sources */,
				365CCE62157CC37D00172BF8 /* query.cpp in Sources */,
				F4C28BBD1A696DB600F8BB2A /* query_engine.cpp in Sources */,
				4222F2FE19640B8400EC86A5 /* replication.cpp in Sources */,
				522EA515192C4C4E002AD3B6 /* row.cpp in Sources */,
				C08FE2B81B45BD750037AFCE /* simulated_failure.cpp in Sources */,
				365CCE64157CC37D00172BF8 /* spec.cpp in Sources */,
				52D7C4871852A01700633748 /* string_buffer.cpp in Sources */,
				365CCE6E157CC37D00172BF8 /* table.cpp in Sources */,
				365CCE6C157CC37D00172BF8 /* table_view.cpp in Sources */,
				52D7C4891852A01700633748 /* terminate.cpp in Sources */,
				52D7C48B1852A01700633748 /* thread.cpp in Sources */,
				3FE830C11D1083B2004CFE68 /* to_string.cpp in Sources */,
				3F967AFA1AA4C00800005C38 /* transact_log.cpp in Sources */,
				522EA519192C4D3C002AD3B6 /* unicode.cpp in Sources */,
				365CCE75157CC37D00172BF8 /* utilities.cpp in Sources */,
				80ADCCE918A23DD00049D472 /* version.cpp in Sources */,
				42F862D319BDE3460053C134 /* views.cpp in Sources */,
			);
			runOnlyForDeploymentPostprocessing = 0;
		};
		3647E0FF1420E4D800D56FD7 /* Sources */ = {
			isa = PBXSourcesBuildPhase;
			buildActionMask = 2147483647;
			files = (
				656341F81C18C508006EE446 /* fuzz_group.cpp in Sources */,
				3647E10D1420E66B00D56FD7 /* main.cpp in Sources */,
				5219EB7118FB030900FF9232 /* test_all.cpp in Sources */,
				3F838D0C1D35A1ED004625B7 /* test_alloc.cpp in Sources */,
				3F838D0D1D35A1ED004625B7 /* test_array.cpp in Sources */,
				3F838D0E1D35A1ED004625B7 /* test_array_binary.cpp in Sources */,
				3F838D0F1D35A1ED004625B7 /* test_array_blob.cpp in Sources */,
				3F838D101D35A1ED004625B7 /* test_array_blobs_big.cpp in Sources */,
				3F838D111D35A1ED004625B7 /* test_array_float.cpp in Sources */,
				3F838D121D35A1ED004625B7 /* test_array_integer.cpp in Sources */,
				3F838D131D35A1ED004625B7 /* test_array_string.cpp in Sources */,
				3F838D141D35A1ED004625B7 /* test_array_string_long.cpp in Sources */,
				3F838D151D35A1ED004625B7 /* test_basic_utils.cpp in Sources */,
				3F838D161D35A1ED004625B7 /* test_binary_data.cpp in Sources */,
				3F838D171D35A1ED004625B7 /* test_column.cpp in Sources */,
				3F838D181D35A1ED004625B7 /* test_column_binary.cpp in Sources */,
				3F838D191D35A1ED004625B7 /* test_column_float.cpp in Sources */,
				52F2E0E317D5F92F00415958 /* test_column_large.cpp in Sources */,
				3F838D1A1D35A1ED004625B7 /* test_column_mixed.cpp in Sources */,
				3F838D1B1D35A1ED004625B7 /* test_column_string.cpp in Sources */,
				3F838D1C1D35A1ED004625B7 /* test_column_timestamp.cpp in Sources */,
				3F838D1D1D35A1ED004625B7 /* test_descriptor.cpp in Sources */,
				3F838D1E1D35A1ED004625B7 /* test_destroy_guard.cpp in Sources */,
				4B07BA971D64860100A6D7E0 /* test_destructor_thread_safety.cpp in Sources */,
				3F838D1F1D35A1ED004625B7 /* test_encrypted_file_mapping.cpp in Sources */,
				3F838D201D35A1ED004625B7 /* test_file.cpp in Sources */,
				3F838D211D35A1ED004625B7 /* test_file_locks.cpp in Sources */,
				3F838D221D35A1ED004625B7 /* test_group.cpp in Sources */,
				3F838D231D35A1ED004625B7 /* test_impl_simulated_failure.cpp in Sources */,
				3F838D241D35A1ED004625B7 /* test_index_string.cpp in Sources */,
				3F838D251D35A1ED004625B7 /* test_json.cpp in Sources */,
				3F838D261D35A1ED004625B7 /* test_lang_bind_helper.cpp in Sources */,
				3F838D271D35A1ED004625B7 /* test_link_query_view.cpp in Sources */,
				3F838D281D35A1ED004625B7 /* test_links.cpp in Sources */,
				3F838D291D35A1ED004625B7 /* test_optional.cpp in Sources */,
				3F838D2A1D35A1ED004625B7 /* test_priority_queue.cpp in Sources */,
				3F838D2B1D35A1ED004625B7 /* test_query.cpp in Sources */,
				3F838D2C1D35A1ED004625B7 /* test_replication.cpp in Sources */,
				3F838D2D1D35A1ED004625B7 /* test_safe_int_ops.cpp in Sources */,
				3F838D2E1D35A1ED004625B7 /* test_self.cpp in Sources */,
				3F838D2F1D35A1ED004625B7 /* test_shared.cpp in Sources */,
				3F838D301D35A1ED004625B7 /* test_string_data.cpp in Sources */,
				52F2E0E517D5F93D00415958 /* test_strings.cpp in Sources */,
				3F838D311D35A1ED004625B7 /* test_table.cpp in Sources */,
				3F838D321D35A1ED004625B7 /* test_table_view.cpp in Sources */,
				3F838D331D35A1ED004625B7 /* test_thread.cpp in Sources */,
				3F838D341D35A1ED004625B7 /* test_transactions.cpp in Sources */,
				3F838D351D35A1ED004625B7 /* test_transactions_lasse.cpp in Sources */,
				3F838D361D35A1ED004625B7 /* test_upgrade_database.cpp in Sources */,
				3F838D371D35A1ED004625B7 /* test_utf8.cpp in Sources */,
				3F838D381D35A1ED004625B7 /* test_util_error.cpp in Sources */,
				3F838D3A1D35A1ED004625B7 /* test_util_inspect.cpp in Sources */,
				3F838D3B1D35A1ED004625B7 /* test_util_logger.cpp in Sources */,
				3F838D3D1D35A1ED004625B7 /* test_util_scope_exit.cpp in Sources */,
				3F838D3E1D35A1ED004625B7 /* test_util_stringbuffer.cpp in Sources */,
				3F838D3F1D35A1ED004625B7 /* test_util_to_string.cpp in Sources */,
				B6F92D3C1D46122700887B4E /* test_util_file.cpp in Sources */,
				3F838D401D35A1ED004625B7 /* test_util_type_list.cpp in Sources */,
				3F838D421D35A1ED004625B7 /* test_version.cpp in Sources */,
			);
			runOnlyForDeploymentPostprocessing = 0;
		};
		36AD7F7417FB94F800F046FC /* Sources */ = {
			isa = PBXSourcesBuildPhase;
			buildActionMask = 2147483647;
			files = (
				36AD7FA217FB959A00F046FC /* realmd.cpp in Sources */,
			);
			runOnlyForDeploymentPostprocessing = 0;
		};
		4142C93A1623478700B3B902 /* Sources */ = {
			isa = PBXSourcesBuildPhase;
			buildActionMask = 2147483647;
			files = (
				52F6359416B43C79006117C4 /* alloc.cpp in Sources */,
				4142C93B1623478700B3B902 /* alloc_slab.cpp in Sources */,
				4142C9401623478700B3B902 /* array.cpp in Sources */,
				4142C93C1623478700B3B902 /* array_binary.cpp in Sources */,
				4142C93D1623478700B3B902 /* array_blob.cpp in Sources */,
				36FDACE117D67DED0084E8BB /* array_blobs_big.cpp in Sources */,
				3F240CC21B26455300D3EB96 /* array_integer.cpp in Sources */,
				4142C93F1623478700B3B902 /* array_string.cpp in Sources */,
				4142C93E1623478700B3B902 /* array_string_long.cpp in Sources */,
				65F35E091B32F9D1006AE5A9 /* basic_system_errors.cpp in Sources */,
				F43098B31B021C04000A2333 /* bptree.cpp in Sources */,
				4142C9471623478700B3B902 /* column.cpp in Sources */,
				F4D0FC841B00F62C0040956A /* column_backlink.cpp in Sources */,
				4142C9421623478700B3B902 /* column_binary.cpp in Sources */,
				3FF6A2A11A02B1FC0074A601 /* column_link.cpp in Sources */,
				F4D0FC851B00F62C0040956A /* column_link_base.cpp in Sources */,
				F4D0FC861B00F62C0040956A /* column_linklist.cpp in Sources */,
				4142C9431623478700B3B902 /* column_mixed.cpp in Sources */,
				4142C9451623478700B3B902 /* column_string.cpp in Sources */,
				4142C9441623478700B3B902 /* column_string_enum.cpp in Sources */,
				4142C9461623478700B3B902 /* column_table.cpp in Sources */,
				65033A781C7DD3F30019E9F2 /* column_timestamp.cpp in Sources */,
				F4D0FC871B00F62C0040956A /* commit_log.cpp in Sources */,
				48A048361C7F7A6B000FFD12 /* continuous_transactions_history.cpp in Sources */,
				F4D0FC881B00F62C0040956A /* descriptor.cpp in Sources */,
				6579EEBA1B4E89B7004DE3D8 /* disable_sync_to_disk.cpp in Sources */,
				F4D0FC7B1B00F62C0040956A /* encrypted_file_mapping.cpp in Sources */,
				F4D0FC891B00F62C0040956A /* exceptions.cpp in Sources */,
				F4D0FC7E1B00F62C0040956A /* file.cpp in Sources */,
				F4D0FC7D1B00F62C0040956A /* file_mapper.cpp in Sources */,
				4142C9491623478700B3B902 /* group.cpp in Sources */,
				4142C9511623478700B3B902 /* group_shared.cpp in Sources */,
				4142C9481623478700B3B902 /* group_writer.cpp in Sources */,
				48A0482E1C7F79C4000FFD12 /* history.cpp in Sources */,
				4142C9521623478700B3B902 /* index_string.cpp in Sources */,
				F4D0FC801B00F62C0040956A /* interprocess_condvar.cpp in Sources */,
				3FB4D04C1D4FBA860005F96E /* interprocess_mutex.cpp in Sources */,
				52113CDE16C27EF800C301FB /* lang_bind_helper.cpp in Sources */,
				F4D0FC8A1B00F62C0040956A /* link_view.cpp in Sources */,
				F4D0FC7F1B00F62C0040956A /* memory_stream.cpp in Sources */,
				65F35E0B1B32F9E5006AE5A9 /* misc_errors.cpp in Sources */,
				F4D0FC791B00F62C0040956A /* output_stream.cpp in Sources */,
				4142C94B1623478700B3B902 /* query.cpp in Sources */,
				F4C28BBE1A696DBB00F8BB2A /* query_engine.cpp in Sources */,
				F4D0FC8D1B00F62C0040956A /* realmd.cpp in Sources */,
				F4D0FC8B1B00F62C0040956A /* replication.cpp in Sources */,
				F4D0FC8C1B00F62C0040956A /* row.cpp in Sources */,
				C0552C561B45CEA4007FF3AA /* simulated_failure.cpp in Sources */,
				4142C94C1623478700B3B902 /* spec.cpp in Sources */,
				F4D0FC811B00F62C0040956A /* string_buffer.cpp in Sources */,
				4142C94E1623478700B3B902 /* table.cpp in Sources */,
				4142C94D1623478700B3B902 /* table_view.cpp in Sources */,
				F4D0FC821B00F62C0040956A /* terminate.cpp in Sources */,
				F4D0FC831B00F62C0040956A /* thread.cpp in Sources */,
				3FE830C21D1083B6004CFE68 /* to_string.cpp in Sources */,
				F4D0FC7A1B00F62C0040956A /* transact_log.cpp in Sources */,
				F4D0FC8E1B00F62C0040956A /* unicode.cpp in Sources */,
				4142C9501623478700B3B902 /* utilities.cpp in Sources */,
				80ADCCEA18A23DD00049D472 /* version.cpp in Sources */,
				F4D0FC8F1B00F62C0040956A /* views.cpp in Sources */,
			);
			runOnlyForDeploymentPostprocessing = 0;
		};
		52D6E04A175BD9BC00B423E5 /* Sources */ = {
			isa = PBXSourcesBuildPhase;
			buildActionMask = 2147483647;
			files = (
				526F3F0618246523005217F1 /* benchmark_results.cpp in Sources */,
				48B1D23A1C749D850066A961 /* crypt_key.cpp in Sources */,
				B159814A18CF560000E3C5DF /* demangle.cpp in Sources */,
				4222F2FA19640A7A00EC86A5 /* jsmn.cpp in Sources */,
				52D6E06F175BDC5D00B423E5 /* mem.cpp in Sources */,
				526F3F0218246508005217F1 /* misc.cpp in Sources */,
				F4DCAF2C1B78EE8900EEC19A /* quote.cpp in Sources */,
				523AC1AA18EABFE900049AEA /* random.cpp in Sources */,
				5238B562193F5051003F1C38 /* resource_limits.cpp in Sources */,
				B159627418DB14C4008B9421 /* test_only.cpp in Sources */,
				524F3C9A18EA346A00DEE22A /* test_path.cpp in Sources */,
				52D6E070175BDC6500B423E5 /* timer.cpp in Sources */,
				B159627618DB14C4008B9421 /* unit_test.cpp in Sources */,
				5219EB6918FB026100FF9232 /* verified_integer.cpp in Sources */,
				5219EB6D18FB028300FF9232 /* verified_string.cpp in Sources */,
				B159627818DB14C4008B9421 /* wildcard.cpp in Sources */,
			);
			runOnlyForDeploymentPostprocessing = 0;
		};
		C008FF301B67F02F0042669E /* Sources */ = {
			isa = PBXSourcesBuildPhase;
			buildActionMask = 2147483647;
			files = (
				C008FF321B67F02F0042669E /* alloc.cpp in Sources */,
				C008FF331B67F02F0042669E /* alloc_slab.cpp in Sources */,
				C008FF341B67F02F0042669E /* array.cpp in Sources */,
				C008FF351B67F02F0042669E /* array_binary.cpp in Sources */,
				C008FF361B67F02F0042669E /* array_blob.cpp in Sources */,
				C008FF371B67F02F0042669E /* array_blobs_big.cpp in Sources */,
				C008FF381B67F02F0042669E /* array_integer.cpp in Sources */,
				C008FF3A1B67F02F0042669E /* array_string.cpp in Sources */,
				C008FF3C1B67F02F0042669E /* array_string_long.cpp in Sources */,
				C008FF5F1B67F02F0042669E /* basic_system_errors.cpp in Sources */,
				C008FF501B67F02F0042669E /* bptree.cpp in Sources */,
				C008FF3D1B67F02F0042669E /* column.cpp in Sources */,
				C008FF3E1B67F02F0042669E /* column_backlink.cpp in Sources */,
				C008FF3F1B67F02F0042669E /* column_binary.cpp in Sources */,
				C008FF401B67F02F0042669E /* column_link.cpp in Sources */,
				C008FF411B67F02F0042669E /* column_link_base.cpp in Sources */,
				C008FF421B67F02F0042669E /* column_linklist.cpp in Sources */,
				C008FF431B67F02F0042669E /* column_mixed.cpp in Sources */,
				C008FF441B67F02F0042669E /* column_string.cpp in Sources */,
				C008FF451B67F02F0042669E /* column_string_enum.cpp in Sources */,
				C008FF461B67F02F0042669E /* column_table.cpp in Sources */,
				65033A7A1C7DD3F40019E9F2 /* column_timestamp.cpp in Sources */,
				C008FF471B67F02F0042669E /* commit_log.cpp in Sources */,
				48A048371C7F7A6B000FFD12 /* continuous_transactions_history.cpp in Sources */,
				C008FF481B67F02F0042669E /* descriptor.cpp in Sources */,
				C008FF4E1B67F02F0042669E /* disable_sync_to_disk.cpp in Sources */,
				C008FF491B67F02F0042669E /* encrypted_file_mapping.cpp in Sources */,
				C008FF4A1B67F02F0042669E /* exceptions.cpp in Sources */,
				C008FF4B1B67F02F0042669E /* file.cpp in Sources */,
				C008FF4C1B67F02F0042669E /* file_mapper.cpp in Sources */,
				C008FF4D1B67F02F0042669E /* group.cpp in Sources */,
				C008FF4F1B67F02F0042669E /* group_shared.cpp in Sources */,
				C008FF511B67F02F0042669E /* group_writer.cpp in Sources */,
				48A0482F1C7F79C4000FFD12 /* history.cpp in Sources */,
				C008FF521B67F02F0042669E /* index_string.cpp in Sources */,
				C008FF571B67F02F0042669E /* interprocess_condvar.cpp in Sources */,
				3FB4D04D1D4FBA870005F96E /* interprocess_mutex.cpp in Sources */,
				C008FF531B67F02F0042669E /* lang_bind_helper.cpp in Sources */,
				C008FF541B67F02F0042669E /* link_view.cpp in Sources */,
				C008FF551B67F02F0042669E /* memory_stream.cpp in Sources */,
				C008FF391B67F02F0042669E /* misc_errors.cpp in Sources */,
				C008FF561B67F02F0042669E /* output_stream.cpp in Sources */,
				C008FF581B67F02F0042669E /* query.cpp in Sources */,
				C008FF591B67F02F0042669E /* query_engine.cpp in Sources */,
				C008FF5A1B67F02F0042669E /* realmd.cpp in Sources */,
				C008FF5B1B67F02F0042669E /* replication.cpp in Sources */,
				C008FF5C1B67F02F0042669E /* row.cpp in Sources */,
				C008FF3B1B67F02F0042669E /* simulated_failure.cpp in Sources */,
				C008FF5D1B67F02F0042669E /* spec.cpp in Sources */,
				C008FF5E1B67F02F0042669E /* string_buffer.cpp in Sources */,
				C008FF601B67F02F0042669E /* table.cpp in Sources */,
				C008FF611B67F02F0042669E /* table_view.cpp in Sources */,
				C008FF621B67F02F0042669E /* terminate.cpp in Sources */,
				C008FF631B67F02F0042669E /* thread.cpp in Sources */,
				3FE830C31D1083B7004CFE68 /* to_string.cpp in Sources */,
				C008FF641B67F02F0042669E /* transact_log.cpp in Sources */,
				C008FF651B67F02F0042669E /* unicode.cpp in Sources */,
				C008FF661B67F02F0042669E /* utilities.cpp in Sources */,
				C008FF671B67F02F0042669E /* version.cpp in Sources */,
				C008FF681B67F02F0042669E /* views.cpp in Sources */,
			);
			runOnlyForDeploymentPostprocessing = 0;
		};
		F45013AB1B01022800CD4A7E /* Sources */ = {
			isa = PBXSourcesBuildPhase;
			buildActionMask = 2147483647;
			files = (
				656341F91C18C50A006EE446 /* fuzz_group.cpp in Sources */,
				F45013B41B01022800CD4A7E /* main.m in Sources */,
				F45013D81B01027F00CD4A7E /* test_all.cpp in Sources */,
				3F838CD01D35A1EA004625B7 /* test_alloc.cpp in Sources */,
				3F838CD11D35A1EA004625B7 /* test_array.cpp in Sources */,
				3F838CD21D35A1EA004625B7 /* test_array_binary.cpp in Sources */,
				3F838CD31D35A1EA004625B7 /* test_array_blob.cpp in Sources */,
				3F838CD41D35A1EA004625B7 /* test_array_blobs_big.cpp in Sources */,
				3F838CD51D35A1EA004625B7 /* test_array_float.cpp in Sources */,
				3F838CD61D35A1EA004625B7 /* test_array_integer.cpp in Sources */,
				3F838CD71D35A1EA004625B7 /* test_array_string.cpp in Sources */,
				3F838CD81D35A1EA004625B7 /* test_array_string_long.cpp in Sources */,
				3F838CD91D35A1EA004625B7 /* test_basic_utils.cpp in Sources */,
				3F838CDA1D35A1EA004625B7 /* test_binary_data.cpp in Sources */,
				3F838CDB1D35A1EA004625B7 /* test_column.cpp in Sources */,
				3F838CDC1D35A1EA004625B7 /* test_column_binary.cpp in Sources */,
				3F838CDD1D35A1EA004625B7 /* test_column_float.cpp in Sources */,
				3F838CDE1D35A1EA004625B7 /* test_column_mixed.cpp in Sources */,
				3F838CDF1D35A1EA004625B7 /* test_column_string.cpp in Sources */,
				B6F92D3D1D46122C00887B4E /* test_util_file.cpp in Sources */,
				3F838CE01D35A1EA004625B7 /* test_column_timestamp.cpp in Sources */,
				3F838CE11D35A1EA004625B7 /* test_descriptor.cpp in Sources */,
				3F838CE21D35A1EA004625B7 /* test_destroy_guard.cpp in Sources */,
				3F838CE31D35A1EA004625B7 /* test_encrypted_file_mapping.cpp in Sources */,
				3F838CE41D35A1EA004625B7 /* test_file.cpp in Sources */,
				3F838CE51D35A1EA004625B7 /* test_file_locks.cpp in Sources */,
				3F838CE61D35A1EA004625B7 /* test_group.cpp in Sources */,
				3F838CE71D35A1EA004625B7 /* test_impl_simulated_failure.cpp in Sources */,
				3F838CE81D35A1EA004625B7 /* test_index_string.cpp in Sources */,
				3F838CE91D35A1EA004625B7 /* test_json.cpp in Sources */,
				3F838CEA1D35A1EA004625B7 /* test_lang_bind_helper.cpp in Sources */,
				3F838CEB1D35A1EA004625B7 /* test_link_query_view.cpp in Sources */,
				3F838CEC1D35A1EA004625B7 /* test_links.cpp in Sources */,
				3F838CED1D35A1EA004625B7 /* test_optional.cpp in Sources */,
				3F838CEE1D35A1EA004625B7 /* test_priority_queue.cpp in Sources */,
				3F838CEF1D35A1EA004625B7 /* test_query.cpp in Sources */,
				3F838CF01D35A1EA004625B7 /* test_replication.cpp in Sources */,
				3F838CF11D35A1EA004625B7 /* test_safe_int_ops.cpp in Sources */,
				3F838CF21D35A1EA004625B7 /* test_self.cpp in Sources */,
				3F838CF31D35A1EA004625B7 /* test_shared.cpp in Sources */,
				3F838CF41D35A1EA004625B7 /* test_string_data.cpp in Sources */,
				3F838CF51D35A1EA004625B7 /* test_table.cpp in Sources */,
				3F838CF61D35A1EA004625B7 /* test_table_view.cpp in Sources */,
				3F838CF71D35A1EA004625B7 /* test_thread.cpp in Sources */,
				3F838CF81D35A1EA004625B7 /* test_transactions.cpp in Sources */,
				3F838CF91D35A1EA004625B7 /* test_transactions_lasse.cpp in Sources */,
				3F838CFA1D35A1EA004625B7 /* test_upgrade_database.cpp in Sources */,
				3F838CFB1D35A1EA004625B7 /* test_utf8.cpp in Sources */,
				3F838CFC1D35A1EA004625B7 /* test_util_error.cpp in Sources */,
				3F838CFE1D35A1EA004625B7 /* test_util_inspect.cpp in Sources */,
				3F838CFF1D35A1EA004625B7 /* test_util_logger.cpp in Sources */,
				3F838D011D35A1EA004625B7 /* test_util_scope_exit.cpp in Sources */,
				3F838D021D35A1EA004625B7 /* test_util_stringbuffer.cpp in Sources */,
				3F838D031D35A1EA004625B7 /* test_util_to_string.cpp in Sources */,
				3F838D041D35A1EA004625B7 /* test_util_type_list.cpp in Sources */,
				3F838D061D35A1EA004625B7 /* test_version.cpp in Sources */,
				F45013BA1B01022800CD4A7E /* ViewController.mm in Sources */,
			);
			runOnlyForDeploymentPostprocessing = 0;
		};
		F4D0FC121B00E0D70040956A /* Sources */ = {
			isa = PBXSourcesBuildPhase;
			buildActionMask = 2147483647;
			files = (
				F4D0FC201B00E1020040956A /* main.cpp in Sources */,
			);
			runOnlyForDeploymentPostprocessing = 0;
		};
		F4D0FC231B00F4010040956A /* Sources */ = {
			isa = PBXSourcesBuildPhase;
			buildActionMask = 2147483647;
			files = (
				F4D0FC781B00F5EC0040956A /* main.cpp in Sources */,
				F4D0FC2C1B00F4010040956A /* main.m in Sources */,
				F4D0FC321B00F4010040956A /* ViewController.mm in Sources */,
			);
			runOnlyForDeploymentPostprocessing = 0;
		};
		F4D0FC4E1B00F4B00040956A /* Sources */ = {
			isa = PBXSourcesBuildPhase;
			buildActionMask = 2147483647;
			files = (
				F4D0FC691B00F4EC0040956A /* benchmark_results.cpp in Sources */,
				48B1D23B1C749DF00066A961 /* crypt_key.cpp in Sources */,
				F4D0FC6A1B00F4EC0040956A /* demangle.cpp in Sources */,
				F4D0FC6B1B00F4EC0040956A /* jsmn.cpp in Sources */,
				F4D0FC6C1B00F4EC0040956A /* mem.cpp in Sources */,
				F4D0FC6D1B00F4EC0040956A /* misc.cpp in Sources */,
				F4DCAF2D1B78EE8900EEC19A /* quote.cpp in Sources */,
				F4D0FC6E1B00F4EC0040956A /* random.cpp in Sources */,
				F4D0FC6F1B00F4EC0040956A /* resource_limits.cpp in Sources */,
				F4D0FC701B00F4EC0040956A /* test_only.cpp in Sources */,
				F4D0FC711B00F4EC0040956A /* test_path.cpp in Sources */,
				F4D0FC721B00F4EC0040956A /* timer.cpp in Sources */,
				F4D0FC731B00F4EC0040956A /* unit_test.cpp in Sources */,
				F4D0FC741B00F4EC0040956A /* verified_integer.cpp in Sources */,
				F4D0FC751B00F4EC0040956A /* verified_string.cpp in Sources */,
				F4D0FC761B00F4EC0040956A /* wildcard.cpp in Sources */,
			);
			runOnlyForDeploymentPostprocessing = 0;
		};
/* End PBXSourcesBuildPhase section */

/* Begin PBXTargetDependency section */
		3647E2521422197F00D56FD7 /* PBXTargetDependency */ = {
			isa = PBXTargetDependency;
			target = 3647E0E614209E6B00D56FD7 /* librealm */;
			targetProxy = 3647E2511422197F00D56FD7 /* PBXContainerItemProxy */;
		};
		36AD7F7217FB94F800F046FC /* PBXTargetDependency */ = {
			isa = PBXTargetDependency;
			target = 3647E0E614209E6B00D56FD7 /* librealm */;
			targetProxy = 36AD7F7317FB94F800F046FC /* PBXContainerItemProxy */;
		};
		36AD7FA017FB955A00F046FC /* PBXTargetDependency */ = {
			isa = PBXTargetDependency;
			target = 36AD7F7117FB94F800F046FC /* realmd-noinst */;
			targetProxy = 36AD7F9F17FB955A00F046FC /* PBXContainerItemProxy */;
		};
		526F3F0A182465E3005217F1 /* PBXTargetDependency */ = {
			isa = PBXTargetDependency;
			target = 52D6E04D175BD9BC00B423E5 /* test-utils */;
			targetProxy = 526F3F09182465E3005217F1 /* PBXContainerItemProxy */;
		};
/* End PBXTargetDependency section */

/* Begin PBXVariantGroup section */
		F45013BB1B01022800CD4A7E /* Main.storyboard */ = {
			isa = PBXVariantGroup;
			children = (
				F45013BC1B01022800CD4A7E /* Base */,
			);
			name = Main.storyboard;
			sourceTree = "<group>";
		};
		F45013C01B01022800CD4A7E /* LaunchScreen.xib */ = {
			isa = PBXVariantGroup;
			children = (
				F45013C11B01022800CD4A7E /* Base */,
			);
			name = LaunchScreen.xib;
			sourceTree = "<group>";
		};
		F4D0FC331B00F4010040956A /* Main.storyboard */ = {
			isa = PBXVariantGroup;
			children = (
				F4D0FC341B00F4010040956A /* Base */,
			);
			name = Main.storyboard;
			sourceTree = "<group>";
		};
		F4D0FC381B00F4010040956A /* LaunchScreen.xib */ = {
			isa = PBXVariantGroup;
			children = (
				F4D0FC391B00F4010040956A /* Base */,
			);
			name = LaunchScreen.xib;
			sourceTree = "<group>";
		};
/* End PBXVariantGroup section */

/* Begin XCBuildConfiguration section */
		3611F30114209B7000017263 /* Debug */ = {
			isa = XCBuildConfiguration;
			buildSettings = {
				ALWAYS_SEARCH_USER_PATHS = NO;
				CLANG_CXX_LANGUAGE_STANDARD = "c++14";
				CLANG_CXX_LIBRARY = "libc++";
				CLANG_WARN_SUSPICIOUS_IMPLICIT_CONVERSION = YES;
				CLANG_WARN_UNREACHABLE_CODE = YES;
				CLANG_WARN__EXIT_TIME_DESTRUCTORS = NO;
				CLANG_X86_VECTOR_INSTRUCTIONS = sse4.2;
				COPY_PHASE_STRIP = NO;
				ENABLE_TESTABILITY = YES;
				GCC_OPTIMIZATION_LEVEL = 0;
				GCC_PREPROCESSOR_DEFINITIONS = (
					"REALM_DEBUG=1",
					"REALM_ENABLE_ENCRYPTION=1",
				);
				GCC_PREPROCESSOR_DEFINITIONS_NOT_USED_IN_PRECOMPS = USE_SSE42;
				GCC_WARN_64_TO_32_BIT_CONVERSION = YES;
				GCC_WARN_ABOUT_MISSING_FIELD_INITIALIZERS = YES;
				GCC_WARN_ABOUT_MISSING_NEWLINE = YES;
				GCC_WARN_ABOUT_RETURN_TYPE = YES;
				GCC_WARN_FOUR_CHARACTER_CONSTANTS = YES;
				GCC_WARN_HIDDEN_VIRTUAL_FUNCTIONS = NO;
				GCC_WARN_INITIALIZER_NOT_FULLY_BRACKETED = YES;
				GCC_WARN_NON_VIRTUAL_DESTRUCTOR = NO;
				GCC_WARN_PEDANTIC = YES;
				GCC_WARN_SHADOW = NO;
				GCC_WARN_SIGN_COMPARE = YES;
				GCC_WARN_UNINITIALIZED_AUTOS = YES;
				GCC_WARN_UNKNOWN_PRAGMAS = YES;
				GCC_WARN_UNUSED_FUNCTION = YES;
				GCC_WARN_UNUSED_LABEL = YES;
				GCC_WARN_UNUSED_PARAMETER = YES;
				GCC_WARN_UNUSED_VARIABLE = YES;
				HEADER_SEARCH_PATHS = src;
				IPHONEOS_DEPLOYMENT_TARGET = 7.0;
				MACOSX_DEPLOYMENT_TARGET = 10.9;
				ONLY_ACTIVE_ARCH = YES;
				OTHER_CFLAGS = (
					"$(inherited)",
					"-Wextra-semi",
					"-fno-elide-constructors",
					"-Wold-style-cast",
					"-Wundef",
					"-Wshadow",
					"-Wconditional-uninitialized",
				);
				SDKROOT = macosx;
				WARNING_CFLAGS = "-Wreorder";
				WATCHOS_DEPLOYMENT_TARGET = 2.0;
			};
			name = Debug;
		};
		3611F30214209B7000017263 /* Release */ = {
			isa = XCBuildConfiguration;
			buildSettings = {
				ALWAYS_SEARCH_USER_PATHS = NO;
				CLANG_CXX_LANGUAGE_STANDARD = "c++14";
				CLANG_CXX_LIBRARY = "libc++";
				CLANG_WARN_SUSPICIOUS_IMPLICIT_CONVERSION = YES;
				CLANG_WARN_UNREACHABLE_CODE = YES;
				CLANG_WARN__EXIT_TIME_DESTRUCTORS = NO;
				CLANG_X86_VECTOR_INSTRUCTIONS = sse4.2;
				GCC_PREPROCESSOR_DEFINITIONS = (
					NDEBUG,
					"REALM_ENABLE_ENCRYPTION=1",
				);
				GCC_PREPROCESSOR_DEFINITIONS_NOT_USED_IN_PRECOMPS = USE_SSE42;
				GCC_WARN_64_TO_32_BIT_CONVERSION = YES;
				GCC_WARN_ABOUT_MISSING_FIELD_INITIALIZERS = YES;
				GCC_WARN_ABOUT_MISSING_NEWLINE = YES;
				GCC_WARN_ABOUT_RETURN_TYPE = YES;
				GCC_WARN_FOUR_CHARACTER_CONSTANTS = YES;
				GCC_WARN_HIDDEN_VIRTUAL_FUNCTIONS = NO;
				GCC_WARN_INITIALIZER_NOT_FULLY_BRACKETED = YES;
				GCC_WARN_NON_VIRTUAL_DESTRUCTOR = NO;
				GCC_WARN_PEDANTIC = YES;
				GCC_WARN_SHADOW = NO;
				GCC_WARN_SIGN_COMPARE = YES;
				GCC_WARN_UNINITIALIZED_AUTOS = YES;
				GCC_WARN_UNKNOWN_PRAGMAS = YES;
				GCC_WARN_UNUSED_FUNCTION = YES;
				GCC_WARN_UNUSED_LABEL = YES;
				GCC_WARN_UNUSED_PARAMETER = YES;
				GCC_WARN_UNUSED_VARIABLE = YES;
				HEADER_SEARCH_PATHS = src;
				IPHONEOS_DEPLOYMENT_TARGET = 7.0;
				MACOSX_DEPLOYMENT_TARGET = 10.9;
				ONLY_ACTIVE_ARCH = YES;
				OTHER_CFLAGS = (
					"$(inherited)",
					"-Wextra-semi",
					"-Wold-style-cast",
					"-Wundef",
					"-Wshadow",
					"-Wconditional-uninitialized",
				);
				SDKROOT = macosx;
				WARNING_CFLAGS = "-Wreorder";
				WATCHOS_DEPLOYMENT_TARGET = 2.0;
			};
			name = Release;
		};
		3647E0EA14209E6B00D56FD7 /* Debug */ = {
			isa = XCBuildConfiguration;
			buildSettings = {
				COMBINE_HIDPI_IMAGES = YES;
				EXECUTABLE_PREFIX = lib;
				GCC_DYNAMIC_NO_PIC = NO;
				GCC_SYMBOLS_PRIVATE_EXTERN = NO;
				LIBRARY_SEARCH_PATHS = (
					"$(inherited)",
					"$(PROJECT_DIR)/src/realm",
				);
				PRODUCT_NAME = realm;
			};
			name = Debug;
		};
		3647E0EB14209E6B00D56FD7 /* Release */ = {
			isa = XCBuildConfiguration;
			buildSettings = {
				COMBINE_HIDPI_IMAGES = YES;
				EXECUTABLE_PREFIX = lib;
				LIBRARY_SEARCH_PATHS = (
					"$(inherited)",
					"$(PROJECT_DIR)/src/realm",
				);
				PRODUCT_NAME = realm;
			};
			name = Release;
		};
		3647E10B1420E4D800D56FD7 /* Debug */ = {
			isa = XCBuildConfiguration;
			buildSettings = {
				GCC_INLINES_ARE_PRIVATE_EXTERN = NO;
				GCC_SYMBOLS_PRIVATE_EXTERN = NO;
				HEADER_SEARCH_PATHS = "$(inherited)";
				LIBRARY_SEARCH_PATHS = "$(inherited)";
				PRODUCT_NAME = "$(TARGET_NAME)";
				VERSION_INFO_FILE = "$(TARGET_NAME)";
			};
			name = Debug;
		};
		3647E10C1420E4D800D56FD7 /* Release */ = {
			isa = XCBuildConfiguration;
			buildSettings = {
				GCC_INLINES_ARE_PRIVATE_EXTERN = NO;
				GCC_SYMBOLS_PRIVATE_EXTERN = NO;
				HEADER_SEARCH_PATHS = "$(inherited)";
				LIBRARY_SEARCH_PATHS = "$(inherited)";
				PRODUCT_NAME = "$(TARGET_NAME)";
				VERSION_INFO_FILE = "$(TARGET_NAME)";
			};
			name = Release;
		};
		36AD7F9C17FB94F800F046FC /* Debug */ = {
			isa = XCBuildConfiguration;
			buildSettings = {
				GCC_INLINES_ARE_PRIVATE_EXTERN = NO;
				GCC_SYMBOLS_PRIVATE_EXTERN = NO;
				PRODUCT_NAME = "realmd-dbg-noinst";
				VERSION_INFO_FILE = "$(TARGET_NAME)";
			};
			name = Debug;
		};
		36AD7F9D17FB94F800F046FC /* Release */ = {
			isa = XCBuildConfiguration;
			buildSettings = {
				GCC_INLINES_ARE_PRIVATE_EXTERN = NO;
				GCC_SYMBOLS_PRIVATE_EXTERN = NO;
				PRODUCT_NAME = "realmd-noinst";
				VERSION_INFO_FILE = "$(TARGET_NAME)";
			};
			name = Release;
		};
		4142C9931623478700B3B902 /* Debug */ = {
			isa = XCBuildConfiguration;
			buildSettings = {
				COMBINE_HIDPI_IMAGES = YES;
				EXECUTABLE_PREFIX = lib;
				GCC_PREPROCESSOR_DEFINITIONS_NOT_USED_IN_PRECOMPS = "";
				GCC_SYMBOLS_PRIVATE_EXTERN = NO;
				PRODUCT_NAME = "librealm ios";
				SDKROOT = iphoneos;
			};
			name = Debug;
		};
		4142C9941623478700B3B902 /* Release */ = {
			isa = XCBuildConfiguration;
			buildSettings = {
				COMBINE_HIDPI_IMAGES = YES;
				EXECUTABLE_PREFIX = lib;
				GCC_PREPROCESSOR_DEFINITIONS_NOT_USED_IN_PRECOMPS = "";
				PRODUCT_NAME = "librealm ios";
				SDKROOT = iphoneos;
			};
			name = Release;
		};
		52D6E04F175BD9BC00B423E5 /* Debug */ = {
			isa = XCBuildConfiguration;
			buildSettings = {
				CLANG_WARN__DUPLICATE_METHOD_MATCH = YES;
				COMBINE_HIDPI_IMAGES = YES;
				EXECUTABLE_PREFIX = "";
				GCC_DYNAMIC_NO_PIC = NO;
				GCC_SYMBOLS_PRIVATE_EXTERN = NO;
				PRODUCT_NAME = "test-util";
			};
			name = Debug;
		};
		52D6E050175BD9BC00B423E5 /* Release */ = {
			isa = XCBuildConfiguration;
			buildSettings = {
				CLANG_WARN__DUPLICATE_METHOD_MATCH = YES;
				COMBINE_HIDPI_IMAGES = YES;
				EXECUTABLE_PREFIX = "";
				PRODUCT_NAME = "test-util";
			};
			name = Release;
		};
		C008FF971B67F02F0042669E /* Debug */ = {
			isa = XCBuildConfiguration;
			buildSettings = {
				COMBINE_HIDPI_IMAGES = YES;
				EXECUTABLE_PREFIX = lib;
				GCC_PREPROCESSOR_DEFINITIONS_NOT_USED_IN_PRECOMPS = "";
				GCC_SYMBOLS_PRIVATE_EXTERN = NO;
				PRODUCT_NAME = "$(TARGET_NAME)";
				SDKROOT = watchos;
			};
			name = Debug;
		};
		C008FF981B67F02F0042669E /* Release */ = {
			isa = XCBuildConfiguration;
			buildSettings = {
				COMBINE_HIDPI_IMAGES = YES;
				EXECUTABLE_PREFIX = lib;
				GCC_PREPROCESSOR_DEFINITIONS_NOT_USED_IN_PRECOMPS = "";
				PRODUCT_NAME = "$(TARGET_NAME)";
				SDKROOT = watchos;
			};
			name = Release;
		};
		F45013D01B01022800CD4A7E /* Debug */ = {
			isa = XCBuildConfiguration;
			buildSettings = {
				ASSETCATALOG_COMPILER_APPICON_NAME = AppIcon;
				CLANG_ENABLE_MODULES = YES;
				CLANG_ENABLE_OBJC_ARC = YES;
				CLANG_WARN_DIRECT_OBJC_ISA_USAGE = YES_ERROR;
				CLANG_WARN_EMPTY_BODY = YES;
				CLANG_WARN_OBJC_ROOT_CLASS = YES_ERROR;
				CLANG_WARN__DUPLICATE_METHOD_MATCH = YES;
				"CODE_SIGN_IDENTITY[sdk=iphoneos*]" = "iPhone Developer";
				DEBUG_INFORMATION_FORMAT = "dwarf-with-dsym";
				ENABLE_STRICT_OBJC_MSGSEND = YES;
				GCC_C_LANGUAGE_STANDARD = gnu99;
				GCC_DYNAMIC_NO_PIC = NO;
				GCC_NO_COMMON_BLOCKS = YES;
				GCC_SYMBOLS_PRIVATE_EXTERN = NO;
				GCC_WARN_ABOUT_RETURN_TYPE = YES_ERROR;
				GCC_WARN_UNDECLARED_SELECTOR = YES;
				GCC_WARN_UNINITIALIZED_AUTOS = YES_AGGRESSIVE;
				INFOPLIST_FILE = "$(SRCROOT)/test/unit-tests-ios/Info.plist";
				LD_RUNPATH_SEARCH_PATHS = "$(inherited) @executable_path/Frameworks";
				MTL_ENABLE_DEBUG_INFO = YES;
				PRODUCT_BUNDLE_IDENTIFIER = "io.realm.$(PRODUCT_NAME:rfc1034identifier)";
				PRODUCT_NAME = "$(TARGET_NAME)";
				SDKROOT = iphoneos;
				TARGETED_DEVICE_FAMILY = "1,2";
			};
			name = Debug;
		};
		F45013D11B01022800CD4A7E /* Release */ = {
			isa = XCBuildConfiguration;
			buildSettings = {
				ASSETCATALOG_COMPILER_APPICON_NAME = AppIcon;
				CLANG_ENABLE_MODULES = YES;
				CLANG_ENABLE_OBJC_ARC = YES;
				CLANG_WARN_DIRECT_OBJC_ISA_USAGE = YES_ERROR;
				CLANG_WARN_EMPTY_BODY = YES;
				CLANG_WARN_OBJC_ROOT_CLASS = YES_ERROR;
				CLANG_WARN__DUPLICATE_METHOD_MATCH = YES;
				"CODE_SIGN_IDENTITY[sdk=iphoneos*]" = "iPhone Developer";
				COPY_PHASE_STRIP = NO;
				DEBUG_INFORMATION_FORMAT = "dwarf-with-dsym";
				ENABLE_NS_ASSERTIONS = NO;
				ENABLE_STRICT_OBJC_MSGSEND = YES;
				GCC_C_LANGUAGE_STANDARD = gnu99;
				GCC_NO_COMMON_BLOCKS = YES;
				GCC_WARN_ABOUT_RETURN_TYPE = YES_ERROR;
				GCC_WARN_UNDECLARED_SELECTOR = YES;
				GCC_WARN_UNINITIALIZED_AUTOS = YES_AGGRESSIVE;
				INFOPLIST_FILE = "$(SRCROOT)/test/unit-tests-ios/Info.plist";
				LD_RUNPATH_SEARCH_PATHS = "$(inherited) @executable_path/Frameworks";
				MTL_ENABLE_DEBUG_INFO = NO;
				PRODUCT_BUNDLE_IDENTIFIER = "io.realm.$(PRODUCT_NAME:rfc1034identifier)";
				PRODUCT_NAME = "$(TARGET_NAME)";
				SDKROOT = iphoneos;
				TARGETED_DEVICE_FAMILY = "1,2";
				VALIDATE_PRODUCT = YES;
			};
			name = Release;
		};
		F4D0FC1A1B00E0D70040956A /* Debug */ = {
			isa = XCBuildConfiguration;
			buildSettings = {
				CLANG_ENABLE_MODULES = YES;
				CLANG_ENABLE_OBJC_ARC = YES;
				CLANG_WARN_DIRECT_OBJC_ISA_USAGE = YES_ERROR;
				CLANG_WARN_EMPTY_BODY = YES;
				CLANG_WARN_OBJC_ROOT_CLASS = YES_ERROR;
				CLANG_WARN__DUPLICATE_METHOD_MATCH = YES;
				DEBUG_INFORMATION_FORMAT = dwarf;
				ENABLE_STRICT_OBJC_MSGSEND = YES;
				GCC_C_LANGUAGE_STANDARD = gnu99;
				GCC_DYNAMIC_NO_PIC = NO;
				GCC_NO_COMMON_BLOCKS = YES;
				GCC_SYMBOLS_PRIVATE_EXTERN = NO;
				GCC_WARN_ABOUT_RETURN_TYPE = YES_ERROR;
				GCC_WARN_UNDECLARED_SELECTOR = YES;
				GCC_WARN_UNINITIALIZED_AUTOS = YES_AGGRESSIVE;
				MTL_ENABLE_DEBUG_INFO = YES;
				PRODUCT_NAME = "$(TARGET_NAME)";
			};
			name = Debug;
		};
		F4D0FC1B1B00E0D70040956A /* Release */ = {
			isa = XCBuildConfiguration;
			buildSettings = {
				CLANG_ENABLE_MODULES = YES;
				CLANG_ENABLE_OBJC_ARC = YES;
				CLANG_WARN_DIRECT_OBJC_ISA_USAGE = YES_ERROR;
				CLANG_WARN_EMPTY_BODY = YES;
				CLANG_WARN_OBJC_ROOT_CLASS = YES_ERROR;
				CLANG_WARN__DUPLICATE_METHOD_MATCH = YES;
				COPY_PHASE_STRIP = NO;
				DEBUG_INFORMATION_FORMAT = "dwarf-with-dsym";
				ENABLE_NS_ASSERTIONS = NO;
				ENABLE_STRICT_OBJC_MSGSEND = YES;
				GCC_C_LANGUAGE_STANDARD = gnu99;
				GCC_NO_COMMON_BLOCKS = YES;
				GCC_WARN_ABOUT_RETURN_TYPE = YES_ERROR;
				GCC_WARN_UNDECLARED_SELECTOR = YES;
				GCC_WARN_UNINITIALIZED_AUTOS = YES_AGGRESSIVE;
				MTL_ENABLE_DEBUG_INFO = NO;
				PRODUCT_NAME = "$(TARGET_NAME)";
			};
			name = Release;
		};
		F4D0FC471B00F4010040956A /* Debug */ = {
			isa = XCBuildConfiguration;
			buildSettings = {
				ASSETCATALOG_COMPILER_APPICON_NAME = AppIcon;
				CLANG_ENABLE_MODULES = YES;
				CLANG_ENABLE_OBJC_ARC = YES;
				CLANG_WARN_DIRECT_OBJC_ISA_USAGE = YES_ERROR;
				CLANG_WARN_EMPTY_BODY = YES;
				CLANG_WARN_OBJC_ROOT_CLASS = YES_ERROR;
				CLANG_WARN__DUPLICATE_METHOD_MATCH = YES;
				CODE_SIGN_IDENTITY = "iPhone Developer";
				"CODE_SIGN_IDENTITY[sdk=iphoneos*]" = "iPhone Developer";
				DEBUG_INFORMATION_FORMAT = "dwarf-with-dsym";
				ENABLE_STRICT_OBJC_MSGSEND = YES;
				GCC_C_LANGUAGE_STANDARD = gnu99;
				GCC_DYNAMIC_NO_PIC = NO;
				GCC_NO_COMMON_BLOCKS = YES;
				GCC_SYMBOLS_PRIVATE_EXTERN = NO;
				GCC_WARN_ABOUT_RETURN_TYPE = YES_ERROR;
				GCC_WARN_UNDECLARED_SELECTOR = YES;
				GCC_WARN_UNINITIALIZED_AUTOS = YES_AGGRESSIVE;
				INFOPLIST_FILE = "$(SRCROOT)/test/benchmark-common-tasks-ios/Info.plist";
				LD_RUNPATH_SEARCH_PATHS = "$(inherited) @executable_path/Frameworks";
				MTL_ENABLE_DEBUG_INFO = YES;
				PRODUCT_BUNDLE_IDENTIFIER = "io.realm.$(PRODUCT_NAME:rfc1034identifier)";
				PRODUCT_NAME = "$(TARGET_NAME)";
				PROVISIONING_PROFILE = "";
				SDKROOT = iphoneos;
				TARGETED_DEVICE_FAMILY = "1,2";
			};
			name = Debug;
		};
		F4D0FC481B00F4010040956A /* Release */ = {
			isa = XCBuildConfiguration;
			buildSettings = {
				ASSETCATALOG_COMPILER_APPICON_NAME = AppIcon;
				CLANG_ENABLE_MODULES = YES;
				CLANG_ENABLE_OBJC_ARC = YES;
				CLANG_WARN_DIRECT_OBJC_ISA_USAGE = YES_ERROR;
				CLANG_WARN_EMPTY_BODY = YES;
				CLANG_WARN_OBJC_ROOT_CLASS = YES_ERROR;
				CLANG_WARN__DUPLICATE_METHOD_MATCH = YES;
				CODE_SIGN_IDENTITY = "iPhone Developer";
				"CODE_SIGN_IDENTITY[sdk=iphoneos*]" = "iPhone Developer";
				COPY_PHASE_STRIP = NO;
				DEBUG_INFORMATION_FORMAT = "dwarf-with-dsym";
				ENABLE_NS_ASSERTIONS = NO;
				ENABLE_STRICT_OBJC_MSGSEND = YES;
				GCC_C_LANGUAGE_STANDARD = gnu99;
				GCC_NO_COMMON_BLOCKS = YES;
				GCC_WARN_ABOUT_RETURN_TYPE = YES_ERROR;
				GCC_WARN_UNDECLARED_SELECTOR = YES;
				GCC_WARN_UNINITIALIZED_AUTOS = YES_AGGRESSIVE;
				INFOPLIST_FILE = "$(SRCROOT)/test/benchmark-common-tasks-ios/Info.plist";
				LD_RUNPATH_SEARCH_PATHS = "$(inherited) @executable_path/Frameworks";
				MTL_ENABLE_DEBUG_INFO = NO;
				PRODUCT_BUNDLE_IDENTIFIER = "io.realm.$(PRODUCT_NAME:rfc1034identifier)";
				PRODUCT_NAME = "$(TARGET_NAME)";
				PROVISIONING_PROFILE = "";
				SDKROOT = iphoneos;
				TARGETED_DEVICE_FAMILY = "1,2";
				VALIDATE_PRODUCT = YES;
			};
			name = Release;
		};
		F4D0FC641B00F4B00040956A /* Debug */ = {
			isa = XCBuildConfiguration;
			buildSettings = {
				CLANG_ENABLE_MODULES = YES;
				CLANG_ENABLE_OBJC_ARC = YES;
				CLANG_WARN_DIRECT_OBJC_ISA_USAGE = YES_ERROR;
				CLANG_WARN_EMPTY_BODY = YES;
				CLANG_WARN_OBJC_ROOT_CLASS = YES_ERROR;
				CLANG_WARN__DUPLICATE_METHOD_MATCH = YES;
				DEBUG_INFORMATION_FORMAT = "dwarf-with-dsym";
				ENABLE_STRICT_OBJC_MSGSEND = YES;
				GCC_C_LANGUAGE_STANDARD = gnu99;
				GCC_DYNAMIC_NO_PIC = NO;
				GCC_NO_COMMON_BLOCKS = YES;
				GCC_SYMBOLS_PRIVATE_EXTERN = NO;
				GCC_WARN_ABOUT_RETURN_TYPE = YES_ERROR;
				GCC_WARN_UNDECLARED_SELECTOR = YES;
				GCC_WARN_UNINITIALIZED_AUTOS = YES_AGGRESSIVE;
				MTL_ENABLE_DEBUG_INFO = YES;
				OTHER_LDFLAGS = "-ObjC";
				PRODUCT_NAME = "$(TARGET_NAME)";
				SDKROOT = iphoneos;
				SKIP_INSTALL = YES;
			};
			name = Debug;
		};
		F4D0FC651B00F4B00040956A /* Release */ = {
			isa = XCBuildConfiguration;
			buildSettings = {
				CLANG_ENABLE_MODULES = YES;
				CLANG_ENABLE_OBJC_ARC = YES;
				CLANG_WARN_DIRECT_OBJC_ISA_USAGE = YES_ERROR;
				CLANG_WARN_EMPTY_BODY = YES;
				CLANG_WARN_OBJC_ROOT_CLASS = YES_ERROR;
				CLANG_WARN__DUPLICATE_METHOD_MATCH = YES;
				COPY_PHASE_STRIP = NO;
				DEBUG_INFORMATION_FORMAT = "dwarf-with-dsym";
				ENABLE_NS_ASSERTIONS = NO;
				ENABLE_STRICT_OBJC_MSGSEND = YES;
				GCC_C_LANGUAGE_STANDARD = gnu99;
				GCC_NO_COMMON_BLOCKS = YES;
				GCC_WARN_ABOUT_RETURN_TYPE = YES_ERROR;
				GCC_WARN_UNDECLARED_SELECTOR = YES;
				GCC_WARN_UNINITIALIZED_AUTOS = YES_AGGRESSIVE;
				MTL_ENABLE_DEBUG_INFO = NO;
				OTHER_LDFLAGS = "-ObjC";
				PRODUCT_NAME = "$(TARGET_NAME)";
				SDKROOT = iphoneos;
				SKIP_INSTALL = YES;
				VALIDATE_PRODUCT = YES;
			};
			name = Release;
		};
/* End XCBuildConfiguration section */

/* Begin XCConfigurationList section */
		3611F2FF14209B7000017263 /* Build configuration list for PBXProject "realm" */ = {
			isa = XCConfigurationList;
			buildConfigurations = (
				3611F30114209B7000017263 /* Debug */,
				3611F30214209B7000017263 /* Release */,
			);
			defaultConfigurationIsVisible = 0;
			defaultConfigurationName = Release;
		};
		3647E0E914209E6B00D56FD7 /* Build configuration list for PBXNativeTarget "librealm" */ = {
			isa = XCConfigurationList;
			buildConfigurations = (
				3647E0EA14209E6B00D56FD7 /* Debug */,
				3647E0EB14209E6B00D56FD7 /* Release */,
			);
			defaultConfigurationIsVisible = 0;
			defaultConfigurationName = Release;
		};
		3647E10A1420E4D800D56FD7 /* Build configuration list for PBXNativeTarget "realm_unit_tests" */ = {
			isa = XCConfigurationList;
			buildConfigurations = (
				3647E10B1420E4D800D56FD7 /* Debug */,
				3647E10C1420E4D800D56FD7 /* Release */,
			);
			defaultConfigurationIsVisible = 0;
			defaultConfigurationName = Release;
		};
		36AD7F9B17FB94F800F046FC /* Build configuration list for PBXNativeTarget "realmd-noinst" */ = {
			isa = XCConfigurationList;
			buildConfigurations = (
				36AD7F9C17FB94F800F046FC /* Debug */,
				36AD7F9D17FB94F800F046FC /* Release */,
			);
			defaultConfigurationIsVisible = 0;
			defaultConfigurationName = Release;
		};
		4142C9921623478700B3B902 /* Build configuration list for PBXNativeTarget "librealm ios" */ = {
			isa = XCConfigurationList;
			buildConfigurations = (
				4142C9931623478700B3B902 /* Debug */,
				4142C9941623478700B3B902 /* Release */,
			);
			defaultConfigurationIsVisible = 0;
			defaultConfigurationName = Release;
		};
		52D6E051175BD9BC00B423E5 /* Build configuration list for PBXNativeTarget "test-utils" */ = {
			isa = XCConfigurationList;
			buildConfigurations = (
				52D6E04F175BD9BC00B423E5 /* Debug */,
				52D6E050175BD9BC00B423E5 /* Release */,
			);
			defaultConfigurationIsVisible = 0;
			defaultConfigurationName = Release;
		};
		C008FF961B67F02F0042669E /* Build configuration list for PBXNativeTarget "librealm watchos" */ = {
			isa = XCConfigurationList;
			buildConfigurations = (
				C008FF971B67F02F0042669E /* Debug */,
				C008FF981B67F02F0042669E /* Release */,
			);
			defaultConfigurationIsVisible = 0;
			defaultConfigurationName = Release;
		};
		F45013CF1B01022800CD4A7E /* Build configuration list for PBXNativeTarget "unit-tests-ios" */ = {
			isa = XCConfigurationList;
			buildConfigurations = (
				F45013D01B01022800CD4A7E /* Debug */,
				F45013D11B01022800CD4A7E /* Release */,
			);
			defaultConfigurationIsVisible = 0;
			defaultConfigurationName = Release;
		};
		F4D0FC1C1B00E0D70040956A /* Build configuration list for PBXNativeTarget "benchmark-common-tasks" */ = {
			isa = XCConfigurationList;
			buildConfigurations = (
				F4D0FC1A1B00E0D70040956A /* Debug */,
				F4D0FC1B1B00E0D70040956A /* Release */,
			);
			defaultConfigurationIsVisible = 0;
			defaultConfigurationName = Release;
		};
		F4D0FC4B1B00F4010040956A /* Build configuration list for PBXNativeTarget "benchmark-common-tasks-ios" */ = {
			isa = XCConfigurationList;
			buildConfigurations = (
				F4D0FC471B00F4010040956A /* Debug */,
				F4D0FC481B00F4010040956A /* Release */,
			);
			defaultConfigurationIsVisible = 0;
			defaultConfigurationName = Release;
		};
		F4D0FC631B00F4B00040956A /* Build configuration list for PBXNativeTarget "test-utils-ios" */ = {
			isa = XCConfigurationList;
			buildConfigurations = (
				F4D0FC641B00F4B00040956A /* Debug */,
				F4D0FC651B00F4B00040956A /* Release */,
			);
			defaultConfigurationIsVisible = 0;
			defaultConfigurationName = Release;
		};
/* End XCConfigurationList section */
	};
	rootObject = 3611F2FC14209B7000017263 /* Project object */;
}<|MERGE_RESOLUTION|>--- conflicted
+++ resolved
@@ -300,11 +300,8 @@
 		48B1D2381C749D750066A961 /* crypt_key.hpp in Headers */ = {isa = PBXBuildFile; fileRef = 48B1D2371C749D750066A961 /* crypt_key.hpp */; };
 		48B1D23A1C749D850066A961 /* crypt_key.cpp in Sources */ = {isa = PBXBuildFile; fileRef = 48B1D2391C749D850066A961 /* crypt_key.cpp */; };
 		48B1D23B1C749DF00066A961 /* crypt_key.cpp in Sources */ = {isa = PBXBuildFile; fileRef = 48B1D2391C749D850066A961 /* crypt_key.cpp */; };
-<<<<<<< HEAD
 		4BE251771D6B0282009121FB /* group_shared_options.hpp in Headers */ = {isa = PBXBuildFile; fileRef = 4BE251761D6B0282009121FB /* group_shared_options.hpp */; };
-=======
 		4B07BA971D64860100A6D7E0 /* test_destructor_thread_safety.cpp in Sources */ = {isa = PBXBuildFile; fileRef = 4B07BA961D64860100A6D7E0 /* test_destructor_thread_safety.cpp */; };
->>>>>>> 784f7251
 		520588CA16C1DA9D009DA6D8 /* data_type.hpp in Headers */ = {isa = PBXBuildFile; fileRef = 520588C916C1DA9D009DA6D8 /* data_type.hpp */; };
 		52113CDE16C27EF800C301FB /* lang_bind_helper.cpp in Sources */ = {isa = PBXBuildFile; fileRef = 52113CDD16C27EF800C301FB /* lang_bind_helper.cpp */; };
 		5219EB6918FB026100FF9232 /* verified_integer.cpp in Sources */ = {isa = PBXBuildFile; fileRef = 5219EB6718FB026100FF9232 /* verified_integer.cpp */; };
