--- conflicted
+++ resolved
@@ -1414,19 +1414,11 @@
 				65BB22FF1AD80E870097170F /* test_upgrade_database.cpp */,
 				52A32B4717D4E89100DD22CC /* test_utf8.cpp */,
 				65F666EA1BFD012900749FA2 /* test_util_error.cpp */,
-<<<<<<< HEAD
-				4B3B03B61D1817D400E86FA2 /* test_util_event_loop.cpp */,
-				65F666EB1BFD012900749FA2 /* test_util_inspect.cpp */,
-				4B3B03B71D1817D400E86FA2 /* test_util_logger.cpp */,
-				4852311F1B2E9361003C72AF /* test_util_network.cpp */,
-				4B3B03B81D1817D400E86FA2 /* test_util_scope_exit.cpp */,
-=======
 				651D389A1D25440A006DBCC5 /* test_util_event_loop.cpp */,
 				65F666EB1BFD012900749FA2 /* test_util_inspect.cpp */,
 				651D389B1D25440A006DBCC5 /* test_util_logger.cpp */,
 				4852311F1B2E9361003C72AF /* test_util_network.cpp */,
 				651D389C1D25440A006DBCC5 /* test_util_scope_exit.cpp */,
->>>>>>> aff3d215
 				65F666EC1BFD012900749FA2 /* test_util_stringbuffer.cpp */,
 				B67A2D381D1D5C1F00F0A0E7 /* test_util_to_string.cpp */,
 				B647249B1D225C87006AB240 /* test_util_type_list.cpp */,
@@ -2668,15 +2660,12 @@
 				F45014001B01027F00CD4A7E /* test_transactions_lasse.cpp in Sources */,
 				F45014011B01027F00CD4A7E /* test_upgrade_database.cpp in Sources */,
 				F45014021B01027F00CD4A7E /* test_utf8.cpp in Sources */,
-<<<<<<< HEAD
-=======
 				651D38B41D25442B006DBCC5 /* test_util_event_loop.cpp in Sources */,
 				65F666F91BFD014000749FA2 /* test_util_error.cpp in Sources */,
 				65F666FA1BFD014000749FA2 /* test_util_inspect.cpp in Sources */,
 				65F35E0C1B32F9FE006AE5A9 /* test_util_network.cpp in Sources */,
 				65F666FB1BFD014000749FA2 /* test_util_stringbuffer.cpp in Sources */,
 				65F666FC1BFD014000749FA2 /* test_util_uri.cpp in Sources */,
->>>>>>> aff3d215
 				F45014031B01027F00CD4A7E /* test_version.cpp in Sources */,
 				651D38B61D25442B006DBCC5 /* test_util_scope_exit.cpp in Sources */,
 				F45013BA1B01022800CD4A7E /* ViewController.mm in Sources */,
