--- conflicted
+++ resolved
@@ -6955,7 +6955,6 @@
     CHECK(equals(tv, non_nulls));
 }
 
-<<<<<<< HEAD
 TEST(Query_LinkCounts)
 {
     Group group;
@@ -6980,7 +6979,74 @@
     table2->add_empty_row();
     table2->set_int(col_int, 1, 1);
     table2->set_link(col_link, 1, 1);
-=======
+    LinkViewRef links = table2->get_linklist(col_linklist, 1);
+    links->add(1);
+
+    table2->add_empty_row();
+    table2->set_int(col_int, 2, 2);
+    table2->set_link(col_link, 2, 2);
+    links = table2->get_linklist(col_linklist, 2);
+    links->add(1);
+    links->add(2);
+
+    Query q;
+    size_t match;
+
+    // Verify that queries against the count of a LinkList column work.
+    q = table2->column<LinkList>(col_linklist).count() == 0;
+    match = q.find();
+    CHECK_EQUAL(0, match);
+    match = q.find(match + 1);
+    CHECK_EQUAL(not_found, match);
+
+    q = table2->column<LinkList>(col_linklist).count() == 1;
+    match = q.find();
+    CHECK_EQUAL(1, match);
+    match = q.find(match + 1);
+    CHECK_EQUAL(not_found, match);
+
+    q = table2->column<LinkList>(col_linklist).count() >= 1;
+    match = q.find();
+    CHECK_EQUAL(1, match);
+    match = q.find(match + 1);
+    CHECK_EQUAL(2, match);
+    match = q.find(match + 1);
+    CHECK_EQUAL(not_found, match);
+
+
+    // Verify that queries against the count of a Link column work.
+    q = table2->column<Link>(col_link).count() == 0;
+    match = q.find();
+    CHECK_EQUAL(0, match);
+    match = q.find(match + 1);
+    CHECK_EQUAL(not_found, match);
+
+    q = table2->column<Link>(col_link).count() == 1;
+    match = q.find();
+    CHECK_EQUAL(1, match);
+    match = q.find(match + 1);
+    CHECK_EQUAL(2, match);
+    match = q.find(match + 1);
+    CHECK_EQUAL(not_found, match);
+
+
+    // Verify that reusing the count expression works.
+    auto link_count = table2->column<LinkList>(col_linklist).count();
+    size_t match_count = (link_count == 0).count();
+    CHECK_EQUAL(1, match_count);
+
+    match_count = (link_count >= 1).count();
+    CHECK_EQUAL(2, match_count);
+
+
+    // Verify that combining the count expression with other queries on the same table works.
+    q = table2->column<LinkList>(col_linklist).count() == 1 && table2->column<Int>(col_int) == 1;
+    match = q.find();
+    CHECK_EQUAL(1, match);
+    match = q.find(match + 1);
+    CHECK_EQUAL(not_found, match);
+}
+
 TEST(Query_Link_Minimum)
 {
     Group group;
@@ -7024,27 +7090,14 @@
     table2->add_empty_row();
 
     table2->add_empty_row();
->>>>>>> 86ebe7b9
     LinkViewRef links = table2->get_linklist(col_linklist, 1);
     links->add(1);
 
     table2->add_empty_row();
-<<<<<<< HEAD
-    table2->set_int(col_int, 2, 2);
-    table2->set_link(col_link, 2, 2);
-=======
->>>>>>> 86ebe7b9
     links = table2->get_linklist(col_linklist, 2);
     links->add(1);
     links->add(2);
 
-<<<<<<< HEAD
-    Query q;
-    size_t match;
-
-    // Verify that queries against the count of a LinkList column work.
-    q = table2->column<LinkList>(col_linklist).count() == 0;
-=======
     table2->add_empty_row();
     links = table2->get_linklist(col_linklist, 3);
     links->add(1);
@@ -7069,15 +7122,11 @@
     CHECK_EQUAL(not_found, match);
 
     q = table2->column<LinkList>(col_linklist).column<Int>(0).min() == null();
->>>>>>> 86ebe7b9
     match = q.find();
     CHECK_EQUAL(0, match);
     match = q.find(match + 1);
     CHECK_EQUAL(not_found, match);
 
-<<<<<<< HEAD
-    q = table2->column<LinkList>(col_linklist).count() == 1;
-=======
 
     q = table2->column<LinkList>(col_linklist).column<Float>(1).min() == 123.0f;
     match = q.find();
@@ -7088,25 +7137,11 @@
     CHECK_EQUAL(not_found, match);
 
     q = table2->column<LinkList>(col_linklist).column<Float>(1).min() == 456.0f;
->>>>>>> 86ebe7b9
     match = q.find();
     CHECK_EQUAL(1, match);
     match = q.find(match + 1);
     CHECK_EQUAL(not_found, match);
 
-<<<<<<< HEAD
-    q = table2->column<LinkList>(col_linklist).count() >= 1;
-    match = q.find();
-    CHECK_EQUAL(1, match);
-    match = q.find(match + 1);
-    CHECK_EQUAL(2, match);
-    match = q.find(match + 1);
-    CHECK_EQUAL(not_found, match);
-
-
-    // Verify that queries against the count of a Link column work.
-    q = table2->column<Link>(col_link).count() == 0;
-=======
 
     q = table2->column<LinkList>(col_linklist).column<Double>(2).min() == 123.0;
     match = q.find();
@@ -7200,34 +7235,11 @@
     CHECK_EQUAL(not_found, match);
 
     q = table2->column<LinkList>(col_linklist).column<Int>(0).max() == null();
->>>>>>> 86ebe7b9
     match = q.find();
     CHECK_EQUAL(0, match);
     match = q.find(match + 1);
     CHECK_EQUAL(not_found, match);
 
-<<<<<<< HEAD
-    q = table2->column<Link>(col_link).count() == 1;
-    match = q.find();
-    CHECK_EQUAL(1, match);
-    match = q.find(match + 1);
-    CHECK_EQUAL(2, match);
-    match = q.find(match + 1);
-    CHECK_EQUAL(not_found, match);
-
-
-    // Verify that reusing the count expression works.
-    auto link_count = table2->column<LinkList>(col_linklist).count();
-    size_t match_count = (link_count == 0).count();
-    CHECK_EQUAL(1, match_count);
-
-    match_count = (link_count >= 1).count();
-    CHECK_EQUAL(2, match_count);
-
-
-    // Verify that combining the count expression with other queries on the same table works.
-    q = table2->column<LinkList>(col_linklist).count() == 1 && table2->column<Int>(col_int) == 1;
-=======
 
     q = table2->column<LinkList>(col_linklist).column<Float>(1).max() == 789.0f;
     match = q.find();
@@ -7271,13 +7283,10 @@
     CHECK_EQUAL(not_found, match);
 
     q = table2->column<LinkList>(col_linklist).column<Int>(0).sum() == 456;
->>>>>>> 86ebe7b9
     match = q.find();
     CHECK_EQUAL(1, match);
     match = q.find(match + 1);
     CHECK_EQUAL(not_found, match);
-<<<<<<< HEAD
-=======
 
 
     q = table2->column<LinkList>(col_linklist).column<Float>(1).sum() == 1245.0f;
@@ -7362,8 +7371,6 @@
     CHECK_EQUAL(1, match);
     match = q.find(match + 1);
     CHECK_EQUAL(not_found, match);
-
->>>>>>> 86ebe7b9
 }
 
 #endif // TEST_QUERY