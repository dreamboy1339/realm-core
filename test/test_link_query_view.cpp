#include "testsettings.hpp"
#ifdef TEST_LINK_VIEW

#include <limits>
#include <string>
#include <sstream>
#include <ostream>

#include <tightdb/table_macros.hpp>
#include <tightdb/link_view.hpp> // lasse todo remove
#include <tightdb.hpp>

#include "util/misc.hpp"

#include "test.hpp"

using namespace std;
using namespace tightdb;
using namespace test_util;

TEST(LinkList_Basic1)
{
    Group group;

    TableRef table1 = group.get_table("table1");
    TableRef table2 = group.get_table("table2");

    // add some more columns to table1 and table2
    table1->add_column(type_Int, "col1");
    table1->add_column(type_String, "str1");

    // add some rows
    table1->add_empty_row();
    table1->set_int(0, 0, 100);
    table1->set_string(1, 0, "foo");
    table1->add_empty_row();
    table1->set_int(0, 1, 200);
    table1->set_string(1, 1, "!");
    table1->add_empty_row();
    table1->set_int(0, 2, 300);
    table1->set_string(1, 2, "bar");

    size_t col_link2 = table2->add_column_link(type_Link, "link", *table1);
    table2->add_empty_row();
    table2->add_empty_row();

    table2->set_link(col_link2, 0, 1);
    table2->set_link(col_link2, 1, 2);

    Query q = table2->link(col_link2).column<String>(1) == "!";
    TableView tv = q.find_all();

    Query q2 = table2->link(col_link2).column<Int>(0) == 200;
    TableView tv2 = q2.find_all();
}

TEST(LinkList_Basic2)
{
    Group group;

    TableRef table1 = group.get_table("table1");
    TableRef table2 = group.get_table("table2");

    // add some more columns to table1 and table2
    table1->add_column(type_Int, "col1");
    table1->add_column(type_String, "str1");

    table2->add_column(type_Int, "col1");
    table2->add_column(type_String, "str2");

    // add some rows
    table1->add_empty_row();
    table1->set_int(0, 0, 100);
    table1->set_string(1, 0, "foo");
    table1->add_empty_row();
    table1->set_int(0, 1, 200);
    table1->set_string(1, 1, "!");
    table1->add_empty_row();
    table1->set_int(0, 2, 300);
    table1->set_string(1, 2, "bar");

    table2->add_empty_row();
    table2->set_int(0, 0, 400);
    table2->set_string(1, 0, "hello");
    table2->add_empty_row();
    table2->set_int(0, 1, 500);
    table2->set_string(1, 1, "world");
    table2->add_empty_row();
    table2->set_int(0, 2, 600);
    table2->set_string(1, 2, "!");

    size_t col_link2 = table1->add_column_link(type_LinkList, "link", *table2);

    // set some links
    LinkViewRef links1;

    links1 = table1->get_linklist(col_link2, 0);
    links1->add(1);

    links1 = table1->get_linklist(col_link2, 1);
    links1->add(1);
    links1->add(2);


    size_t match;

    match = (table1->link(col_link2).column<Int>(0) > 550).find();
    CHECK_EQUAL(1, match);


    match = (table2->column<String>(1) == "world").find();
    CHECK_EQUAL(1, match);

    match = (table2->column<Int>(0) == 500).find();
    CHECK_EQUAL(1, match);

    match = (table1->link(col_link2).column<String>(1) == "!").find();
    CHECK_EQUAL(1, match);

    match = (table1->link(col_link2).column<Int>(0) == 600).find();
    CHECK_EQUAL(1, match);

    match = (table1->link(col_link2).column<String>(1) == "world").find();
    CHECK_EQUAL(0, match);

    match = (table1->link(col_link2).column<Int>(0) == 500).find();
    CHECK_EQUAL(0, match);

    match = (table1->link(col_link2).column<String>(1) == "world").find(1);
    CHECK_EQUAL(1, match);

    match = (table1->link(col_link2).column<Int>(0) == 500).find(1);
    CHECK_EQUAL(1, match);

    // Test link lists with 0 entries (3'rd row has no links)
    match = (table1->link(col_link2).column<String>(1) == "foobar").find();
    CHECK_EQUAL(not_found, match);

    //    match = (table1->column<String>(1) == table1->column<String>(1)  ).find(); // not yet implemented
    //    CHECK_EQUAL(1, match);
}


TEST(LinkList_QuerySingle)
{
    Group group;

    TableRef table1 = group.get_table("table1");
    TableRef table2 = group.get_table("table2");

    // add some more columns to table1 and table2
    table1->add_column(type_Int, "col1");
    table1->add_column(type_String, "str1");

    table2->add_column(type_Int, "col1");
    table2->add_column(type_String, "str2");

    // add some rows
    table1->add_empty_row();
    table1->set_int(0, 0, 100);
    table1->set_string(1, 0, "foo");
    table1->add_empty_row();
    table1->set_int(0, 1, 200);
    table1->set_string(1, 1, "!");
    table1->add_empty_row();
    table1->set_int(0, 2, 300);
    table1->set_string(1, 2, "bar");

    table2->add_empty_row();

    table2->set_int(0, 0, 400);
    table2->set_string(1, 0, "hello");
    table2->add_empty_row();
    table2->set_int(0, 1, 500);
    table2->set_string(1, 1, "world");
    table2->add_empty_row();
    table2->set_int(0, 2, 600);
    table2->set_string(1, 2, "!");

    size_t col_link2 = table1->add_column_link(type_Link, "link", *table2);

    // set some links

    table1->set_link(col_link2, 0, 1);
    table1->set_link(col_link2, 1, 2);

    size_t match;

    match = (table1->link(col_link2).column<Int>(0) > 450).find();
    CHECK_EQUAL(0, match);

    match = (table1->link(col_link2).column<String>(1) == "!").find();
    CHECK_EQUAL(1, match);

    // See if NULL-link can be handled (3'rd row doesn't have any link)
    match = (table1->link(col_link2).column<String>(1) == "foobar").find();
    CHECK_EQUAL(not_found, match);
}


TEST(LinkList_TableViewTracking)
{
    Group group;

    TableRef table1 = group.get_table("table1");
    TableRef table2 = group.get_table("table2");

    // add some more columns to table1 and table2
    table1->add_column(type_Int, "col1");
    table1->add_column(type_String, "str1");

    // add some rows
    table1->add_empty_row();
    table1->set_int(0, 0, 100);
    table1->set_string(1, 0, "foo");
    table1->add_empty_row();
    table1->set_int(0, 1, 200);
    table1->set_string(1, 1, "!");
    table1->add_empty_row();
    table1->set_int(0, 2, 300);
    table1->set_string(1, 2, "bar");

    size_t col_link2 = table2->add_column_link(type_Link, "link", *table1);
    table2->add_empty_row();
    table2->add_empty_row();
    table2->add_empty_row();
    table2->set_link(col_link2, 0, 1);
    table2->set_link(col_link2, 1, 2);
    table2->set_link(col_link2, 2, 0);

    TableView tv = (table2->link(col_link2).column<String>(1) == "!").find_all();
    CHECK_EQUAL(1, tv.size());

    // make entry NOT satisfy criteria, validate that sync removes entry from view
    table1->set_string(1, 1, "fnyt");
    CHECK_EQUAL(1, tv.size());
    tv.sync_if_needed();
    CHECK_EQUAL(0, tv.size());

    // make it SATISFY criteria again, validate that sync puts entry back in view
    table1->set_string(1, 1, "!");
    CHECK_EQUAL(0, tv.size());
    tv.sync_if_needed();
    CHECK_EQUAL(1, tv.size());
}


// Attempts to expose a bug (it would assert) where TableView::clear() was called with an unordered m_table. 
// Internally, clear() tests if TableView::m_table is unordered by testing if it has any link or backlink columns
// (asana task made with 'fixme' because it's unreliable - in the future you could have unordered tables with no 
// links).
TEST(LinkList_ClearView1)
{
    // m_table has:
    //      type_Link 
    //      type_BackLink 
    // tv: increasing target row indexes 
    {
        Group group;

        TableRef table1 = group.get_table("table1");
        TableRef table2 = group.get_table("table2");

        // add some more columns to table1 and table2
        table1->add_column(type_Int, "col1");
        table1->add_column(type_String, "str1");

        // add some rows
        table1->add_empty_row();
        table1->set_int(0, 0, 300);
        table1->set_string(1, 0, "foo");
        table1->add_empty_row();
        table1->set_int(0, 1, 200);
        table1->set_string(1, 1, "!");
        table1->add_empty_row();
        table1->set_int(0, 2, 100);
        table1->set_string(1, 2, "bar");

        size_t col_link2 = table2->add_column_link(type_Link, "link", *table1);
        table2->add_empty_row();
        table2->add_empty_row();

        table2->set_link(col_link2, 0, 1);
        table2->set_link(col_link2, 1, 2);

        TableView tv = (table2->link(col_link2).column<String>(1) != "!").find_all();

        tv.clear();
        CHECK_EQUAL(1, table2->size());
    }

    // m_table has:
    //      type_LinkList
    //      type_BackLink 
    // tv: increasing target row indexes 
    {
        Group group;

        TableRef table1 = group.get_table("table1");
        TableRef table2 = group.get_table("table2");

        // add some more columns to table1 and table2
        table1->add_column(type_Int, "col1");
        table1->add_column(type_String, "str1");

        // add some rows
        table1->add_empty_row();
        table1->set_int(0, 0, 300);
        table1->set_string(1, 0, "foo");
        table1->add_empty_row();
        table1->set_int(0, 1, 200);
        table1->set_string(1, 1, "!");
        table1->add_empty_row();
        table1->set_int(0, 2, 100);
        table1->set_string(1, 2, "bar");

        size_t col_link2 = table2->add_column_link(type_LinkList, "link", *table1);
        table2->add_empty_row();
        table2->add_empty_row();
        table2->add_empty_row();

        LinkViewRef links1;

        links1 = table2->get_linklist(col_link2, 0);
        links1->add(0);
        links1->add(1);

        links1 = table2->get_linklist(col_link2, 2);
        links1->add(1);
        links1->add(2);

        TableView tv = (table2->link(col_link2).column<String>(1) == "!").find_all();

        tv.clear();
        CHECK_EQUAL(1, table2->size());
    }


    // m_table has:
    //      type_BackLink 
    // tv: random target row index order (due to sort() - this can be interesting to test because clear() performs a 
    // sort internally.
    {
        Group group;

        TableRef table1 = group.get_table("table1");
        TableRef table2 = group.get_table("table2");

        // add some more columns to table1 and table2
        table1->add_column(type_Int, "col1");
        table1->add_column(type_String, "str1");

        // add some rows
        table1->add_empty_row();
        table1->set_int(0, 0, 300);
        table1->set_string(1, 0, "foo");
        table1->add_empty_row();
        table1->set_int(0, 1, 200);
        table1->set_string(1, 1, "!");
        table1->add_empty_row();
        table1->set_int(0, 2, 100);
        table1->set_string(1, 2, "bar");

        size_t col_link2 = table2->add_column_link(type_LinkList, "link", *table1);
        table2->add_empty_row();
        table2->add_empty_row();

        LinkViewRef links1;

        links1 = table2->get_linklist(col_link2, 0);
        links1->add(0);
        links1->add(1);

        links1 = table2->get_linklist(col_link2, 1);
        links1->add(1);
        links1->add(2);

        TableView tv = (table1->column<String>(1) != "!").find_all();
        tv.sort(1);
        tv.clear();
        CHECK_EQUAL(1, table1->size());
    }
}


TEST(LinkList_QueryFindLinkTarget)
{
    Group group;

    TableRef table1 = group.get_table("table1");
    TableRef table2 = group.get_table("table2");

    // add some more columns to table1 and table2
    table1->add_column(type_Int, "col1");
    table1->add_column(type_String, "str1");

    table2->add_column(type_Int, "col1");
    table2->add_column(type_String, "str2");

    // add some rows
    table1->add_empty_row();
    table1->set_int(0, 0, 100);
    table1->set_string(1, 0, "foo");
    table1->add_empty_row();
    table1->set_int(0, 1, 200);
    table1->set_string(1, 1, "!");
    table1->add_empty_row();
    table1->set_int(0, 2, 300);
    table1->set_string(1, 2, "bar");

    table2->add_empty_row();

    table2->set_int(0, 0, 400);
    table2->set_string(1, 0, "hello");
    table2->add_empty_row();
    table2->set_int(0, 1, 500);
    table2->set_string(1, 1, "world");
    table2->add_empty_row();
    table2->set_int(0, 2, 600);
    table2->set_string(1, 2, "!");
    table2->add_empty_row();
    table2->set_int(0, 3, 700);
    table2->set_string(1, 3, "!!");

    size_t col_link2 = table1->add_column_link(type_Link, "link", *table2);
    size_t col_link3 = table1->add_column_link(type_LinkList, "link", *table2);

    // set some links

    table1->set_link(col_link2, 0, 1);
    table1->set_link(col_link2, 1, 2);

    LinkViewRef lvr;

    lvr = table1->get_linklist(col_link3, 0);
    lvr->add(0);
    lvr->add(1);

    lvr = table1->get_linklist(col_link3, 1);
    lvr->add(1);
    lvr->add(2);

    size_t match;
    
    // First we test find_*_link on Table

    // find on Link
    match = table1->link(col_link2).find_first_link(1);
    CHECK_EQUAL(0, match);

    match = table1->link(col_link2).find_first_link(2);
    CHECK_EQUAL(1, match);

    match = table1->link(col_link2).find_first_link(3);
    CHECK_EQUAL(not_found, match);

    // find on LinkList
    match = table1->link(col_link3).find_first_link(1);
    CHECK_EQUAL(0, match);

    match = table1->link(col_link3).find_first_link(2);
    CHECK_EQUAL(1, match);

    match = table1->link(col_link3).find_first_link(3);
    CHECK_EQUAL(not_found, match);


    // find_all on Link

    TableView tv;

    tv = table1->link(col_link2).find_all_link(2);
    CHECK_EQUAL(1, tv.size());
    CHECK_EQUAL(1, tv.get_source_ndx(0));

    tv = table1->link(col_link2).find_all_link(1);
    CHECK_EQUAL(1, tv.size());
    CHECK_EQUAL(0, tv.get_source_ndx(0));

    tv = table1->link(col_link2).find_all_link(3);
    CHECK_EQUAL(0, tv.size());

    // find_all on LinkList
    tv = table1->link(col_link3).find_all_link(2);
    CHECK_EQUAL(1, tv.size());
    CHECK_EQUAL(1, tv.get_source_ndx(0));

    tv = table1->link(col_link3).find_all_link(1);
    CHECK_EQUAL(2, tv.size());
    CHECK_EQUAL(0, tv.get_source_ndx(0));
    CHECK_EQUAL(1, tv.get_source_ndx(1));

    tv = table1->link(col_link3).find_all_link(3);
    CHECK_EQUAL(0, tv.size());


    // find on query with Link
    match = table1->where().links_to(col_link2, 1).find();
    CHECK_EQUAL(0, match);

    match = table1->where().links_to(col_link2, 2).find();
    CHECK_EQUAL(1, match);

    match = table1->where().links_to(col_link2, 3).find();
    CHECK_EQUAL(not_found, match);


    // find_all on query with Link
    tv = table1->where().links_to(col_link2, 2).find_all();
    CHECK_EQUAL(1, tv.size());
    CHECK_EQUAL(1, tv.get_source_ndx(0));

    tv = table1->where().links_to(col_link2, 1).find_all();
    CHECK_EQUAL(1, tv.size());
    CHECK_EQUAL(0, tv.get_source_ndx(0));

    tv = table1->where().links_to(col_link2, 3).find_all();
    CHECK_EQUAL(0, tv.size());


    // find on query with LinkList
    match = table1->where().links_to(col_link3, 1).find();
    CHECK_EQUAL(0, match);

    match = table1->where().links_to(col_link3, 2).find();
    CHECK_EQUAL(1, match);

    match = table1->where().links_to(col_link3, 3).find();
    CHECK_EQUAL(not_found, match);

    // find_all on query with LinkList
    tv = table1->where().links_to(col_link3, 2).find_all();
    CHECK_EQUAL(1, tv.size());
    CHECK_EQUAL(1, tv.get_source_ndx(0));

    tv = table1->where().links_to(col_link3, 1).find_all();
    CHECK_EQUAL(2, tv.size());
    CHECK_EQUAL(0, tv.get_source_ndx(0));
    CHECK_EQUAL(1, tv.get_source_ndx(1));

    tv = table1->where().links_to(col_link3, 3).find_all();
    CHECK_EQUAL(0, tv.size());
}


// Tests chains of links, such as table->link(2).link(0)...
TEST(LinkList_MultiLinkQuery)
{
    Group group;

    TableRef table1 = group.get_table("table1");
    TableRef table2 = group.get_table("table2");
    TableRef table3 = group.get_table("table3");
<<<<<<< HEAD
=======
    TableRef table4 = group.get_table("table4");
>>>>>>> ac3efdc9

    size_t col_linklist2 = table1->add_column_link(type_LinkList, "link", *table2);
    size_t col_link2 = table1->add_column_link(type_Link, "link", *table2);

    size_t col_link3 = table2->add_column_link(type_Link, "link", *table3);
    size_t col_linklist3 = table2->add_column_link(type_LinkList, "link", *table3);

<<<<<<< HEAD
=======
    table4->add_column(type_Int, "int");
    table4->add_empty_row();
    table4->set_int(0, 0, 1000);
    table4->add_empty_row();
    table4->set_int(0, 1, 2000);

>>>>>>> ac3efdc9
    table3->add_column(type_Int, "int");
    table3->add_column(type_String, "string");
    table3->add_column(type_Float, "string");

<<<<<<< HEAD
=======
    size_t col_link4 = table3->add_column_link(type_Link, "link", *table4);
    size_t col_linklist4 = table3->add_column_link(type_LinkList, "link", *table4);

>>>>>>> ac3efdc9
    // add some rows
    table3->add_empty_row();
    table3->set_int(0, 0, 100);
    table3->set_string(1, 0, "foo");
    table3->set_float(2, 0, 100.0);

    table3->add_empty_row();
    table3->set_int(0, 1, 200);
    table3->set_string(1, 1, "bar");
    table3->set_float(2, 1, 200.0);

    table3->add_empty_row();
    table3->set_int(0, 2, 300);
    table3->set_string(1, 2, "baz");
    table3->set_float(2, 2, 300.0);

    LinkViewRef lvr;

<<<<<<< HEAD
=======
    table3->add_empty_row();
    table3->set_link(col_link4, 0, 0);
    lvr = table3->get_linklist(col_linklist4, 0);
    lvr->add(0);
    lvr->add(1);

>>>>>>> ac3efdc9
    table2->add_empty_row();
    table2->set_link(col_link3, 0, 0);
    lvr = table2->get_linklist(col_linklist3, 0);
    lvr->add(0);
    lvr->add(1);

    table2->add_empty_row();
    table2->set_link(col_link3, 1, 2);
    lvr = table2->get_linklist(col_linklist3, 1);
    lvr->add(2);

    table2->add_empty_row();

    table1->add_empty_row();
    table1->set_link(col_link2, 0, 1);
    lvr = table1->get_linklist(col_linklist2, 0);
    lvr->add(0);
    lvr->add(1);

    table1->add_empty_row();
    table1->set_link(col_link2, 1, 0);
    lvr = table1->get_linklist(col_linklist2, 1);
    lvr->add(2);

    table1->add_empty_row();

    TableView tv;
    
    // Link -> Link
    tv = (table1->link(col_link2).link(col_link3).column<Int>(0) == 300).find_all();
    CHECK_EQUAL(1, tv.size());
    CHECK_EQUAL(0, tv.get_source_ndx(0));

    tv = (table1->link(col_link2).link(col_link3).column<Int>(0) == 100).find_all();
    CHECK_EQUAL(1, tv.size());
    CHECK_EQUAL(1, tv.get_source_ndx(0));

    tv = (table1->link(col_link2).link(col_link3).column<Int>(0) == 200).find_all();
    CHECK_EQUAL(0, tv.size());


    tv = (table1->link(col_link2).link(col_link3).column<String>(1) == "baz").find_all();
    CHECK_EQUAL(1, tv.size());
    CHECK_EQUAL(0, tv.get_source_ndx(0));

    tv = (table1->link(col_link2).link(col_link3).column<String>(1) == "foo").find_all();
    CHECK_EQUAL(1, tv.size());
    CHECK_EQUAL(1, tv.get_source_ndx(0));

    tv = (table1->link(col_link2).link(col_link3).column<String>(1) == "bar").find_all();
    CHECK_EQUAL(0, tv.size());


    tv = (table1->link(col_link2).link(col_link3).column<Float>(2) == 300.).find_all();
    CHECK_EQUAL(1, tv.size());
    CHECK_EQUAL(0, tv.get_source_ndx(0));

    tv = (table1->link(col_link2).link(col_link3).column<Float>(2) == 100.).find_all();
    CHECK_EQUAL(1, tv.size());
    CHECK_EQUAL(1, tv.get_source_ndx(0));

    tv = (table1->link(col_link2).link(col_link3).column<Float>(2) == 200.).find_all();
    CHECK_EQUAL(0, tv.size());


    // Link -> LinkList
    tv = (table1->link(col_link2).link(col_linklist3).column<Int>(0) == 300).find_all();
    CHECK_EQUAL(1, tv.size());
    CHECK_EQUAL(0, tv.get_source_ndx(0));

    tv = (table1->link(col_link2).link(col_linklist3).column<Int>(0) < 300).find_all();
    CHECK_EQUAL(1, tv.size());
    CHECK_EQUAL(1, tv.get_source_ndx(0));

    tv = (table1->link(col_link2).link(col_linklist3).column<Int>(0) == 400).find_all();
    CHECK_EQUAL(0, tv.size());


    tv = (table1->link(col_link2).link(col_linklist3).column<String>(1) == "baz").find_all();
    CHECK_EQUAL(1, tv.size());
    CHECK_EQUAL(0, tv.get_source_ndx(0));

    tv = (table1->link(col_link2).link(col_linklist3).column<Int>(0) == "none").find_all();
    CHECK_EQUAL(0, tv.size());


    // LinkList -> Link
    tv = (table1->link(col_linklist2).link(col_link3).column<Int>(0) == 300).find_all();
    CHECK_EQUAL(1, tv.size());
    CHECK_EQUAL(0, tv.get_source_ndx(0));

    tv = (table1->link(col_linklist2).link(col_link3).column<Int>(0) == 100).find_all();
    CHECK_EQUAL(1, tv.size());
    CHECK_EQUAL(0, tv.get_source_ndx(0));

    tv = (table1->link(col_linklist2).link(col_link3).column<Int>(0) == 200).find_all();
    CHECK_EQUAL(0, tv.size());


    tv = (table1->link(col_linklist2).link(col_link3).column<String>(1) == "baz").find_all();
    CHECK_EQUAL(1, tv.size());
    CHECK_EQUAL(0, tv.get_source_ndx(0));


    tv = (table1->link(col_linklist2).link(col_link3).column<String>(1) == "foo").find_all();
    CHECK_EQUAL(1, tv.size());
    CHECK_EQUAL(0, tv.get_source_ndx(0));

    tv = (table1->link(col_linklist2).link(col_link3).column<String>(1) == "bar").find_all();
    CHECK_EQUAL(0, tv.size());


    // LinkList -> LinkList
    tv = (table1->link(col_linklist2).link(col_linklist3).column<Int>(0) == 100).find_all();
    CHECK_EQUAL(1, tv.size());
    CHECK_EQUAL(0, tv.get_source_ndx(0));

    tv = (table1->link(col_linklist2).link(col_linklist3).column<Int>(0) == 200).find_all();
    CHECK_EQUAL(1, tv.size());
    CHECK_EQUAL(0, tv.get_source_ndx(0));

    tv = (table1->link(col_linklist2).link(col_linklist3).column<Int>(0) == 300).find_all();
    CHECK_EQUAL(1, tv.size());
    CHECK_EQUAL(0, tv.get_source_ndx(0));

    tv = (table1->link(col_linklist2).link(col_linklist3).column<Int>(0) == 400).find_all();
    CHECK_EQUAL(0, tv.size());


    tv = (table1->link(col_linklist2).link(col_linklist3).column<String>(1) == "foo").find_all();
    CHECK_EQUAL(1, tv.size());
    CHECK_EQUAL(0, tv.get_source_ndx(0));

    tv = (table1->link(col_linklist2).link(col_linklist3).column<String>(1) == "bar").find_all();
    CHECK_EQUAL(1, tv.size());
    CHECK_EQUAL(0, tv.get_source_ndx(0));

    tv = (table1->link(col_linklist2).link(col_linklist3).column<String>(1) == "baz").find_all();
    CHECK_EQUAL(1, tv.size());
    CHECK_EQUAL(0, tv.get_source_ndx(0));

    tv = (table1->link(col_linklist2).link(col_linklist3).column<String>(1) == "none").find_all();
    CHECK_EQUAL(0, tv.size());


    tv = (table1->link(col_linklist2).link(col_linklist3).column<Float>(2) == 100.).find_all();
    CHECK_EQUAL(1, tv.size());
    CHECK_EQUAL(0, tv.get_source_ndx(0));

    tv = (table1->link(col_linklist2).link(col_linklist3).column<Float>(2) == 200.).find_all();
    CHECK_EQUAL(1, tv.size());
    CHECK_EQUAL(0, tv.get_source_ndx(0));

    tv = (table1->link(col_linklist2).link(col_linklist3).column<Float>(2) == 300.).find_all();
    CHECK_EQUAL(1, tv.size());
    CHECK_EQUAL(0, tv.get_source_ndx(0));

    tv = (table1->link(col_linklist2).link(col_linklist3).column<Float>(2) == 400.).find_all();
    CHECK_EQUAL(0, tv.size());
<<<<<<< HEAD
}


TEST(Link_FindNullLink)
{
    size_t match;

    Group group;

    TableRef table1 = group.get_table("table1");
    TableRef table2 = group.get_table("table2");

    // add some more columns to table1 and table2
    table1->add_column(type_Int, "col1");
    table1->add_column(type_String, "str1");

    // add some rows
    table1->add_empty_row();
    table1->set_int(0, 0, 100);
    table1->set_string(1, 0, "foo");
    table1->add_empty_row();
    table1->set_int(0, 1, 200);
    table1->set_string(1, 1, "!");
    table1->add_empty_row();
    table1->set_int(0, 2, 300);
    table1->set_string(1, 2, "bar");

    size_t col_link2 = table2->add_column_link(type_Link, "link", *table1);
    size_t col_linklist2 = table2->add_column_link(type_LinkList, "link", *table1);
    table2->add_empty_row();
    table2->add_empty_row();
    table2->add_empty_row();
    table2->add_empty_row();

    table2->set_link(col_link2, 0, 1);
    table2->set_link(col_link2, 2, 2);

    LinkViewRef lvr;

    lvr = table2->get_linklist(col_linklist2, 0);
    lvr->add(0);
    lvr->add(1);
    lvr = table2->get_linklist(col_linklist2, 2);
    lvr->add(0);

    Query q3 = table2->column<Link>(col_link2).is_null();
    TableView tv = q3.find_all();
    CHECK_EQUAL(2, tv.size());
    CHECK_EQUAL(1, tv.get_source_ndx(0));
    CHECK_EQUAL(3, tv.get_source_ndx(1));
    match = table2->column<Link>(col_link2).is_null().find();
    CHECK_EQUAL(1, match);
    match = table2->column<Link>(col_link2).is_null().find(2);
    CHECK_EQUAL(3, match);

    Query q4 = table2->column<LinkList>(col_linklist2).is_null();
    TableView tv2 = q4.find_all();
    CHECK_EQUAL(2, tv2.size());
    CHECK_EQUAL(1, tv2.get_source_ndx(0));
    CHECK_EQUAL(3, tv2.get_source_ndx(1));
    match = table2->column<LinkList>(col_linklist2).is_null().find();
    CHECK_EQUAL(1, match);
    match = table2->column<LinkList>(col_linklist2).is_null().find(2);
    CHECK_EQUAL(3, match);
}


=======


    // 3 levels of links
    tv = (table1->link(col_linklist2).link(col_linklist3).link(col_linklist4).column<Int>(0) > 0).find_all();
    CHECK_EQUAL(1, tv.size());
    CHECK_EQUAL(0, tv.get_source_ndx(0));

    tv = (table1->link(col_link2).link(col_link3).link(col_link4).column<Int>(0) == 1000).find_all();
    CHECK_EQUAL(1, tv.size());
    CHECK_EQUAL(1, tv.get_source_ndx(0));

    tv = (table1->link(col_link2).link(col_link3).link(col_link4).column<Int>(0) == 2000).find_all();
    CHECK_EQUAL(0, tv.size());
}



>>>>>>> ac3efdc9

#endif<|MERGE_RESOLUTION|>--- conflicted
+++ resolved
@@ -551,10 +551,7 @@
     TableRef table1 = group.get_table("table1");
     TableRef table2 = group.get_table("table2");
     TableRef table3 = group.get_table("table3");
-<<<<<<< HEAD
-=======
     TableRef table4 = group.get_table("table4");
->>>>>>> ac3efdc9
 
     size_t col_linklist2 = table1->add_column_link(type_LinkList, "link", *table2);
     size_t col_link2 = table1->add_column_link(type_Link, "link", *table2);
@@ -562,25 +559,19 @@
     size_t col_link3 = table2->add_column_link(type_Link, "link", *table3);
     size_t col_linklist3 = table2->add_column_link(type_LinkList, "link", *table3);
 
-<<<<<<< HEAD
-=======
     table4->add_column(type_Int, "int");
     table4->add_empty_row();
     table4->set_int(0, 0, 1000);
     table4->add_empty_row();
     table4->set_int(0, 1, 2000);
 
->>>>>>> ac3efdc9
     table3->add_column(type_Int, "int");
     table3->add_column(type_String, "string");
     table3->add_column(type_Float, "string");
 
-<<<<<<< HEAD
-=======
     size_t col_link4 = table3->add_column_link(type_Link, "link", *table4);
     size_t col_linklist4 = table3->add_column_link(type_LinkList, "link", *table4);
 
->>>>>>> ac3efdc9
     // add some rows
     table3->add_empty_row();
     table3->set_int(0, 0, 100);
@@ -599,15 +590,12 @@
 
     LinkViewRef lvr;
 
-<<<<<<< HEAD
-=======
     table3->add_empty_row();
     table3->set_link(col_link4, 0, 0);
     lvr = table3->get_linklist(col_linklist4, 0);
     lvr->add(0);
     lvr->add(1);
 
->>>>>>> ac3efdc9
     table2->add_empty_row();
     table2->set_link(col_link3, 0, 0);
     lvr = table2->get_linklist(col_linklist3, 0);
@@ -767,7 +755,18 @@
 
     tv = (table1->link(col_linklist2).link(col_linklist3).column<Float>(2) == 400.).find_all();
     CHECK_EQUAL(0, tv.size());
-<<<<<<< HEAD
+
+    // 3 levels of links
+    tv = (table1->link(col_linklist2).link(col_linklist3).link(col_linklist4).column<Int>(0) > 0).find_all();
+    CHECK_EQUAL(1, tv.size());
+    CHECK_EQUAL(0, tv.get_source_ndx(0));
+
+    tv = (table1->link(col_link2).link(col_link3).link(col_link4).column<Int>(0) == 1000).find_all();
+    CHECK_EQUAL(1, tv.size());
+    CHECK_EQUAL(1, tv.get_source_ndx(0));
+
+    tv = (table1->link(col_link2).link(col_link3).link(col_link4).column<Int>(0) == 2000).find_all();
+    CHECK_EQUAL(0, tv.size());
 }
 
 
@@ -835,24 +834,4 @@
 }
 
 
-=======
-
-
-    // 3 levels of links
-    tv = (table1->link(col_linklist2).link(col_linklist3).link(col_linklist4).column<Int>(0) > 0).find_all();
-    CHECK_EQUAL(1, tv.size());
-    CHECK_EQUAL(0, tv.get_source_ndx(0));
-
-    tv = (table1->link(col_link2).link(col_link3).link(col_link4).column<Int>(0) == 1000).find_all();
-    CHECK_EQUAL(1, tv.size());
-    CHECK_EQUAL(1, tv.get_source_ndx(0));
-
-    tv = (table1->link(col_link2).link(col_link3).link(col_link4).column<Int>(0) == 2000).find_all();
-    CHECK_EQUAL(0, tv.size());
-}
-
-
-
->>>>>>> ac3efdc9
-
 #endif